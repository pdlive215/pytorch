--- conflicted
+++ resolved
@@ -121,11 +121,7 @@
         self.assertEqual(qlinear.zero_point, loaded.zero_point)
 
         # Test JIT
-<<<<<<< HEAD
-        self.checkScriptable(qlinear, list(zip([X_q], [Z_ref])))
-=======
-        self.checkScriptable(qlinear, zip([X_q], [Z_ref]), check_save_load=True)
->>>>>>> 5e69f60b
+        self.checkScriptable(qlinear, list(zip([X_q], [Z_ref])), check_save_load=True)
 
     def test_quant_dequant_api(self):
         r = torch.tensor([[1., -1.], [1., -1.]], dtype=torch.float)
