--- conflicted
+++ resolved
@@ -7,11 +7,8 @@
 checking quantization api and properties of resulting modules.
 """
 
-<<<<<<< HEAD
+import hypothesis
 import io
-=======
-import hypothesis
->>>>>>> 2cb77a82
 import torch
 import torch.nn.quantized as nnq
 from common_utils import TestCase
