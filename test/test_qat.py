--- conflicted
+++ resolved
@@ -20,20 +20,12 @@
     # NOTE: Tests in this class are decorated with no_deadline
     # to prevent spurious failures due to cuda runtime initialization.
 
-<<<<<<< HEAD
+    @no_deadline
     @given(batch_size=st.integers(1, 2),
            input_channels_per_group=st.sampled_from([2, 3, 4]),
            height=st.integers(5, 10),
            width=st.integers(5, 10),
            output_channels_per_group=st.sampled_from([2, 3]),
-=======
-    @no_deadline
-    @given(batch_size=st.integers(1, 3),
-           input_channels_per_group=st.sampled_from([2, 4, 5, 8, 16, 32]),
-           height=st.integers(10, 16),
-           width=st.integers(7, 14),
-           output_channels_per_group=st.sampled_from([2, 4, 5, 8, 16, 32]),
->>>>>>> 2635b626
            groups=st.integers(1, 3),
            kernel_h=st.integers(1, 3),
            kernel_w=st.integers(1, 3),
@@ -137,9 +129,8 @@
 
             # backward
             dout = torch.randn(result_ref.size(), dtype=torch.float)
-            result_actual.backward(dout, retain_graph=True)
+            result_actual.backward(dout)
             grad_ref = input.grad.cpu()
-            result_actual.backward(dout)
             grad_actual = input.grad.cpu()
             self.assertEqual(grad_ref, grad_actual)
 
