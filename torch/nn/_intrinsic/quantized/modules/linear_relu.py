from __future__ import absolute_import, division, print_function, unicode_literals
import torch.nn.quantized as nnq
import torch.nn._intrinsic as nni
import torch

class LinearReLU(nnq.Linear):
    r"""
    A LinearReLU module fused from Linear and ReLU modules

    We adopt the same interface as :class:`torch.nn.quantized.Linear`.

    Attributes:
        Same as torch.nn.quantized.Linear

    Examples::

        >>> m = nn._intrinsic.LinearReLU(20, 30)
        >>> input = torch.randn(128, 20)
        >>> output = m(input)
        >>> print(output.size())
        torch.Size([128, 30])
    """
    _FLOAT_MODULE = nni.LinearReLU

    def __init__(self, in_features, out_features, bias=True):
        super(LinearReLU, self).__init__(in_features, out_features, bias)

    def forward(self, input):
        Y_q = torch.ops.quantized.fbgemm_linear_relu(
            input, self._packed_weight,
            self.bias,
<<<<<<< HEAD
            self.scale,
            self.zero_point)
        return Y_q

    @classmethod
    def from_float(cls, mod):
        return super(LinearReLU, self).from_float(mod)
=======
            float(self.scale),
            int(self.zero_point))
        return Y_q
>>>>>>> 32efb431
<|MERGE_RESOLUTION|>--- conflicted
+++ resolved
@@ -29,16 +29,10 @@
         Y_q = torch.ops.quantized.fbgemm_linear_relu(
             input, self._packed_weight,
             self.bias,
-<<<<<<< HEAD
-            self.scale,
-            self.zero_point)
+            float(self.scale),
+            int(self.zero_point))
         return Y_q
 
     @classmethod
     def from_float(cls, mod):
-        return super(LinearReLU, self).from_float(mod)
-=======
-            float(self.scale),
-            int(self.zero_point))
-        return Y_q
->>>>>>> 32efb431
+        return super(LinearReLU, self).from_float(mod)