from __future__ import absolute_import, division, print_function, unicode_literals
import torch.nn.quantized as nnq
import torch.nn._intrinsic as nni
import torch.nn._intrinsic.qat as nniqat
from torch.nn.utils import fuse_conv_bn_weights
import torch

class ConvReLU2d(nnq.Conv2d):
    r"""
    A ConvReLU2d module is a fused module of Conv2d and ReLU

    We adopt the same interface as :class:`torch.nn.quantized.Conv2d`.

    Attributes:
        Same as torch.nn.quantized.Conv2d

    """
    _FLOAT_MODULE = nni.ConvReLU2d

    def __init__(self, in_channels, out_channels, kernel_size, stride=1,
                 padding=0, dilation=1, groups=1,
                 bias=True, padding_mode='zeros'):
        super(ConvReLU2d, self).__init__(in_channels, out_channels, kernel_size,
                                         stride=stride, padding=padding, dilation=dilation,
                                         groups=groups, bias=bias, padding_mode=padding_mode)

    @property
    def weight(self):
        return torch.ops.quantized.fbgemm_conv_unpack(self._packed_weight).permute([0, 3, 1, 2])

    @weight.setter
    def weight(self, w):
        self._packed_weight = torch.ops.quantized.fbgemm_conv_prepack(w.permute([0, 2, 3, 1]),
                                                                      self.stride,
                                                                      self.padding,
                                                                      self.dilation,
                                                                      self.groups)

    def forward(self, input):
        # Temporarily using len(shape) instead of ndim due to JIT issue
        # https://github.com/pytorch/pytorch/issues/23890
        if len(input.shape) != 4:
            raise ValueError("Input shape must be `(N, C, H, W)`!")
        output = torch.ops.quantized.fbgemm_conv2d_relu(input.permute([0, 2, 3, 1]),
                                                        self._packed_weight, self.bias,
                                                        self.stride, self.padding,
                                                        self.dilation, self.groups,
<<<<<<< HEAD
                                                        self.scale, self.zero_point)
        return output.permute([0, 3, 1, 2])

    @classmethod
    def from_float(cls, mod):
        if type(mod) == nniqat.ConvBnReLU2d:
            conv_w, conv_b = fuse_conv_bn_weights(mod.weight, mod.bias, mod.running_mean, mod.running_var, mod.eps, mod.gamma, mod.beta)
            mod.weight = torch.nn.Parameter(conv_w)
            mod.bias = torch.nn.Parameter(conv_b)
        return super(ConvReLU2d, cls).from_float(mod)
=======
                                                        float(self.scale), int(self.zero_point))
        return output.permute([0, 3, 1, 2])
>>>>>>> 32efb431
<|MERGE_RESOLUTION|>--- conflicted
+++ resolved
@@ -45,18 +45,15 @@
                                                         self._packed_weight, self.bias,
                                                         self.stride, self.padding,
                                                         self.dilation, self.groups,
-<<<<<<< HEAD
-                                                        self.scale, self.zero_point)
+                                                        float(self.scale), int(self.zero_point))
         return output.permute([0, 3, 1, 2])
 
     @classmethod
     def from_float(cls, mod):
         if type(mod) == nniqat.ConvBnReLU2d:
-            conv_w, conv_b = fuse_conv_bn_weights(mod.weight, mod.bias, mod.running_mean, mod.running_var, mod.eps, mod.gamma, mod.beta)
+            conv_w, conv_b = \
+                fuse_conv_bn_weights(mod.weight, mod.bias, mod.running_mean,
+                                     mod.running_var, mod.eps, mod.gamma, mod.beta)
             mod.weight = torch.nn.Parameter(conv_w)
             mod.bias = torch.nn.Parameter(conv_b)
-        return super(ConvReLU2d, cls).from_float(mod)
-=======
-                                                        float(self.scale), int(self.zero_point))
-        return output.permute([0, 3, 1, 2])
->>>>>>> 32efb431
+        return super(ConvReLU2d, cls).from_float(mod)