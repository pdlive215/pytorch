
from __future__ import absolute_import, division, print_function, unicode_literals

import copy
import torch

def fuse_conv_bn_eval(conv, bn):
    assert(not (conv.training or bn.training)), "Fusion only for eval!"
    fused_conv = copy.deepcopy(conv)

    fused_conv.weight, fused_conv.bias = fuse_conv_bn_weights(fused_conv.weight, fused_conv.bias, bn.running_mean, bn.running_var, bn.eps, bn.weight, bn.bias)

<<<<<<< HEAD
    return fused_conv
=======
    bn_mean = bn.running_mean
    bn_var_sqrt = torch.rsqrt(bn.running_var + bn.eps)
>>>>>>> 1daac9c0

def fuse_conv_bn_weights(conv_w, conv_b, bn_rm, bn_rv, bn_eps, bn_w, bn_b):
    if conv_b is None:
        conv_b = bn_rm.new_zeros(bn_rm.shape)
    bn_var_sqrt = torch.sqrt(bn_rv + bn_eps)

    conv_w = conv_w * (bn_w / bn_var_sqrt).reshape([-1, 1, 1, 1])
    conv_b = (conv_b - bn_rm) / bn_var_sqrt * bn_w + bn_b

<<<<<<< HEAD
    return torch.nn.Parameter(conv_w), torch.nn.Parameter(conv_b)
=======
    w_conv = w_conv * (bn_weight * bn_var_sqrt).reshape([-1, 1, 1, 1])
    b_conv = (b_conv - bn_mean) * bn_var_sqrt * bn_weight + bn_bias

    fused_conv.weight = torch.nn.Parameter(w_conv)
    fused_conv.bias = torch.nn.Parameter(b_conv)

    return fused_conv
>>>>>>> 1daac9c0
<|MERGE_RESOLUTION|>--- conflicted
+++ resolved
@@ -10,29 +10,14 @@
 
     fused_conv.weight, fused_conv.bias = fuse_conv_bn_weights(fused_conv.weight, fused_conv.bias, bn.running_mean, bn.running_var, bn.eps, bn.weight, bn.bias)
 
-<<<<<<< HEAD
     return fused_conv
-=======
-    bn_mean = bn.running_mean
-    bn_var_sqrt = torch.rsqrt(bn.running_var + bn.eps)
->>>>>>> 1daac9c0
 
 def fuse_conv_bn_weights(conv_w, conv_b, bn_rm, bn_rv, bn_eps, bn_w, bn_b):
     if conv_b is None:
         conv_b = bn_rm.new_zeros(bn_rm.shape)
-    bn_var_sqrt = torch.sqrt(bn_rv + bn_eps)
+    bn_var_rsqrt = torch.rsqrt(bn_rv + bn_eps)
 
-    conv_w = conv_w * (bn_w / bn_var_sqrt).reshape([-1, 1, 1, 1])
-    conv_b = (conv_b - bn_rm) / bn_var_sqrt * bn_w + bn_b
+    conv_w = conv_w * (bn_w * bn_var_rsqrt).reshape([-1, 1, 1, 1])
+    conv_b = (conv_b - bn_rm) * bn_var_rsqrt * bn_w + bn_b
 
-<<<<<<< HEAD
-    return torch.nn.Parameter(conv_w), torch.nn.Parameter(conv_b)
-=======
-    w_conv = w_conv * (bn_weight * bn_var_sqrt).reshape([-1, 1, 1, 1])
-    b_conv = (b_conv - bn_mean) * bn_var_sqrt * bn_weight + bn_bias
-
-    fused_conv.weight = torch.nn.Parameter(w_conv)
-    fused_conv.bias = torch.nn.Parameter(b_conv)
-
-    return fused_conv
->>>>>>> 1daac9c0
+    return torch.nn.Parameter(conv_w), torch.nn.Parameter(conv_b)