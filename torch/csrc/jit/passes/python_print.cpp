--- conflicted
+++ resolved
@@ -1198,20 +1198,6 @@
 TORCH_API void PythonPrint(
     std::ostream& out,
     const script::Function& callee,
-<<<<<<< HEAD
-    std::vector<at::Tensor>& tensor_table,
-    std::vector<ClassTypePtr>& class_table,
-    bool enforce_importable) {
-  PythonPrintPass pp(out, tensor_table, class_table, enforce_importable);
-  // NOLINTNEXTLINE(cppcoreguidelines-pro-type-const-cast)
-  pp.printFunction(const_cast<script::Function&>(callee), /*is_class=*/false);
-}
-
-TORCH_API void PythonPrint(
-    std::ostream& out,
-    const script::Module& module,
-=======
->>>>>>> 4c0833d6
     std::vector<at::Tensor>& tensor_table,
     std::vector<ClassTypePtr>& class_table,
     bool enforce_importable) {
