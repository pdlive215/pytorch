#include <torch/csrc/jit/passes/python_print.h>
#include <ATen/core/qualified_name.h>
#include <c10/util/Exception.h>
#include <torch/csrc/jit/attributes.h>
#include <torch/csrc/jit/ir.h>
#include <torch/csrc/jit/ir_views.h>
#include <torch/csrc/jit/resource_guard.h>
#include <torch/csrc/jit/script/error_report.h>
#include <torch/csrc/jit/script/module.h>

using c10::QualifiedName;

namespace torch {
namespace jit {

// unix isprint but insensitive to locale
static bool isPrint(char s) {
  return s > 0x1f && s < 0x7f;
}

void printQuotedString(std::ostream& stmt, const std::string& str) {
  stmt << "\"";
  for (auto s : str) {
    switch (s) {
      case '\\':
        stmt << "\\\\";
        break;
      case '\'':
        stmt << "\\'";
        break;
      case '\"':
        stmt << "\\\"";
        break;
      case '\a':
        stmt << "\\a";
        break;
      case '\b':
        stmt << "\\b";
        break;
      case '\f':
        stmt << "\\f";
        break;
      case '\n':
        stmt << "\\n";
        break;
      case '\r':
        stmt << "\\r";
        break;
      case '\t':
        stmt << "\\t";
        break;
      case '\v':
        stmt << "\\v";
        break;
      default:
        if (isPrint(s)) {
          stmt << s;
        } else {
          // C++ io has stateful formatting settings. Messing with
          // them is probably worse than doing this manually.
          char buf[4] = "000";
          buf[2] += s % 8;
          s /= 8;
          buf[1] += s % 8;
          s /= 8;
          buf[0] += s;
          stmt << "\\" << buf;
        }
        break;
    }
  }
  stmt << "\"";
}

static bool isValidIdentifierChar(char c, size_t pos) {
  return islower(c) || isupper(c) || c == '_' || (pos > 0 && isdigit(c));
}

static bool isValidIdentifier(const std::string& name) {
  if (name.size() == 0)
    return false;
  for (size_t i = 0; i < name.size(); ++i) {
    if (!isValidIdentifierChar(name[i], i))
      return false;
  }
  return true;
}

// some names are valid identifiers but off limits because
// they are keywords or namespaces used in the output
const static std::unordered_set<std::string> reserved_names = {
    // identifiers in the environment while parsing
    "_", // avoid the confusing unnamed _
    "aten",
    "attribute",
    "CONSTANTS",
    "fork",
    "getattr",
    "inf",
    "nan",
    "ops",
    "__torch__",
    // the python keywords
    "and",
    "as",
    "assert",
    "async",
    "await",
    "break",
    "class",
    "continue",
    "def",
    "del",
    "elif",
    "else",
    "except",
    "False",
    "finally",
    "for",
    "from",
    "global",
    "if",
    "import",
    "in",
    "is",
    "lambda",
    "None",
    "nonlocal",
    "not",
    "or",
    "pass",
    "raise",
    "return",
    "True",
    "try",
    "while",
    "with",
    "yield",
};

struct PythonPrintPass {
  using SourceRangeStack = std::vector<SourceRange>;
  SourceRangeStack source_range_stack_ = {SourceRange()};

  struct WithSourceRange {
    explicit WithSourceRange(SourceRangeStack* stack, Node* n) : stack(stack) {
      TORCH_INTERNAL_ASSERT(stack);
      if (auto gen_source = n->sourceRange().findSourceRangeThatGenerated()) {
        stack->push_back(std::move(gen_source.value()));
      } else {
        stack->push_back(n->sourceRange());
      }
    }

    ~WithSourceRange() {
      stack->pop_back();
    }

    SourceRangeStack* stack;
  };

  class TaggedStringStream {
   public:
    TaggedStringStream(const SourceRangeStack* srs) : srs_(srs) {}
    TaggedStringStream(TaggedStringStream&& rhs) = default;

    TaggedStringStream& operator<<(const std::string& s) {
      // This prevents having redundant entries at the same offset,
      // which can happen for example in printValueList when begin
      // and end are the empty string.
      if (s.size() == 0) {
        return *this;
      }

      if (!ranges_.size() || ranges_.back().range != srs_->back()) {
        ranges_.emplace_back((size_t)oss_.tellp(), srs_->back());
      }
      oss_ << s;
      return *this;
    }

    TaggedStringStream& operator<<(const TaggedStringStream& rhs) {
      for (const auto& range : rhs.ranges_) {
        if (!ranges_.size() || ranges_.back().range != range.range) {
          ranges_.emplace_back((size_t)oss_.tellp() + range.bytes, range.range);
        }
      }
      oss_ << rhs.oss_.str();
      return *this;
    }

    // This overload is here to prevent people from shooting themselves in the
    // foot. I would be highly surprised if someone actually wanted to write out
    // the address of a TaggedStringStream in the pretty print.
    TaggedStringStream& operator<<(
        const std::shared_ptr<TaggedStringStream>& rhs) {
      (*this) << *rhs;
      return *this;
    }

    template <typename T>
    TaggedStringStream& operator<<(const T& t) {
      if (!ranges_.size() || ranges_.back().range != srs_->back()) {
        ranges_.emplace_back((size_t)oss_.tellp(), srs_->back());
      }
      oss_ << t;
      return *this;
    }

    std::string str() const {
      return oss_.str();
    }

    const std::vector<TaggedRange>& ranges() const {
      return ranges_;
    }

    // Write out this TaggedStringStream's text and source ranges to
    // os and source_ranges_out, respectively. stream_pos gives
    // the byte offset into the current stream, so we can accurately
    // record source ranges as byte offsets.
    void print(
        std::ostream& os,
        SourceRangeRecords* source_ranges_out,
        int64_t stream_pos) {
      os << str();
      for (const auto& x : ranges()) {
        source_ranges_out->push_back(x);
        source_ranges_out->back().bytes += stream_pos;
      }
    }

   private:
    std::ostringstream oss_;
    std::vector<TaggedRange> ranges_;
    const SourceRangeStack* srs_;
  };

  TaggedStringStream body_;

  // constants are written to this table, and given then named CONSTANTS.cN
  // where N is the index into this table.
  std::vector<at::Tensor>& tensor_table_;

  // Any classes used are written to this table, to be later written out as
  // dependencies.
  std::vector<c10::NamedTypePtr>& class_table_;
  std::vector<c10::NamedTypePtr> direct_class_deps_;
  // Helper to avoid duplicating class types
  void addToClassTable(const c10::NamedTypePtr& type) {
    if (legacy_module_printing_) {
      // we serialize module classes separately.
      // Including them in the class table as well will cause the code
      // to get imported twice.
      if (auto classType = type->cast<ClassType>()) {
        if (classType->is_module()) {
          return;
        }
      }
    }
    if (std::find(class_table_.cbegin(), class_table_.cend(), type) ==
        class_table_.cend()) {
      class_table_.push_back(type);
    }
    if (std::find(
            direct_class_deps_.cbegin(), direct_class_deps_.cend(), type) ==
        direct_class_deps_.cend()) {
      direct_class_deps_.push_back(type);
    }
  }

  // When printing this node, is it safe to write it inline (i.e. without
  // assigning a temporary variable
  std::unordered_set<Node*> output_inline_;

  // when we print this, should we error if the resulting output would
  // not be able to be reparsed?
  bool enforce_importable_;

  // are funcitons being printed considered methods
  // either of a class or some module?
  // If true, this will surpress type annotation on their
  // first (self) argument. And forked functions will
  // be emitted as method calls (self.__fork...) rather
  // than as method calls
  bool is_method_;

  // what valid identifiers are in use for the current function
  std::unordered_set<std::string> used_names_;

  // used method names
  std::unordered_set<std::string> used_method_names_;

  bool legacy_module_printing_;

  // scanValue, scanNode, scanBlock:
  // decide if it is safe to omit the output of a temporary variable,
  // and inline the expression into its use
  // we only do this if
  // (1) it is a constant, or
  // (2) the temporary is unnamed, is single output, is used once,
  //     and would appear in the same order when the expression tree is
  //     reparsed.
  // The last case can be checked
  // becuase when we emit a expresion tree in the parser,
  // we do a left-to-right postorder traversal of the expression tree (emit
  // children, then emit op). The reverse of this is a right-to-left preorder
  // traversal of the tree. By doing a right-to-left preorder traversal of the
  // inputs of a node, while also scanning the list of emitted nodes backward,
  // we can see if they line up with what would happen when parsed the node as
  // an expression. While they line up we collapse them into an inline
  // expression.

  // The inductive step is that the right-most input should be produced by the
  // node immediatly before the current node if it is in tree order.

  bool canInline(Value* v) {
    Node* n = v->node();
    // there must be only 1 values, otherwise we need an assignment to handle
    // the multiple outout values
    if (n->outputs().size() != 1)
      return false;
    // if it is used more than once, then we need a variable
    if (v->uses().size() != 1)
      return false;
    auto use = v->uses().at(0);
    // if it has a name set, then it was written as a variable so preserve that
    // unless it is being fed directly to the end of the block.
    // in which case it is not as useful to give it a name just to return it
    if (v->hasDebugName() && use.user->kind() != prim::Return)
      return false;
    // don't try to inline control blocks
    if (n->blocks().size() != 0)
      return false;
    // if it is a loop-carried input, we need a variable
    // otherwise the condition or trip count may be emitted in the wrong order
    // w.r.t. to it
    if (use.user->kind() == prim::Loop && use.offset >= 2)
      return false;

    // subgraph may use this more than once, so disable inlining
    if (use.user->kind() == prim::fork)
      return false;

    return true;
  }

  // block_point is the current node in the reverse linear scan of the emitted
  // nodes v is the current value in the tree traversal that may match with
  // block_point's output.
  Node* scanValue(Node* block_point, Value* v) {
    Node* n = v->node();
    AT_ASSERT(n->kind() == prim::Constant || output_inline_.count(n) == 0);

    if (n == block_point &&
        canInline(v)) { // the node must be at the expected point of the typical
                        // tree traversal
      // recursively see if we can inline the inputs to this input
      block_point = scanNode(block_point);
      output_inline_.insert(n);
    } else if (n->kind() == prim::Constant) {
      // constant nodes can always be inlined, we will de-dup them on parsing
      // and put them at the top of the function regardless
      output_inline_.insert(n);
    }
    return block_point;
  }
  Node* previousNonConstant(Node* n) {
    do {
      n = n->prev();
    } while (n->kind() == prim::Constant);
    return n;
  }

  Node* scanNode(Node* n) {
    // don't bother to scan nodes we have already determined to be inline
    if (output_inline_.count(n)) {
      return n;
    }
    for (auto b : n->blocks()) {
      scanBlock(b);
    }
    Node* block_point = previousNonConstant(n);
    for (auto it = n->inputs().rbegin(), end = n->inputs().rend(); it != end;
         ++it) {
      block_point = scanValue(block_point, *it);
    }
    return block_point;
  }

  void scanBlock(Block* b) {
    scanNode(b->return_node());
    for (auto node : b->nodes().reverse()) {
      scanNode(node);
    }
  }

  size_t getOrAddTensorConstant(at::Tensor t) {
    // XXX - N^2 warning. This code does the exact same thing as
    // ConstantPool, which is also N^2 in the size of the constants,
    // because it doesn't hash any information about the tensors.
    // We will probably need to optimize this at some point using hashing.
    for (size_t i = 0; i < tensor_table_.size(); ++i) {
      if (t.type() == tensor_table_[i].type() && t.equal(tensor_table_[i])) {
        return i;
      }
    }
    AT_ASSERT(t.is_variable());
    tensor_table_.emplace_back(std::move(t));
    return tensor_table_.size() - 1;
  }

  std::unordered_set<Node*> seen_constants;
  void buildConstantList(Node* n, std::vector<Node*>& constants) {
    for (auto input : n->inputs()) {
      if (input->node()->kind() == prim::Constant &&
          seen_constants.count(input->node()) == 0) {
        constants.push_back(input->node());
        seen_constants.insert(input->node());
      }
    }
    for (auto b : n->blocks()) {
      buildConstantList(b, constants);
    }
  }
  void buildConstantList(Block* b, std::vector<Node*>& constants) {
    for (auto n : b->nodes())
      buildConstantList(n, constants);
    buildConstantList(b->return_node(), constants);
  }

  // get a new name unique across calls to debugName() and
  // anything we have used.
  std::unordered_map<std::string, size_t> next_id;

  std::string genNameImpl(
      const std::string& candidate,
      std::unordered_set<std::string>& used) {
    std::string name = candidate;
    while (used.count(name) || reserved_names.count(name)) {
      name = candidate + std::to_string(next_id[name]++);
    }
    used.insert(name);
    return name;
  }
  std::string genName(const std::string& candidate) {
    return genNameImpl(candidate, used_names_);
  }

  // methods self.foo are in a different namespace than
  // global identifiers, so they have a different procedure for finding a
  // uniquename
  std::string genMethodName(const std::string& candidate) {
    return genNameImpl(candidate, used_method_names_);
  }

  // unique names might not be valid identifiers,
  // force them to be by rewriting them
  static std::string makeValidIdentifier(const std::string& candidate) {
    std::stringstream ss;
    if (candidate.size() == 0 || isdigit(candidate[0]))
      ss << "_";
    for (char c : candidate) {
      if (isupper(c) || islower(c) || isdigit(c) || c == '_')
        ss << c;
      else
        ss << '_';
    }
    return ss.str();
  }
  // if we have to assign 'v' a name, what should it be?
  // use the debugName if it was set, otherwise generate a name.
  std::string genUniqueNameFor(Value* v) {
    return genName(
        v->hasDebugName() ? makeValidIdentifier(v->debugNameBase()) : "_");
  }

  // map from Value to how it should be printed at each use
  std::unordered_map<Value*, std::shared_ptr<TaggedStringStream>> expr_table_;
  std::unordered_map<Value*, std::string> ident_refs_;

  // NB: we MUST pass around the shared pointers to these streams by value.
  // There is an interaction in splitLongInlines where the string value for
  // both the RHS and the LHS of an expression are live at the same time,
  // however the value for the RHS is overwritten in the table.
  std::shared_ptr<TaggedStringStream> useOf(Value* v) const {
    // Ident refs take precedent over expression refs, since presence in
    // the ident ref table indicates we have already emitted a statement
    // assigning the given value.
    if (ident_refs_.count(v)) {
      auto rv = std::make_shared<TaggedStringStream>(&source_range_stack_);
      (*rv) << ident_refs_.at(v);
      return rv;
    }
    if (expr_table_.count(v)) {
      return expr_table_.at(v);
    }
    TORCH_INTERNAL_ASSERT(
        false,
        "Value was not present in either expressions"
        " table or ident refs table");
  }
  void assignValue(Value* v, const std::string& s) {
    ident_refs_[v] = s;
  }
  void assignValue(Value* v, std::shared_ptr<TaggedStringStream> s) {
    expr_table_[v] = std::move(s);
  }
  void assignValue(Value* v, Value* w) {
    assignValue(v, useOf(w));
  }
  void assignValuesToTheirUniqueNames(at::ArrayRef<Value*> values) {
    for (auto v : values) {
      assignValue(v, genUniqueNameFor(v));
    }
  }

  size_t level = 0;
  // indent to the current indent level
  TaggedStringStream& indent() {
    for (size_t i = 0; i < level; ++i) {
      body_ << "  ";
    }
    return body_;
  }

  ResourceGuard WithIndented() {
    level++;
    return ResourceGuard([this] { level--; });
  }

  template <class T0, class T1, class F>
  void zipWith(at::ArrayRef<T0> list_a, at::ArrayRef<T1> list_b, F action)
      const {
    auto it_a = list_a.begin();
    auto it_b = list_b.begin();

    if (list_a.size() != list_b.size()) {
      AT_ERROR("Python printer expected 2 lists of same size");
    }

    for (; it_a != list_a.end(); ++it_a, ++it_b) {
      action(*it_a, *it_b);
    }
  }

  void printValueList(
      TaggedStringStream& stmt,
      at::ArrayRef<Value*> list,
      const char* begin = "",
      const char* end = "") {
    stmt << begin;
    auto delimiter = "";
    for (auto* value : list) {
      stmt << delimiter;
      stmt << useOf(value);
      delimiter = ", ";
    }
    stmt << end;
  }

  void printValueIndex(TaggedStringStream& stmt, at::ArrayRef<Value*> inputs) {
    const std::string val_name = useOf(inputs[0])->str();
    if (isValidIdentifier(val_name)) {
      stmt << val_name;
    } else {
      stmt << "(" << val_name << ")";
    }
    stmt << "[";
    stmt << useOf(inputs[1]);
    stmt << "]";
  }

  void printDict(
      TaggedStringStream& stmt,
      at::ArrayRef<Value*> key_value_pairs,
      const char* begin = "{",
      const char* end = "}") {
    stmt << begin;
    auto delimiter = "";
    for (size_t i = 0; i < key_value_pairs.size(); i += 2) {
      stmt << delimiter;
      auto key = key_value_pairs[i];
      auto value = key_value_pairs[i + 1];

      stmt << useOf(key) << ": " << useOf(value);

      delimiter = ", ";
    }
    stmt << end;
  }

  void printAssignment(at::ArrayRef<Value*> lhs, at::ArrayRef<Value*> rhs) {
    if (lhs.size() > 0) {
      indent();
      printValueList(body_, lhs);
      body_ << " = ";
      printValueList(body_, rhs);
      body_ << "\n";
    }
  }

  void printIf(IfView stmt) {
    assignValuesToTheirUniqueNames(stmt.outputs());
    indent() << "if " << useOf(stmt.cond()) << ":\n";
    {
      auto guard = WithIndented();
      // Print node contents
      printBlock(stmt.thenBlock(), stmt.outputs().size() > 0);
      printAssignment(stmt.outputs(), stmt.thenOutputs());
    }
    indent() << "else:\n";
    {
      auto guard = WithIndented();
      printBlock(stmt.elseBlock(), stmt.outputs().size() > 0);
      printAssignment(stmt.outputs(), stmt.elseOutputs());
    }
  }

  void printLoop(LoopView stmt) {
    // Loop carried dependencies are handled by assigning their initial
    // values to the node->outputs() before the loop,
    // and assign node->outputs() to the new values at the end of each trip.

    auto loop_type = stmt.loopType();
    if (loop_type == LoopView::ModifiedLoop) {
      throw script::ErrorReport(stmt.node()->sourceRange())
          << "loop cannot be printed as python "
          << "because it has gone through an optimization "
          << "that combined while and for loops. File a bug";
    }

    bool emit_as_for_loop = loop_type == LoopView::For;

    assignValuesToTheirUniqueNames(stmt.carriedOutputs());
    // Add aliases for loop-carried dependencies
    zipWith(
        stmt.bodyCarriedInputs(), // Start at 1 to ignore trip count
        stmt.carriedOutputs(),
        [&](Value* block_input, Value* node_output) {
          assignValue(block_input, node_output);
        });

    // Print initial assignments of loop node outputs = loop node inputs
    printAssignment(stmt.carriedOutputs(), stmt.carriedInputs());

    assignValuesToTheirUniqueNames(stmt.currentTripCount());
    // Loop header
    if (emit_as_for_loop) {
      indent();
      body_ << "for " << useOf(stmt.currentTripCount()) << " in range("
            << useOf(stmt.maxTripCount()) << "):\n";
    } else {
      // note: trip_count_in_block is unused because this is a while loop,
      // so we reuse the Value* as a stand-in for the loop condition
      printAssignment(stmt.currentTripCount(), stmt.inputCond());
      indent();
      body_ << "while " << useOf(stmt.currentTripCount()) << ":\n";
    }
    // Loop body
    {
      ResourceGuard indent = WithIndented();
      // Update block outputs to block inputs for next loop iteration
      // skip the assignment to the new condition in for loops because
      // the condition is always True
      size_t offset = emit_as_for_loop ? 1 : 0;
      auto body_block = stmt.bodyBlock();
      ArrayRef<Value*> loop_carried_block_inputs =
          body_block->inputs().slice(offset);
      printBlock(body_block, loop_carried_block_inputs.size() > 0);
      printAssignment(
          loop_carried_block_inputs, body_block->outputs().slice(offset));
    }
  }

  bool isLongLine(const std::string& str) {
    return str.size() + level * 2 >= 40;
  }

  bool isLongInline(Node* node) {
    return output_inline_.count(node) &&
        isLongLine(useOf(node->output())->str());
  }

  bool isNonConstantInline(Value* input) {
    return input->node()->kind() != prim::Constant &&
        output_inline_.count(input->node());
  }

  // [reordering of inlines]
  // We inline anything that is semantically legal to inline, but sometimes
  // we find that these lines get too long. In that case we break the lines
  /// and it  is important that we un-inline all the inputs preceeding the long
  /// input:
  //   r = foo(x.add_(b), some_long + expression)
  //  wrong!
  //   _0 = some_long + expression
  //   r = foo(x.add_(b), _0) # wrong! _0 runs before mutating add_
  // legal!
  //   _0 = x.add_(b)
  //   _1 = some_long + expression
  //   r = foo(_0, _1)
  void splitLongInlines(at::ArrayRef<Value*> inputs) {
    size_t long_inline_slice = 0;
    // find the last input that is too long
    for (size_t i = 0; i < inputs.size(); ++i) {
      if (isLongInline(inputs[i]->node())) {
        long_inline_slice = i + 1;
      }
    }
    // un-inline everything through the last long line
    // constants are ignored since long constants are never inlined in the
    // first place
    for (size_t i = 0; i < long_inline_slice; ++i) {
      if (isNonConstantInline(inputs[i])) {
        printOutputDefinition(inputs[i]->node(), *useOf(inputs[i]));
      }
    }
  }

  template <typename T>
  void printOutputDefinition(Node* node, const T& expr) {
    assignValuesToTheirUniqueNames(node->outputs());
    indent();
    // Print outputs
    if (node->outputs().size() > 0) {
      printValueList(body_, node->outputs());
      body_ << " = ";
    }
    body_ << expr << "\n";
  }

  // Recursively check contained types for any class dependencies
  void registerClassDependencies(const TypePtr& type) {
    if (const auto classType = type->cast<ClassType>()) {
      addToClassTable(classType);
    } else if (const auto tupleType = type->cast<TupleType>()) {
      if (tupleType->name()) {
        addToClassTable(tupleType);
      }
    }
    for (const auto& containedType : type->containedTypes()) {
      registerClassDependencies(containedType);
    }
  }

  void printNode(Node* node, bool print_const) {
    WithSourceRange guard(&source_range_stack_, node);
    // Check for class dependencies. If this node inputs or outputs a class
    // type, we need to add it to our table of dependencies.
    for (const auto input : node->inputs()) {
      registerClassDependencies(input->type());
    }
    for (const auto output : node->outputs()) {
      registerClassDependencies(output->type());
    }

    if (!print_const && node->kind() == prim::Constant)
      return;
    splitLongInlines(node->inputs());
    switch (node->kind()) {
      case prim::Return:
        if (enforce_importable_ && node->inputs().size() != 1) {
          throw script::ErrorReport(node->sourceRange())
              << "Exportable methods must have a single return value. "
              << "Normal use of ScriptMethods should enforce this";
        }
        if (node->inputs().size() > 0) {
          indent();
          body_ << "return ";
          printValueList(body_, node->inputs());
          body_ << "\n";
        }
        break;
      case prim::Loop:
        printLoop(LoopView(node));
        break;
      case prim::If:
        printIf(IfView(node));
        break;
      case prim::TupleUnpack:
      case prim::ListUnpack:
        assignValuesToTheirUniqueNames(node->outputs());
        indent();
        // TupleUnpack(unpacked) turns into an assignment op that forces
        // the unpack to be inserted when parsed back in:
        // a, b, = unpacked
        // a, = unpacked # trailing comma forces an unpack to happen
        if (node->outputs().size() > 0) {
          printValueList(body_, node->outputs(), "", ", = ");
        }
        body_ << useOf(node->input()) << "\n";
        break;
      case prim::SetAttr: {
        const auto obj = node->inputs().at(0);
        const auto newVal = node->inputs().at(1);
        const auto type = obj->type()->expect<ClassType>();
        const auto& attrname = node->s(attr::name);
        indent();
        body_ << useOf(obj) << "." << attrname << " = " << useOf(newVal)
              << "\n";
      } break;
      case prim::fork: {
        // the subgraph gets emitted as another function
        auto name = genName("__forked_function");
        std::shared_ptr<Graph> graph = node->g(attr::Subgraph);
        indent();
        body_ << "def " << name << "():\n";
        for (size_t i = 0; i < node->inputs().size(); ++i) {
          assignValue(graph->inputs().at(i), node->inputs().at(i));
        }
        printBody(graph->block());
        std::stringstream ss;
        ss << "fork(" << name << ")";
        printOutputDefinition(node, ss.str());
      } break;
      case prim::Function: {
        if (enforce_importable_) {
          throw script::ErrorReport(node->sourceRange())
              << "closures are not exportable";
        }
        assignValuesToTheirUniqueNames(node->outputs());
        auto name = useOf(node->output())->str();
        std::shared_ptr<Graph> graph = node->g(attr::Subgraph);
        indent();
        body_ << "def " << name << "(";
        assignValuesToTheirUniqueNames(graph->inputs());
        for (size_t i = 0; i < graph->inputs().size(); ++i) {
          Value* v = graph->inputs().at(i);
          if (i > 0) {
            body_ << ", ";
          }
          body_ << useOf(v) << ": " << v->type()->python_str();
        }
        body_ << "):\n";
        printBody(graph->block());
      } break;
      default:
        auto ss = std::make_shared<TaggedStringStream>(&source_range_stack_);
        printRHS(*ss, node);

        // we prevent long constants from inlining here.
        // it is not safe to do the same thing for non-constants here
        // because of [reordering of inlines]
        if (output_inline_.count(node) == 0 ||
            (node->kind() == prim::Constant && isLongLine(ss->str()))) {
          printOutputDefinition(node, *ss);
        } else {
          // this node is safe to inline, so assign the output value
          // to that expression directly
          assignValue(node->output(), ss);
        }
    }
  }

  void printMaybeAnnotatedConstantList(
      std::ostream& stmt,
      const char* the_type,
      size_t list_size,
      const IValue& the_list) {
    if (list_size == 0) {
      stmt << "annotate(List[" << the_type << "], [])";
    } else {
      stmt << the_list;
    }
  }

  void printConstant(TaggedStringStream& stmt, const IValue& v) {
    std::stringstream ss;
    if (v.isTensor()) {
      ss << "CONSTANTS.c" << getOrAddTensorConstant(v.toTensor());
    } else if (v.isString()) {
      printQuotedString(ss, v.toStringRef());
    } else if (v.isDevice()) {
      std::stringstream device_stream;
      device_stream << v.toDevice();
      ss << "torch.device(";
      printQuotedString(ss, device_stream.str());
      ss << ")";
    } else if (v.isTensorList()) {
      ss << "[";
      const char* delim = "";
      for (const at::Tensor& t : v.toTensorListRef()) {
        ss << delim << "CONSTANTS.c" << getOrAddTensorConstant(t);
        delim = ", ";
      }
      ss << "]";
    } else if (v.isBoolList()) {
      printMaybeAnnotatedConstantList(ss, "bool", v.toBoolList().size(), v);
    } else if (v.isIntList()) {
      printMaybeAnnotatedConstantList(ss, "int", v.toIntListRef().size(), v);
    } else if (v.isDoubleList()) {
      printMaybeAnnotatedConstantList(
          ss, "float", v.toDoubleListRef().size(), v);
    } else {
      ss << v;
    }
    stmt << ss.str();
  }

  void printNone(TaggedStringStream& stmt, const Node* node) {
    if (node->output()->type()->isSubtypeOf(NoneType::get())) {
      stmt << "None";
      return;
    }
    // XXX - when None has an Optional[T] type, we must ensure that type
    // can be recovered on parsing. It cannot be recovered if it will be
    // matched to schema with free variables. If it is used only in places
    // where there is schema and the scheme has no free variables, then we
    // can recover it without annotation. Otherwise, we annotate None with
    // the right optional type
    const auto& uses = node->output()->uses();
    bool all_usable_schema =
        std::all_of(uses.begin(), uses.end(), [](const Use& u) {
          if (auto schema = u.user->maybeSchema()) {
            if (u.offset >= schema->arguments().size()) {
              return false;
            }
            return !schema->arguments().at(u.offset).type()->hasFreeVariables();
          }
          return false;
        });

    if (all_usable_schema) {
      stmt << "None";
    } else {
      stmt << "annotate(" << node->output()->type()->python_str() << ", None)";
    }
  }

  // Prints the RHS value of a Node, e.g. `aten.add(x, y)`
  void printRHS(TaggedStringStream& stmt, Node* node) {
    switch (node->kind()) {
      case prim::PythonOp: {
        auto value = static_cast<const PythonOp*>(node);
        if (enforce_importable_ && !value->ignore_on_export) {
          throw script::ErrorReport(node->sourceRange())
              << "Could not export Python function call '" << value->name()
              << "'. Remove calls to Python functions before export. "
              << "Did you forget add @script or @script_method annotation? "
              << "If this is a nn.ModuleList, add it to __constants__";
        }

        if (value->ignore_on_export) {
          stmt << "ops.prim.IgnoredPythonOp";
        } else {
          std::stringstream scalars_stream;
          stmt << "^" << value->name();
          value->writeScalars(scalars_stream);
          stmt << scalars_stream.str();
        }
        printValueList(stmt, node->inputs(), "(", ")");
      } break;
      case prim::Uninitialized: {
        stmt << "uninitialized(" << node->output()->type()->python_str() << ")";
      } break;
      case prim::Constant: {
        if (node->kind() == prim::Constant && !node->mustBeNone()) {
          IValue v = toIValue(node->output()).value();
          printConstant(stmt, v);
        } else {
          printNone(stmt, node);
        }
      } break;
      case prim::ImplicitTensorToNum: {
        stmt << "annotate(" << node->output()->type()->python_str() << ", "
             << useOf(node->input()) << ")";
      } break;
      case aten::Int: {
        printValueList(stmt, node->inputs(), "int(", ")");
      } break;
      case aten::Float: {
        printValueList(stmt, node->inputs(), "float(", ")");
      } break;
      case aten::Bool: {
        printValueList(stmt, node->inputs(), "bool(", ")");
      } break;
      case aten::str: {
        printValueList(stmt, node->inputs(), "str(", ")");
      } break;
      case aten::__getitem__: {
        printValueIndex(stmt, node->inputs());
      } break;
      case prim::Print: {
        printValueList(stmt, node->inputs(), "print(", ")");
      } break;
      case aten::sorted: {
        printValueList(stmt, node->inputs(), "sorted(", ")");
      } break;
      case prim::TupleConstruct: {
        if (auto qualname = node->output()
                                ->type()
                                ->expect<TupleType>()
                                ->name()) {
          stmt << qualname->qualifiedName();
        }
        printValueList(
            stmt, node->inputs(), "(", node->inputs().size() == 1 ? ",)" : ")");
      } break;
      case prim::TupleIndex: {
        stmt << "(" << useOf(node->inputs().at(0)) << ")["
             << useOf(node->inputs().at(1)) << "]";
      } break;
      case prim::TupleSlice: {
        stmt << "(" << useOf(node->input()) << ")[" << node->i(attr::beg) << ":"
             << node->i(attr::end) << "]";
      } break;
      case prim::ListConstruct: {
        // when the list is empty and is not a list of tensors,
        // we need to annotate it, otherwise it won't be possible
        // to infer the type on import
        if (node->inputs().size() == 0 &&
            !node->output()->type()->isSubtypeOf(TensorType::get())) {
          stmt << "annotate(" << node->output()->type()->python_str()
               << ", [])";
        } else {
          printValueList(stmt, node->inputs(), "[", "]");
        }
      } break;
      case prim::DictConstruct: {
        auto dict_type = node->output()->type()->expect<DictType>();
        bool is_default_type =
            dict_type->getKeyType()->isSubtypeOf(StringType::get()) &&
            dict_type->getKeyType()->isSubtypeOf(TensorType::get());
        if (node->inputs().size() == 0 && !is_default_type) {
          stmt << "annotate(" << node->output()->type()->python_str()
               << ", {})";
        } else {
          printDict(stmt, node->inputs());
        }
      } break;
      case prim::CreateObject: {
        const auto classType = node->output()->type()->expect<ClassType>();
        stmt << classType->python_str() << ".__new__("
             << classType->python_str() << ")";
      } break;
      case prim::GetAttr: {
        const auto obj = node->inputs().at(0);
        const auto classType = obj->type()->expect<ClassType>();
        const auto& field = node->s(attr::name);
        if (isValidIdentifier(field)) {
          stmt << useOf(obj) << "." << field;
        } else {
          stmt << "getattr(" << useOf(obj) << ", ";
          std::stringstream field_stream;
          printQuotedString(field_stream, field);
          stmt << field_stream.str() << ")";
        }
      } break;
      default: {
        Symbol kind = node->kind();
        if (kind.is_aten()) {
          // special case aten -> torch because we want to rename
          // the aten namespace, but this change will take more time
          // doing it here ensures we do not have fix up archives later
          stmt << "torch." << kind.toUnqualString() << "(";
        } else {
          stmt << "ops." << kind.ns().toUnqualString() << "."
               << kind.toUnqualString() << "(";
        }
        const FunctionSchema& schema = node->schema();
        for (size_t i = 0; i < node->inputs().size(); ++i) {
          if (i > 0) {
            stmt << ", ";
          }
          auto v = useOf(node->inputs().at(i));
          // print the kwarg name if it is a kwarg only argument.
          if (i < schema.arguments().size()) {
            auto arg = schema.arguments().at(i);
            if (arg.kwarg_only()) {
              stmt << arg.name() << "=";
            }
          } else {
            // vararg functions like format can have extra arguments
            AT_ASSERT(schema.is_vararg());
          }
          stmt << *v;
        }
        stmt << ")";
      } break;
    }
  }

  TaggedStringStream& printBlock(Block* root, bool block_has_other_statements) {
    // pythons weird 'pass' syntax creates a bunch of places where we have to
    // check if this block would be empty. But not everything in a block is a
    // node. Sometimes if, loop, and return statements will follow this block
    // and block_has_other_statements == true.
    if (!block_has_other_statements &&
        root->nodes().begin() == root->nodes().end()) {
      indent();
      body_ << "pass\n";
    }
    for (auto* node : root->nodes()) {
      printNode(node, /*print_const=*/false);
    }
    return body_;
  }

  void printDefaultValue(
      const TypePtr& typ,
      TaggedStringStream& stmt,
      const IValue& value) {
    // xxx - many weak script modules store default values for broadcasting
    // lists that are not actually the same type as the argument. We can only
    // serialize default values that will implicitly convert to their declared
    // return type since we do not need to serialize these built-in modules with
    // their defaults, we just drop them for now.
    if (typ->kind() == ListType::Kind &&
        (value.isInt() || value.isDouble() || value.isBool())) {
      return;
    }
    stmt << "=";
    printConstant(stmt, value);
  }
  void printBody(Block* body) {
    // we always print constants at the top of the function, in the order
    // in which they are used.
    std::vector<Node*> constants;
    buildConstantList(body, constants);

    // current graph is used to de-dup names within a single graph
    scanBlock(body);
    {
      auto guard = WithIndented();
      // Print initial constant table (most are just inlined into their use,
      // but some like long strings do get emitted)
      for (Node* n : constants) {
        printNode(n, /*print_const=*/true);
      }
      // Print body
      printBlock(body, body->return_node()->inputs().size() > 0);
      printNode(body->return_node(), /*print_const=*/false);
    }
  }

 public:
  void printFunction(const Function& func) {
    const FunctionSchema& schema = func.getSchema();
    Graph& graph = *func.graph();
    used_names_.clear(); // each graph can reuse local names

    WithSourceRange guard(&source_range_stack_, graph.param_node());

    indent();
    body_ << "def " << func.name() << "(";
    auto param_it = graph.inputs().begin();
    for (const Argument& arg : schema.arguments()) {
      std::string arg_name = genName(arg.name());
      if (param_it == graph.inputs().begin()) {
        // the first argument may omit its type when it is implied by context
        // the flag is_method_ determines when to do this
        body_ << arg_name;
        if (!is_method_) {
          body_ << ": " << arg.type()->python_str();
        }
      } else {
        body_ << ",\n    " << arg_name << ": " << arg.type()->python_str();
      }
      if (arg.default_value()) {
        printDefaultValue(arg.type(), body_, *arg.default_value());
      }
      assignValue(*param_it++, arg_name);
    }

    body_ << ") -> " << resultType(graph)->python_str() << ":\n";
    printBody(graph.block());
  }

  std::string getImports() {
    std::ostringstream ret;
    std::unordered_set<std::string> already_printed;
    for (const auto& c : direct_class_deps_) {
      if (already_printed.count(c->name()->prefix())) {
        continue;
      }
      // TODO we try to print a def for TestLinear in TestLinear.forward
      ret << "import " << c->name()->prefix() << "\n";
      already_printed.insert(c->name()->prefix());
    }
    return ret.str();
  }

  PythonPrintPass(
      std::vector<at::Tensor>& tensor_table,
      std::vector<c10::NamedTypePtr>& class_table,
      bool enforce_importable,
      bool is_method,
      bool legacy_module_printing)
      : body_(&source_range_stack_),
        tensor_table_(tensor_table),
        class_table_(class_table),
        enforce_importable_(enforce_importable),
        is_method_(is_method),
        legacy_module_printing_(legacy_module_printing) {}

  // TODO: we should consider forcing functions to return a single value
  // instead of handling this tuple logic both in the compiler and the printer
  TypePtr resultType(const Graph& graph) {
    if (graph.outputs().size() == 1) {
      return graph.outputs().at(0)->type();
    } else {
      return TupleType::create(
          fmap(graph.outputs(), [&](const Value* v) { return v->type(); }));
    }
  }

  void printModuleMetadata(const ClassTypePtr& moduleType) {
    std::vector<std::string> params;
    size_t numAttrs = moduleType->numAttributes();
    // Populate the __parameters__ field. This tells the importer which
    // attributes are parameters.
    for (size_t i = 0; i < numAttrs; i++) {
      if (moduleType->is_parameter(i)) {
        params.push_back(moduleType->getAttributeName(i));
      }
    }
    indent();
    body_ << "__parameters__ = [";
    for (const auto& param : params) {
      body_ << "\"" << param << "\", ";
    }
    body_ << "]\n";

    for (size_t i = 0; i < numAttrs; i++) {
      const auto& name = moduleType->getAttributeName(i);
      const auto& type = moduleType->getAttribute(name);
      registerClassDependencies(type);

      indent();

      // Handling for when the attribute name is not a valid Python identifier.
      // This happens for, e.g. ModuleList.
      if (!isValidIdentifier(name)) {
        if (i == 0) {
          // Initialize the annotations dict if necessary.
          body_ << "__annotations__ = []\n";
          indent();
        }
        // Print out a direct manipulation of the annotations dict, like:
        //   __annotations__["0"] = SomeType
        body_ << "__annotations__["
              << "\"" << name << "\"] = " << type->python_str() << "\n";
      } else {
        // Otherwise: just emit a python 3 attribute annotation, like:
        //   foo : SomeType
        body_ << name << " : " << type->python_str() << "\n";
      }
    }
  }

  void printClass(const c10::NamedTypePtr& type) {
    if (auto classType = type->cast<ClassType>()) {
      bool is_module = classType->is_module();
<<<<<<< HEAD
      body_ << "class " << classType->name()->name();
=======
      if (legacy_module_printing_) {
        is_module = false;
      }
      body_ << "class " << classType->basename();
>>>>>>> 5059b691
      if (is_module) {
        body_ << "(Module)";
      }

      body_ << ":\n";
      {
        const auto guard = WithIndented();
        // For modules, we need to print special information about the module's
        // attributes and parameters.
        if (is_module) {
          printModuleMetadata(classType);
        }
        // TODO fields
        for (auto& method : classType->methods()) {
          printFunction(*method);
        }
      }
    } else if (auto tupleType = type->cast<TupleType>()) {
      TORCH_INTERNAL_ASSERT(tupleType->schema());
      body_ << "class " << tupleType->name()->name();
      body_ << "(NamedTuple):\n";
      {
        const auto guard = WithIndented();
        for (const auto& attr : tupleType->schema()->arguments()) {
          TORCH_INTERNAL_ASSERT(attr.type());
          indent();
          body_ << attr.name() << " : " << attr.type()->python_str() << "\n";
        }
      }
    } else {
      TORCH_INTERNAL_ASSERT(false);
    }
    // remove `classType` from the list of deps
    direct_class_deps_.erase(
        std::remove(direct_class_deps_.begin(), direct_class_deps_.end(), type),
        direct_class_deps_.end());
  }

  void print(std::ostream& out, SourceRangeRecords& source_ranges_out) {
    out << getImports();
    int64_t source_offset = out.tellp();
    body_.print(out, &source_ranges_out, source_offset);
  }

  void LEGACY_printModuleMethods(const script::Module& module) {
    for (const auto method : module.type()->methods()) {
      printFunction(*method);
    }
  }
};

void PythonPrint(
    std::ostream& out,
    SourceRangeRecords& source_ranges_out,
    const Function& func,
    bool is_method,
    std::vector<at::Tensor>& tensor_table,
    std::vector<c10::NamedTypePtr>& class_table,
    bool enforce_importable) {
  PythonPrintPass pp(
      tensor_table,
      class_table,
      enforce_importable,
      is_method,
      /*legacy_module_printing=*/false);
  pp.printFunction(func);
  pp.print(out, source_ranges_out);
}

void PythonPrint(
    std::ostream& out,
    SourceRangeRecords& source_ranges_out,
    const c10::NamedTypePtr& classType,
    std::vector<at::Tensor>& tensor_table,
    std::vector<c10::NamedTypePtr>& class_table,
    bool enforce_importable) {
  PythonPrintPass pp(
      tensor_table,
      class_table,
      enforce_importable,
      /*is_method=*/true,
      /*legacy_module_printing=*/false);
  pp.printClass(classType);
  pp.print(out, source_ranges_out);
}

void LEGACY_PythonPrint(
    std::ostream& out,
    SourceRangeRecords& source_ranges_out,
    const c10::NamedTypePtr& classType,
    std::vector<at::Tensor>& tensor_table,
    std::vector<c10::NamedTypePtr>& class_table,
    bool enforce_importable) {
  PythonPrintPass pp(
      tensor_table,
      class_table,
      enforce_importable,
      /*is_method=*/true,
      /*legacy_module_printing=*/true);
  pp.printClass(classType);
  pp.print(out, source_ranges_out);
}

void LEGACY_PythonPrint(
    std::ostream& out,
    SourceRangeRecords& source_ranges_out,
    const script::Module& module,
    std::vector<at::Tensor>& tensor_table,
    std::vector<c10::NamedTypePtr>& class_table,
    bool enforce_importable) {
  PythonPrintPass pp(
      tensor_table,
      class_table,
      enforce_importable,
      /*is_method=*/true,
      /*legacy_module_printing=*/true);
  pp.LEGACY_printModuleMethods(module);
  pp.print(out, source_ranges_out);
}

bool printerHasSpecialCaseFor(Symbol sym) {
  // WARNING: by adding a value to this set, you are asserting
  // that you have also added special handling of this symbol to
  // the printer above. Not adding handling will cause import and export
  // of modules with this new operator to fail. This is only required
  // for operators without schema. Prefer registering your operator with
  // schema to editing this list here. These cases should only be things
  // that require special handling because they do not fit normal schema
  const static std::unordered_set<Symbol> handled = {
      prim::Constant,
      prim::Uninitialized,
      prim::fork,
      prim::ListConstruct,
      prim::DictConstruct,
      prim::ListUnpack,
      prim::Print,
      prim::PythonOp,
      prim::TupleConstruct,
      prim::TupleIndex,
      prim::TupleSlice,
      prim::TupleUnpack,
      prim::CreateObject,
      prim::GetAttr,
      prim::SetAttr,
  };

  // WARNING: by adding a value to this set, you are asserting that your
  // primitive is only ever added during optimization and does not need
  // to be correctly printed for export (a process that happens before
  // optimization passes run)
  const static std::unordered_set<Symbol> unneeded = {
      c10::onnx::Reshape, // only used in onnx
      c10::onnx::Shape, // only used in onnx
      prim::AutogradZero, // temporarily inserted by autograd
      prim::AutogradAnyNonZero, // temporarily inserted by autograd
      prim::AutogradAdd, // temporarily inserted by autograd
      prim::ConstantChunk, // optimization pass adds it
      prim::DifferentiableGraph, // optimization pass adds it
      prim::BroadcastSizes, // optimization pass (fuser) adds it
      prim::ChunkSizes, // optimization pass (fuser) adds it
      prim::Drop, // used in interpreter only
      prim::FusedConcat, // optimization pass adds it
      prim::FusionGroup, // optimization pass adds it
      prim::Load, // used in interpreter only
      prim::MMTreeReduce, // used as an optimization
      prim::MMBatchSide, // used as an optimization
      prim::Store, // used in interpreter only
      prim::profile, // used in interpreter only

  };

  // These namespaces are required to have Python printers unless
  // otherwise noted in unneeded.
  const static std::unordered_set<Symbol> required_namespaces = {
      c10::namespaces::prim,
      c10::namespaces::aten,
      c10::namespaces::onnx,
  };

  return handled.count(sym) || unneeded.count(sym) ||
      !required_namespaces.count(sym.ns());
}
} // namespace jit
} // namespace torch<|MERGE_RESOLUTION|>--- conflicted
+++ resolved
@@ -1252,14 +1252,10 @@
   void printClass(const c10::NamedTypePtr& type) {
     if (auto classType = type->cast<ClassType>()) {
       bool is_module = classType->is_module();
-<<<<<<< HEAD
-      body_ << "class " << classType->name()->name();
-=======
       if (legacy_module_printing_) {
         is_module = false;
       }
-      body_ << "class " << classType->basename();
->>>>>>> 5059b691
+      body_ << "class " << classType->name()->name();
       if (is_module) {
         body_ << "(Module)";
       }
