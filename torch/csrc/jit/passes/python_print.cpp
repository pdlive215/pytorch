--- conflicted
+++ resolved
@@ -1185,14 +1185,10 @@
         tensor_table_(tensor_table),
         deps_table_(deps_table),
         enforce_importable_(enforce_importable),
-<<<<<<< HEAD
-        is_method_(is_method) {
+        is_method_(is_method),
+        legacy_module_printing_(legacy_module_printing) {
     TORCH_INTERNAL_ASSERT(deps_table.empty());
   }
-=======
-        is_method_(is_method),
-        legacy_module_printing_(legacy_module_printing) {}
->>>>>>> 85cf60db
 
   // TODO: we should consider forcing functions to return a single value
   // instead of handling this tuple logic both in the compiler and the printer
