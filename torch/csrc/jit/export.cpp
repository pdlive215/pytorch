--- conflicted
+++ resolved
@@ -636,13 +636,8 @@
     auto& class_info = item.value();
 
     // For the type, foo.bar.Baz
-<<<<<<< HEAD
-    const std::string filename =
-        ImportExportHelpers::qualifierToPath(class_type->name()->prefix());
-=======
     const std::string filename = ImportExportHelpers::qualifierToPath(
-        class_type->qualifier(), proto_version_);
->>>>>>> 3268d6a5
+        class_type->name()->prefix(), proto_version_);
     // End state: filename is "foo/bar.py", in which we will define a class
     // named Baz
     auto& stream = fileToSrc[filename];
@@ -666,24 +661,10 @@
     fileToSrc[filename] << class_info.source;
   }
 
-<<<<<<< HEAD
-  // Write out the files. We still have to do this in converted_classes_ order,
-  // to maintain dependency order.
-  std::unordered_set<std::string> written_files;
-  for (const auto& item : converted_classes_) {
-    const c10::NamedTypePtr& class_type = item.key();
-    const std::string filename =
-        ImportExportHelpers::qualifierToPath(class_type->name()->prefix());
-    if (written_files.count(filename)) {
-      continue;
-    }
-    written_files.insert(filename);
-=======
   for (const auto& item : fileToSrc) {
     const auto& filename = item.first;
     const auto src = item.second.str();
     const auto& debugInfo = fileToDebug.at(filename);
->>>>>>> 3268d6a5
 
     // Prepend the opset_version string
     const auto lib_str = c10::str(opset_string, src);
