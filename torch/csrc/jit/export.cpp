--- conflicted
+++ resolved
@@ -633,7 +633,7 @@
 
       // For the type, foo.bar.Baz
       const std::string filename = ImportExportHelpers::qualifierToPath(
-          class_type->qualifier(), torch::PROTO_VERSION_NEWEST);
+          class_type->name()->prefix(), torch::PROTO_VERSION_NEWEST);
       // End state: filename is "foo/bar.py", in which we will define a class
       // named Baz
       auto& stream = fileToSrc[filename];
@@ -776,13 +776,8 @@
     const auto& class_src = item.value();
 
     // For the type, foo.bar.Baz
-<<<<<<< HEAD
-    const std::string filename = ImportExportHelpers::qualifierToPath(
-        class_type->name()->prefix(), proto_version_);
-=======
     const std::string filename =
-        ImportExportHelpers::qualifierToPath(class_type->qualifier(), 5);
->>>>>>> 5059b691
+        ImportExportHelpers::qualifierToPath(class_type->name()->prefix(), 5);
     // End state: filename is "foo/bar.py", in which we will define a class
     // named Baz
     fileToSrc[filename] << class_src;
@@ -794,7 +789,7 @@
   for (const auto& item : converted_classes_) {
     const c10::NamedTypePtr& class_type = item.key();
     const std::string filename =
-        ImportExportHelpers::qualifierToPath(class_type->qualifier(), 5);
+        ImportExportHelpers::qualifierToPath(class_type->name()->prefix(), 5);
     if (written_files.count(filename)) {
       continue;
     }
