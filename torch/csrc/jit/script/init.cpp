--- conflicted
+++ resolved
@@ -320,14 +320,6 @@
   std::vector<std::string> method_names_;
 };
 
-<<<<<<< HEAD
-std::shared_ptr<Module> as_module(const py::object& obj) {
-  if (py::isinstance(
-          obj, py::module::import("torch.jit").attr("ScriptModule"))) {
-    return py::cast<std::shared_ptr<Module>>(obj.attr("_c"));
-  }
-  return nullptr;
-}
 std::shared_ptr<Function> as_function(const py::object& obj) {
   if (py::isinstance<Function>(obj)) {
     return py::cast<std::shared_ptr<Function>>(obj);
@@ -335,8 +327,6 @@
   return nullptr;
 }
 
-=======
->>>>>>> ce74676e
 // defines how modules/methods behave inside the script subset.
 // for now this does not have any interaction with python.
 // in the future, we will add the ability to resolve `self.foo` to python
