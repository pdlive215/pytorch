--- conflicted
+++ resolved
@@ -150,10 +150,6 @@
     const auto& module_def = model_def.main_module();
     return LEGACY_convertModule(module_def);
   } else {
-<<<<<<< HEAD
-    // TODO: getstate/setstate
-=======
->>>>>>> 77c08aa4
     at::DataPtr pickle_ptr;
     size_t pickle_size;
     std::tie(pickle_ptr, pickle_size) = reader_->getRecord("data.pkl");
@@ -293,14 +289,6 @@
   size_t size;
   std::tie(data, size) = reader_->getRecord(path);
 
-<<<<<<< HEAD
-  at::DataPtr debug_data;
-  size_t debug_size;
-  std::tie(debug_data, debug_size) = reader_->getRecord(path + ".debug_pkl");
-
-  auto gen_ranges = std::make_shared<ConcreteSourceRangeUnpickler>(
-      std::move(debug_data), debug_size);
-=======
   std::shared_ptr<ConcreteSourceRangeUnpickler> gen_ranges = nullptr;
   if (proto_version_ >= 6) {
     at::DataPtr debug_data;
@@ -310,7 +298,6 @@
     gen_ranges = std::make_shared<ConcreteSourceRangeUnpickler>(
         std::move(debug_data), debug_size);
   }
->>>>>>> 77c08aa4
 
   auto src = std::make_shared<Source>(
       std::string(static_cast<const char*>(data.get()), size),
