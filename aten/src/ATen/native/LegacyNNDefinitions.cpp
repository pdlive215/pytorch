#include <ATen/ATen.h>
#include <ATen/NativeFunctions.h>
#include <ATen/LegacyTHFunctionsCPU.h>

namespace at { namespace native {

<<<<<<< HEAD
Tensor & binary_cross_entropy_out_cpu(Tensor & output, const Tensor & self, const Tensor & target, const Tensor & weight, int64_t reduction) {
  return at::legacy::cpu::_thnn_binary_cross_entropy_forward_out(output, self, target, weight, reduction);
}
Tensor binary_cross_entropy_cpu(const Tensor & self, const Tensor & target, const Tensor & weight, int64_t reduction) {
  return at::legacy::cpu::_thnn_binary_cross_entropy_forward(self, target, weight, reduction);
}
Tensor & binary_cross_entropy_backward_out_cpu(Tensor & grad_input, const Tensor & grad_output, const Tensor & self, const Tensor & target, const Tensor & weight, int64_t reduction) {
  return at::legacy::cpu::_thnn_binary_cross_entropy_backward_out(grad_input, grad_output, self, target, weight, reduction);
}

Tensor binary_cross_entropy_backward_cpu(const Tensor & grad_output, const Tensor & self, const Tensor & target, const Tensor & weight, int64_t reduction) {
  return at::legacy::cpu::_thnn_binary_cross_entropy_backward(grad_output, self, target, weight, reduction);
}

Tensor & mse_loss_out_cpu(Tensor & output, const Tensor & self, const Tensor & target, int64_t reduction) {
  return at::legacy::cpu::_thnn_mse_loss_forward_out(output, self, target, reduction);
}

Tensor mse_loss_cpu(const Tensor & self, const Tensor & target, int64_t reduction) {
  return at::legacy::cpu::_thnn_mse_loss_forward(self, target, reduction);
}

Tensor & mse_loss_backward_out_cpu(Tensor & grad_input, const Tensor & grad_output, const Tensor & self, const Tensor & target, int64_t reduction) {
  return at::legacy::cpu::_thnn_mse_loss_backward_out(grad_input, grad_output, self, target, reduction);
}

Tensor mse_loss_backward_cpu(const Tensor & grad_output, const Tensor & self, const Tensor & target, int64_t reduction) {
  return at::legacy::cpu::_thnn_mse_loss_backward(grad_output, self, target, reduction);
}

Tensor & l1_loss_out_cpu(Tensor & output, const Tensor & self, const Tensor & target, int64_t reduction) {
  return at::legacy::cpu::_thnn_l1_loss_forward_out(output, self, target, reduction);
}

Tensor l1_loss_cpu(const Tensor & self, const Tensor & target, int64_t reduction) {
  return at::legacy::cpu::_thnn_l1_loss_forward(self, target, reduction);
}

Tensor & l1_loss_backward_out_cpu(Tensor & grad_input, const Tensor & grad_output, const Tensor & self, const Tensor & target, int64_t reduction) {
  return at::legacy::cpu::_thnn_l1_loss_backward_out(grad_input, grad_output, self, target, reduction);
}

Tensor l1_loss_backward_cpu(const Tensor & grad_output, const Tensor & self, const Tensor & target, int64_t reduction) {
  return at::legacy::cpu::_thnn_l1_loss_backward(grad_output, self, target, reduction);
}

Tensor & multi_margin_loss_out_cpu(Tensor & output, const Tensor & self, const Tensor & target,
                                     Scalar p, Scalar margin, const Tensor & weight, int64_t reduction) {
  return at::legacy::cpu::_thnn_multi_margin_loss_forward_out(output, self, target, p, margin, weight, reduction);
}

Tensor multi_margin_loss_cpu(const Tensor & self, const Tensor & target,
                               Scalar p, Scalar margin, const Tensor & weight, int64_t reduction) {
  return at::legacy::cpu::_thnn_multi_margin_loss_forward(self, target, p, margin, weight, reduction);
}

Tensor & multi_margin_loss_backward_out_cpu(Tensor & grad_input, const Tensor & grad_output, const Tensor & self, const Tensor & target,
                                        Scalar p, Scalar margin, const Tensor & weight, int64_t reduction) {
  return at::legacy::cpu::_thnn_multi_margin_loss_backward_out(grad_input, grad_output, self, target, p, margin, weight, reduction);
}

Tensor multi_margin_loss_backward_cpu(const Tensor & grad_output, const Tensor & self, const Tensor & target,
                                  Scalar p, Scalar margin, const Tensor & weight, int64_t reduction) {
  return at::legacy::cpu::_thnn_multi_margin_loss_backward(grad_output, self, target, p, margin, weight, reduction);
}

=======
>>>>>>> 9daf4852
Tensor & multilabel_margin_loss_out(Tensor & output, const Tensor & self, const Tensor & target, int64_t reduction) {
  Tensor is_target = at::empty({0}, self.options());
  return std::get<0>(at::multilabel_margin_loss_forward_out(output, is_target, self, target, reduction));
}

Tensor multilabel_margin_loss(const Tensor & self, const Tensor & target, int64_t reduction) {
  return std::get<0>(at::multilabel_margin_loss_forward(self, target, reduction));
}

<<<<<<< HEAD
std::tuple<Tensor &,Tensor &> multilabel_margin_loss_forward_out_cpu(Tensor & output, Tensor & is_target, const Tensor & self, const Tensor & target, int64_t reduction) {
  return at::legacy::cpu::_thnn_multilabel_margin_loss_forward_out(output, is_target, self, target, reduction);
}

std::tuple<Tensor,Tensor> multilabel_margin_loss_forward_cpu(const Tensor & self, const Tensor & target, int64_t reduction) {
  return at::legacy::cpu::_thnn_multilabel_margin_loss_forward(self, target, reduction);
}

Tensor & multilabel_margin_loss_backward_out_cpu(Tensor & grad_input, const Tensor & grad_output, const Tensor & self, const Tensor & target, int64_t reduction, const Tensor & is_target) {
  return at::legacy::cpu::_thnn_multilabel_margin_loss_backward_out(grad_input, grad_output, self, target, reduction, is_target);
}

Tensor multilabel_margin_loss_backward_cpu(const Tensor & grad_output, const Tensor & self, const Tensor & target, int64_t reduction, const Tensor & is_target) {
  return at::legacy::cpu::_thnn_multilabel_margin_loss_backward(grad_output, self, target, reduction, is_target);
}

=======
>>>>>>> 9daf4852
Tensor & nll_loss_out(Tensor & output, const Tensor & self, const Tensor & target, const Tensor & weight, int64_t reduction, int64_t ignore_index) {
  Tensor total_weight = at::empty({0}, self.options());
  return std::get<0>(at::nll_loss_forward_out(output, total_weight, self, target, weight, reduction, ignore_index));
}

Tensor nll_loss(const Tensor & self, const Tensor & target, const Tensor & weight, int64_t reduction, int64_t ignore_index) {
  return std::get<0>(at::nll_loss_forward(self, target, weight, reduction, ignore_index));
}

<<<<<<< HEAD
std::tuple<Tensor &,Tensor &> nll_loss_forward_out_cpu(Tensor & output, Tensor & total_weight, const Tensor & self, const Tensor & target, const Tensor & weight, int64_t reduction, int64_t ignore_index) {
  return at::legacy::cpu::_thnn_nll_loss_forward_out(output, total_weight, self, target, weight, reduction, ignore_index);
}

std::tuple<Tensor,Tensor> nll_loss_forward_cpu(const Tensor & self, const Tensor & target, const Tensor & weight, int64_t reduction, int64_t ignore_index) {
  return at::legacy::cpu::_thnn_nll_loss_forward(self, target, weight, reduction, ignore_index);
}

Tensor & nll_loss_backward_out_cpu(Tensor & grad_input, const Tensor & grad_output, const Tensor & self, const Tensor & target, const Tensor & weight, int64_t reduction, int64_t ignore_index, const Tensor & total_weight) {
  return at::legacy::cpu::_thnn_nll_loss_backward_out(grad_input, grad_output, self, target, weight, reduction, ignore_index, total_weight);
}

Tensor nll_loss_backward_cpu(const Tensor & grad_output, const Tensor & self, const Tensor & target, const Tensor & weight, int64_t reduction, int64_t ignore_index, const Tensor & total_weight) {
  return at::legacy::cpu::_thnn_nll_loss_backward(grad_output, self, target, weight, reduction, ignore_index, total_weight);
}

=======
>>>>>>> 9daf4852
Tensor & nll_loss2d_out(Tensor & output, const Tensor & self, const Tensor & target, const Tensor & weight, int64_t reduction, int64_t ignore_index) {
  Tensor total_weight = at::empty({0}, self.options());
  return std::get<0>(at::nll_loss2d_forward_out(output, total_weight, self, target, weight, reduction, ignore_index));
}

Tensor nll_loss2d(const Tensor & self, const Tensor & target, const Tensor & weight, int64_t reduction, int64_t ignore_index) {
  return std::get<0>(at::nll_loss2d_forward(self, target, weight, reduction, ignore_index));
}

<<<<<<< HEAD
std::tuple<Tensor &,Tensor &> nll_loss2d_forward_out_cpu(Tensor & output, Tensor & total_weight, const Tensor & self, const Tensor & target, const Tensor & weight, int64_t reduction, int64_t ignore_index) {
  return at::legacy::cpu::_thnn_nll_loss2d_forward_out(output, total_weight, self, target, weight, reduction, ignore_index);
}

std::tuple<Tensor,Tensor> nll_loss2d_forward_cpu(const Tensor & self, const Tensor & target, const Tensor & weight, int64_t reduction, int64_t ignore_index) {
  return at::legacy::cpu::_thnn_nll_loss2d_forward(self, target, weight, reduction, ignore_index);
}

Tensor & nll_loss2d_backward_out_cpu(Tensor & grad_input, const Tensor & grad_output, const Tensor & self, const Tensor & target, const Tensor & weight, int64_t reduction, int64_t ignore_index, const Tensor & total_weight) {
  return at::legacy::cpu::_thnn_nll_loss2d_backward_out(grad_input, grad_output, self, target, weight, reduction, ignore_index, total_weight);
}

Tensor nll_loss2d_backward_cpu(const Tensor & grad_output, const Tensor & self, const Tensor & target, const Tensor & weight, int64_t reduction, int64_t ignore_index, const Tensor & total_weight) {
  return at::legacy::cpu::_thnn_nll_loss2d_backward(grad_output, self, target, weight, reduction, ignore_index, total_weight);
}

Tensor & smooth_l1_loss_out_cpu(Tensor & output, const Tensor & self, const Tensor & target, int64_t reduction) {
  return at::legacy::cpu::_thnn_smooth_l1_loss_forward_out(output, self, target, reduction);
}

Tensor smooth_l1_loss_cpu(const Tensor & self, const Tensor & target, int64_t reduction) {
  return at::legacy::cpu::_thnn_smooth_l1_loss_forward(self, target, reduction);
}

Tensor & smooth_l1_loss_backward_out_cpu(Tensor & grad_input, const Tensor & grad_output, const Tensor & self,
                                     const Tensor & target, int64_t reduction) {
  return at::legacy::cpu::_thnn_smooth_l1_loss_backward_out(grad_input, grad_output, self, target, reduction);
}

Tensor smooth_l1_loss_backward_cpu(const Tensor & grad_output, const Tensor & self, const Tensor & target, int64_t reduction) {
  return at::legacy::cpu::_thnn_smooth_l1_loss_backward(grad_output, self, target, reduction);
}

Tensor & soft_margin_loss_out_cpu(Tensor & output, const Tensor & self, const Tensor & target, int64_t reduction) {
  return at::legacy::cpu::_thnn_soft_margin_loss_forward_out(output, self, target, reduction);
}

Tensor soft_margin_loss_cpu(const Tensor & self, const Tensor & target, int64_t reduction) {
  return at::legacy::cpu::_thnn_soft_margin_loss_forward(self, target, reduction);
}

Tensor & soft_margin_loss_backward_out_cpu(Tensor & grad_input, const Tensor & grad_output, const Tensor & self,
                                       const Tensor & target, int64_t reduction) {
  return at::legacy::cpu::_thnn_soft_margin_loss_backward_out(grad_input, grad_output, self, target, reduction);
}

Tensor soft_margin_loss_backward_cpu(const Tensor & grad_output, const Tensor & self, const Tensor & target, int64_t reduction) {
  return at::legacy::cpu::_thnn_soft_margin_loss_backward(grad_output, self, target, reduction);
}

Tensor & elu_out_cpu(Tensor & output, const Tensor & self, Scalar alpha, Scalar scale, Scalar input_scale) {
  return at::legacy::cpu::_thnn_elu_forward_out(output, self, alpha, scale, input_scale);
}

Tensor elu_cpu(const Tensor & self, Scalar alpha, Scalar scale, Scalar input_scale) {
  return at::legacy::cpu::_thnn_elu_forward(self, alpha, scale, input_scale);
}

Tensor & elu_backward_out_cpu(Tensor & grad_input, const Tensor & grad_output, Scalar alpha, Scalar scale, Scalar input_scale, const Tensor & output) {
  return at::legacy::cpu::_thnn_elu_backward_out(grad_input, grad_output, alpha, scale, input_scale, output);
}

Tensor elu_backward_cpu(const Tensor & grad_output, Scalar alpha, Scalar scale, Scalar input_scale, const Tensor & output) {
  return at::legacy::cpu::_thnn_elu_backward(grad_output, alpha, scale, input_scale, output);
}

Tensor & elu__cpu(Tensor & self, Scalar alpha, Scalar scale, Scalar input_scale) {
  return at::legacy::cpu::_thnn_elu_forward_(self, alpha, scale, input_scale);
}

Tensor & glu_out_cpu(Tensor & output, const Tensor & self, int64_t dim) {
  return at::legacy::cpu::_thnn_glu_forward_out(output, self, dim);
}

Tensor glu_cpu(const Tensor & self, int64_t dim) {
  return at::legacy::cpu::_thnn_glu_forward(self, dim);
}

Tensor & glu_backward_out_cpu(Tensor & grad_input, const Tensor & grad_output, const Tensor & self, int64_t dim) {
  return at::legacy::cpu::_thnn_glu_backward_out(grad_input, grad_output, self, dim);
}

Tensor glu_backward_cpu(const Tensor & grad_output, const Tensor & self, int64_t dim) {
  return at::legacy::cpu::_thnn_glu_backward(grad_output, self, dim);
}

Tensor & hardtanh_out_cpu(Tensor & output, const Tensor & self, Scalar min_val, Scalar max_val) {
  return at::legacy::cpu::_thnn_hardtanh_forward_out(output, self, min_val, max_val);
}

Tensor hardtanh_cpu(const Tensor & self, Scalar min_val, Scalar max_val) {
  return at::legacy::cpu::_thnn_hardtanh_forward(self, min_val, max_val);
}

Tensor & hardtanh_backward_out_cpu(Tensor & grad_input, const Tensor & grad_output, const Tensor & self, Scalar min_val, Scalar max_val) {
  return at::legacy::cpu::_thnn_hardtanh_backward_out(grad_input, grad_output, self, min_val, max_val);
}

Tensor hardtanh_backward_cpu(const Tensor & grad_output, const Tensor & self, Scalar min_val, Scalar max_val) {
  return at::legacy::cpu::_thnn_hardtanh_backward(grad_output, self, min_val, max_val);
}

Tensor & hardtanh__cpu(Tensor & self, Scalar min_val, Scalar max_val) {
  return at::legacy::cpu::_thnn_hardtanh_forward_(self, min_val, max_val);
}

Tensor & leaky_relu_out_cpu(Tensor & output, const Tensor & self, Scalar negative_slope) {
  return at::legacy::cpu::_thnn_leaky_relu_forward_out(output, self, negative_slope);
}

Tensor leaky_relu_cpu(const Tensor & self, Scalar negative_slope) {
  return at::legacy::cpu::_thnn_leaky_relu_forward(self, negative_slope);
}

Tensor & leaky_relu_backward_out_cpu(Tensor & grad_input, const Tensor & grad_output, const Tensor & self, Scalar negative_slope) {
  return at::legacy::cpu::_thnn_leaky_relu_backward_out(grad_input, grad_output, self, negative_slope);
}

Tensor leaky_relu_backward_cpu(const Tensor & grad_output, const Tensor & self, Scalar negative_slope) {
  return at::legacy::cpu::_thnn_leaky_relu_backward(grad_output, self, negative_slope);
}

Tensor & leaky_relu__cpu(Tensor & self, Scalar negative_slope) {
  return at::legacy::cpu::_thnn_leaky_relu_forward_(self, negative_slope);
}

Tensor & log_sigmoid_out(Tensor & output, const Tensor & self) {
  Tensor buffer = at::empty({0}, self.options());
  return std::get<0>(at::legacy::cpu::_thnn_log_sigmoid_forward_out(output, buffer, self));
=======
Tensor & log_sigmoid_out(Tensor & output, const Tensor & self) {
  Tensor buffer = at::empty({0}, self.options());
  return std::get<0>(at::log_sigmoid_forward_out(output, buffer, self));
>>>>>>> 9daf4852
}

Tensor log_sigmoid(const Tensor & self) {
  return std::get<0>(at::log_sigmoid_forward(self));
}

<<<<<<< HEAD
std::tuple<Tensor &,Tensor &> log_sigmoid_forward_out_cpu(Tensor & output, Tensor & buffer, const Tensor & self) {
  return at::legacy::cpu::_thnn_log_sigmoid_forward_out(output, buffer, self);
}

std::tuple<Tensor,Tensor> log_sigmoid_forward_cpu(const Tensor & self) {
  return at::legacy::cpu::_thnn_log_sigmoid_forward(self);
}

Tensor & log_sigmoid_backward_out_cpu(Tensor & grad_input, const Tensor & grad_output, const Tensor & self, const Tensor & buffer) {
  return at::legacy::cpu::_thnn_log_sigmoid_backward_out(grad_input, grad_output, self, buffer);
}

Tensor log_sigmoid_backward_cpu(const Tensor & grad_output, const Tensor & self, const Tensor & buffer) {
  return at::legacy::cpu::_thnn_log_sigmoid_backward(grad_output, self, buffer);
}

Tensor & rrelu_with_noise_out_cpu(Tensor & output, const Tensor & self, const Tensor & noise, Scalar lower, Scalar upper, bool training, Generator * generator) {
  return at::legacy::cpu::_thnn_rrelu_with_noise_forward_out(output, self, noise, lower, upper, training, generator);
}

Tensor rrelu_with_noise_cpu(const Tensor & self, const Tensor & noise, Scalar lower, Scalar upper, bool training, Generator * generator) {
  return at::legacy::cpu::_thnn_rrelu_with_noise_forward(self, noise, lower, upper, training, generator);
}

Tensor & rrelu_with_noise_backward_out_cpu(Tensor & grad_input, const Tensor & grad_output, const Tensor & self, const Tensor & noise, Scalar lower, Scalar upper, bool training) {
  return at::legacy::cpu::_thnn_rrelu_with_noise_backward_out(grad_input, grad_output, self, noise, lower, upper, training);
}

Tensor rrelu_with_noise_backward_cpu(const Tensor & grad_output, const Tensor & self, const Tensor & noise, Scalar lower, Scalar upper, bool training) {
  return at::legacy::cpu::_thnn_rrelu_with_noise_backward(grad_output, self, noise, lower, upper, training);
}

Tensor & rrelu_with_noise__cpu(Tensor & self, const Tensor & noise, Scalar lower, Scalar upper, bool training, Generator * generator) {
  return at::legacy::cpu::_thnn_rrelu_with_noise_forward_(self, noise, lower, upper, training, generator);
}

Tensor & softplus_out_cpu(Tensor & output, const Tensor & self, Scalar beta, Scalar threshold) {
  return at::legacy::cpu::_thnn_softplus_forward_out(output, self, beta, threshold);
}

Tensor softplus_cpu(const Tensor & self, Scalar beta, Scalar threshold) {
  return at::legacy::cpu::_thnn_softplus_forward(self, beta, threshold);
}

Tensor & softplus_backward_out_cpu(Tensor & grad_input, const Tensor & grad_output, const Tensor & self, Scalar beta, Scalar threshold, const Tensor & output) {
  return at::legacy::cpu::_thnn_softplus_backward_out(grad_input, grad_output, self, beta, threshold, output);
}

Tensor softplus_backward_cpu(const Tensor & grad_output, const Tensor & self, Scalar beta, Scalar threshold, const Tensor & output) {
  return at::legacy::cpu::_thnn_softplus_backward(grad_output, self, beta, threshold, output);
}

Tensor & softshrink_out_cpu(Tensor & output, const Tensor & self, Scalar lambd) {
  return at::legacy::cpu::_thnn_softshrink_forward_out(output, self, lambd);
}

Tensor softshrink_cpu(const Tensor & self, Scalar lambd) {
  return at::legacy::cpu::_thnn_softshrink_forward(self, lambd);
}

Tensor & softshrink_backward_out_cpu(Tensor & grad_input, const Tensor & grad_output, const Tensor & self, Scalar lambd) {
  return at::legacy::cpu::_thnn_softshrink_backward_out(grad_input, grad_output, self, lambd);
}

Tensor softshrink_backward_cpu(const Tensor & grad_output, const Tensor & self, Scalar lambd) {
  return at::legacy::cpu::_thnn_softshrink_backward(grad_output, self, lambd);
}

Tensor & adaptive_avg_pool3d_out_cpu(Tensor & output, const Tensor & self, IntArrayRef output_size) {
  return at::legacy::cpu::_thnn_adaptive_avg_pool3d_forward_out(output, self, output_size);
}

Tensor adaptive_avg_pool3d_cpu(const Tensor & self, IntArrayRef output_size) {
  return at::legacy::cpu::_thnn_adaptive_avg_pool3d_forward(self, output_size);
}

Tensor & adaptive_avg_pool3d_backward_out_cpu(Tensor & grad_input, const Tensor & grad_output, const Tensor & self) {
  return at::legacy::cpu::_thnn_adaptive_avg_pool3d_backward_out(grad_input, grad_output, self);
}

Tensor adaptive_avg_pool3d_backward_cpu(const Tensor & grad_output, const Tensor & self) {
  return at::legacy::cpu::_thnn_adaptive_avg_pool3d_backward(grad_output, self);
}

Tensor & avg_pool2d_out_cpu(Tensor & output, const Tensor & self, IntArrayRef kernel_size, IntArrayRef stride, IntArrayRef padding, bool ceil_mode, bool count_include_pad) {
  return at::legacy::cpu::_thnn_avg_pool2d_forward_out(output, self, kernel_size, stride, padding, ceil_mode, count_include_pad);
}

Tensor avg_pool2d_cpu(const Tensor & self, IntArrayRef kernel_size, IntArrayRef stride, IntArrayRef padding, bool ceil_mode, bool count_include_pad) {
  return at::legacy::cpu::_thnn_avg_pool2d_forward(self, kernel_size, stride, padding, ceil_mode, count_include_pad);
}

Tensor & avg_pool2d_backward_out_cpu(Tensor & grad_input, const Tensor & grad_output, const Tensor & self, IntArrayRef kernel_size, IntArrayRef stride, IntArrayRef padding, bool ceil_mode, bool count_include_pad) {
  return at::legacy::cpu::_thnn_avg_pool2d_backward_out(grad_input, grad_output, self, kernel_size, stride, padding, ceil_mode, count_include_pad);
}

Tensor avg_pool2d_backward_cpu(const Tensor & grad_output, const Tensor & self, IntArrayRef kernel_size, IntArrayRef stride, IntArrayRef padding, bool ceil_mode, bool count_include_pad) {
  return at::legacy::cpu::_thnn_avg_pool2d_backward(grad_output, self, kernel_size, stride, padding, ceil_mode, count_include_pad);
}

Tensor & avg_pool3d_out_cpu(Tensor & output, const Tensor & self, IntArrayRef kernel_size, IntArrayRef stride, IntArrayRef padding, bool ceil_mode, bool count_include_pad) {
  return at::legacy::cpu::_thnn_avg_pool3d_forward_out(output, self, kernel_size, stride, padding, ceil_mode, count_include_pad);
}

Tensor avg_pool3d_cpu(const Tensor & self, IntArrayRef kernel_size, IntArrayRef stride, IntArrayRef padding, bool ceil_mode, bool count_include_pad) {
  return at::legacy::cpu::_thnn_avg_pool3d_forward(self, kernel_size, stride, padding, ceil_mode, count_include_pad);
}

Tensor & avg_pool3d_backward_out_cpu(Tensor & grad_input, const Tensor & grad_output, const Tensor & self, IntArrayRef kernel_size, IntArrayRef stride, IntArrayRef padding, bool ceil_mode, bool count_include_pad) {
  return at::legacy::cpu::_thnn_avg_pool3d_backward_out(grad_input, grad_output, self, kernel_size, stride, padding, ceil_mode, count_include_pad);
}

Tensor avg_pool3d_backward_cpu(const Tensor & grad_output, const Tensor & self, IntArrayRef kernel_size, IntArrayRef stride, IntArrayRef padding, bool ceil_mode, bool count_include_pad) {
  return at::legacy::cpu::_thnn_avg_pool3d_backward(grad_output, self, kernel_size, stride, padding, ceil_mode, count_include_pad);
}

std::tuple<Tensor &,Tensor &> max_pool2d_with_indices_out_cpu(Tensor & output, Tensor & indices, const Tensor & self, IntArrayRef kernel_size, IntArrayRef stride, IntArrayRef padding, IntArrayRef dilation, bool ceil_mode) {
  return at::legacy::cpu::_thnn_max_pool2d_with_indices_forward_out(output, indices, self, kernel_size, stride, padding, dilation, ceil_mode);
}

std::tuple<Tensor,Tensor> max_pool2d_with_indices_cpu(const Tensor & self, IntArrayRef kernel_size, IntArrayRef stride, IntArrayRef padding, IntArrayRef dilation, bool ceil_mode) {
  return at::legacy::cpu::_thnn_max_pool2d_with_indices_forward(self, kernel_size, stride, padding, dilation, ceil_mode);
}

Tensor & max_pool2d_with_indices_backward_out_cpu(Tensor & grad_input, const Tensor & grad_output, const Tensor & self, IntArrayRef kernel_size, IntArrayRef stride, IntArrayRef padding, IntArrayRef dilation, bool ceil_mode, const Tensor & indices) {
  return at::legacy::cpu::_thnn_max_pool2d_with_indices_backward_out(grad_input, grad_output, self, kernel_size, stride, padding, dilation, ceil_mode, indices);
}

Tensor max_pool2d_with_indices_backward_cpu(const Tensor & grad_output, const Tensor & self, IntArrayRef kernel_size, IntArrayRef stride, IntArrayRef padding, IntArrayRef dilation, bool ceil_mode, const Tensor & indices) {
  return at::legacy::cpu::_thnn_max_pool2d_with_indices_backward(grad_output, self, kernel_size, stride, padding, dilation, ceil_mode, indices);
}

std::tuple<Tensor &,Tensor &> max_pool3d_with_indices_out_cpu(Tensor & output, Tensor & indices, const Tensor & self, IntArrayRef kernel_size, IntArrayRef stride, IntArrayRef padding, IntArrayRef dilation, bool ceil_mode) {
  return at::legacy::cpu::_thnn_max_pool3d_with_indices_forward_out(output, indices, self, kernel_size, stride, padding, dilation, ceil_mode);
}

std::tuple<Tensor,Tensor> max_pool3d_with_indices_cpu(const Tensor & self, IntArrayRef kernel_size, IntArrayRef stride, IntArrayRef padding, IntArrayRef dilation, bool ceil_mode) {
  return at::legacy::cpu::_thnn_max_pool3d_with_indices_forward(self, kernel_size, stride, padding, dilation, ceil_mode);
}

Tensor & max_pool3d_with_indices_backward_out_cpu(Tensor & grad_input, const Tensor & grad_output, const Tensor & self, IntArrayRef kernel_size, IntArrayRef stride, IntArrayRef padding, IntArrayRef dilation, bool ceil_mode, const Tensor & indices) {
  return at::legacy::cpu::_thnn_max_pool3d_with_indices_backward_out(grad_input, grad_output, self, kernel_size, stride, padding, dilation, ceil_mode, indices);
}

Tensor max_pool3d_with_indices_backward_cpu(const Tensor & grad_output, const Tensor & self, IntArrayRef kernel_size, IntArrayRef stride, IntArrayRef padding, IntArrayRef dilation, bool ceil_mode, const Tensor & indices) {
  return at::legacy::cpu::_thnn_max_pool3d_with_indices_backward(grad_output, self, kernel_size, stride, padding, dilation, ceil_mode, indices);
}

Tensor & max_unpool2d_out_cpu(Tensor & output, const Tensor & self, const Tensor & indices, IntArrayRef output_size) {
  return at::legacy::cpu::_thnn_max_unpool2d_forward_out(output, self, indices, output_size);
}

Tensor max_unpool2d_cpu(const Tensor & self, const Tensor & indices, IntArrayRef output_size) {
  return at::legacy::cpu::_thnn_max_unpool2d_forward(self, indices, output_size);
}

Tensor & max_unpool2d_backward_out_cpu(Tensor & grad_input, const Tensor & grad_output, const Tensor & self, const Tensor & indices, IntArrayRef output_size) {
  return at::legacy::cpu::_thnn_max_unpool2d_backward_out(grad_input, grad_output, self, indices, output_size);
}

Tensor max_unpool2d_backward_cpu(const Tensor & grad_output, const Tensor & self, const Tensor & indices, IntArrayRef output_size) {
  return at::legacy::cpu::_thnn_max_unpool2d_backward(grad_output, self, indices, output_size);
}

Tensor & max_unpool3d_out_cpu(Tensor & output, const Tensor & self, const Tensor & indices, IntArrayRef output_size, IntArrayRef stride, IntArrayRef padding) {
  return at::legacy::cpu::_thnn_max_unpool3d_forward_out(output, self, indices, output_size, stride, padding);
}

Tensor max_unpool3d_cpu(const Tensor & self, const Tensor & indices, IntArrayRef output_size, IntArrayRef stride, IntArrayRef padding) {
  return at::legacy::cpu::_thnn_max_unpool3d_forward(self, indices, output_size, stride, padding);
}

Tensor & max_unpool3d_backward_out_cpu(Tensor & grad_input, const Tensor & grad_output, const Tensor & self, const Tensor & indices, IntArrayRef output_size, IntArrayRef stride, IntArrayRef padding) {
  return at::legacy::cpu::_thnn_max_unpool3d_backward_out(grad_input, grad_output, self, indices, output_size, stride, padding);
}

Tensor max_unpool3d_backward_cpu(const Tensor & grad_output, const Tensor & self, const Tensor & indices, IntArrayRef output_size, IntArrayRef stride, IntArrayRef padding) {
  return at::legacy::cpu::_thnn_max_unpool3d_backward(grad_output, self, indices, output_size, stride, padding);
}

Tensor & sigmoid_backward_out_cpu(Tensor & grad_input, const Tensor & grad_output, const Tensor & output) {
  return at::legacy::cpu::_thnn_sigmoid_backward_out(grad_input, grad_output, output);
}

Tensor sigmoid_backward_cpu(const Tensor & grad_output, const Tensor & output) {
  return at::legacy::cpu::_thnn_sigmoid_backward(grad_output, output);
}

Tensor & tanh_backward_out_cpu(Tensor & grad_input, const Tensor & grad_output, const Tensor & output) {
  return at::legacy::cpu::_thnn_tanh_backward_out(grad_input, grad_output, output);
}

Tensor tanh_backward_cpu(const Tensor & grad_output, const Tensor & output) {
  return at::legacy::cpu::_thnn_tanh_backward(grad_output, output);
}

=======
>>>>>>> 9daf4852
Tensor & thnn_conv_transpose2d_out(Tensor & output, const Tensor & self, const Tensor & weight, IntArrayRef kernel_size, const Tensor & bias, IntArrayRef stride, IntArrayRef padding, IntArrayRef output_padding, IntArrayRef dilation) {
  Tensor columns = at::empty({0}, self.options());
  Tensor ones = at::empty({0}, self.options());
  return std::get<0>(at::thnn_conv_transpose2d_forward_out(output, columns, ones, self, weight, kernel_size, bias, stride, padding, output_padding, dilation));
}

Tensor thnn_conv_transpose2d(const Tensor & self, const Tensor & weight, IntArrayRef kernel_size, const Tensor & bias, IntArrayRef stride, IntArrayRef padding, IntArrayRef output_padding, IntArrayRef dilation) {
  return std::get<0>(at::thnn_conv_transpose2d_forward(self, weight, kernel_size, bias, stride, padding, output_padding, dilation));
}

<<<<<<< HEAD
std::tuple<Tensor &,Tensor &,Tensor &> thnn_conv_transpose2d_forward_out_cpu(Tensor & output, Tensor & columns, Tensor & ones, const Tensor & self, const Tensor & weight, IntArrayRef kernel_size, const Tensor & bias, IntArrayRef stride, IntArrayRef padding, IntArrayRef output_padding, IntArrayRef dilation) {
  return at::legacy::cpu::_thnn_conv_transpose2d_forward_out(output, columns, ones, self, weight, kernel_size, bias, stride, padding, output_padding, dilation);
}

std::tuple<Tensor,Tensor,Tensor> thnn_conv_transpose2d_forward_cpu(const Tensor & self, const Tensor & weight, IntArrayRef kernel_size, const Tensor & bias, IntArrayRef stride, IntArrayRef padding, IntArrayRef output_padding, IntArrayRef dilation) {
  return at::legacy::cpu::_thnn_conv_transpose2d_forward(self, weight, kernel_size, bias, stride, padding, output_padding, dilation);
}

std::tuple<Tensor &,Tensor &,Tensor &> thnn_conv_transpose2d_backward_out_cpu(Tensor & grad_input, Tensor & grad_weight, Tensor & grad_bias, const Tensor & grad_output, const Tensor & self, const Tensor & weight, IntArrayRef kernel_size, IntArrayRef stride, IntArrayRef padding, IntArrayRef output_padding, IntArrayRef dilation, const Tensor & columns, const Tensor & ones) {
  return at::legacy::cpu::_thnn_conv_transpose2d_backward_out(grad_input, grad_weight, grad_bias, grad_output, self, weight, kernel_size, stride, padding, output_padding, dilation, columns, ones);
}

std::tuple<Tensor,Tensor,Tensor> thnn_conv_transpose2d_backward_cpu(const Tensor & grad_output, const Tensor & self, const Tensor & weight, IntArrayRef kernel_size, IntArrayRef stride, IntArrayRef padding, IntArrayRef output_padding, IntArrayRef dilation, const Tensor & columns, const Tensor & ones, std::array<bool,3> output_mask) {
  return at::legacy::cpu::_thnn_conv_transpose2d_backward(grad_output, self, weight, kernel_size, stride, padding, output_padding, dilation, columns, ones, output_mask);
}

=======
>>>>>>> 9daf4852
Tensor & thnn_conv_transpose3d_out(Tensor & output, const Tensor & self, const Tensor & weight, IntArrayRef kernel_size, const Tensor & bias, IntArrayRef stride, IntArrayRef padding, IntArrayRef output_padding, IntArrayRef dilation) {
  Tensor finput = at::empty({0}, self.options());
  Tensor fgrad_input = at::empty({0}, self.options());
  return std::get<0>(at::thnn_conv_transpose3d_forward_out(output, finput, fgrad_input, self, weight, kernel_size, bias, stride, padding, output_padding, dilation));
}

Tensor thnn_conv_transpose3d(const Tensor & self, const Tensor & weight, IntArrayRef kernel_size, const Tensor & bias, IntArrayRef stride, IntArrayRef padding, IntArrayRef output_padding, IntArrayRef dilation) {
  return std::get<0>(at::thnn_conv_transpose3d_forward(self, weight, kernel_size, bias, stride, padding, output_padding, dilation));
}

<<<<<<< HEAD
std::tuple<Tensor &,Tensor &,Tensor &> thnn_conv_transpose3d_forward_out_cpu(Tensor & output, Tensor & finput, Tensor & fgrad_input, const Tensor & self, const Tensor & weight, IntArrayRef kernel_size, const Tensor & bias, IntArrayRef stride, IntArrayRef padding, IntArrayRef output_padding, IntArrayRef dilation) {
  return at::legacy::cpu::_thnn_conv_transpose3d_forward_out(output, finput, fgrad_input, self, weight, kernel_size, bias, stride, padding, output_padding, dilation);
}

std::tuple<Tensor,Tensor,Tensor> thnn_conv_transpose3d_forward_cpu(const Tensor & self, const Tensor & weight, IntArrayRef kernel_size, const Tensor & bias, IntArrayRef stride, IntArrayRef padding, IntArrayRef output_padding, IntArrayRef dilation) {
  return at::legacy::cpu::_thnn_conv_transpose3d_forward(self, weight, kernel_size, bias, stride, padding, output_padding, dilation);
}

std::tuple<Tensor &,Tensor &,Tensor &> thnn_conv_transpose3d_backward_out_cpu(Tensor & grad_input, Tensor & grad_weight, Tensor & grad_bias, const Tensor & grad_output, const Tensor & self, const Tensor & weight, IntArrayRef kernel_size, IntArrayRef stride, IntArrayRef padding, IntArrayRef output_padding, IntArrayRef dilation, const Tensor & finput, const Tensor & fgrad_input) {
  return at::legacy::cpu::_thnn_conv_transpose3d_backward_out(grad_input, grad_weight, grad_bias, grad_output, self, weight, kernel_size, stride, padding, output_padding, dilation, finput, fgrad_input);
}

std::tuple<Tensor,Tensor,Tensor> thnn_conv_transpose3d_backward_cpu(const Tensor & grad_output, const Tensor & self, const Tensor & weight, IntArrayRef kernel_size, IntArrayRef stride, IntArrayRef padding, IntArrayRef output_padding, IntArrayRef dilation, const Tensor & finput, const Tensor & fgrad_input, std::array<bool,3> output_mask) {
  return at::legacy::cpu::_thnn_conv_transpose3d_backward(grad_output, self, weight, kernel_size, stride, padding, output_padding, dilation, finput, fgrad_input, output_mask);
}

=======
>>>>>>> 9daf4852
Tensor & thnn_conv2d_out(Tensor & output, const Tensor & self, const Tensor & weight, IntArrayRef kernel_size, const Tensor & bias, IntArrayRef stride, IntArrayRef padding) {
  Tensor finput = at::empty({0}, self.options());
  Tensor fgrad_input = at::empty({0}, self.options());
  return std::get<0>(at::thnn_conv2d_forward_out(output, finput, fgrad_input, self, weight, kernel_size, bias, stride, padding));
}

Tensor thnn_conv2d(const Tensor & self, const Tensor & weight, IntArrayRef kernel_size, const Tensor & bias, IntArrayRef stride, IntArrayRef padding) {
  return std::get<0>(at::thnn_conv2d_forward(self, weight, kernel_size, bias, stride, padding));
}

<<<<<<< HEAD
std::tuple<Tensor &,Tensor &,Tensor &> thnn_conv2d_forward_out_cpu(Tensor & output, Tensor & finput, Tensor & fgrad_input, const Tensor & self, const Tensor & weight, IntArrayRef kernel_size, const Tensor & bias, IntArrayRef stride, IntArrayRef padding) {
  return at::legacy::cpu::_thnn_conv2d_forward_out(output, finput, fgrad_input, self, weight, kernel_size, bias, stride, padding);
}

std::tuple<Tensor,Tensor,Tensor> thnn_conv2d_forward_cpu(const Tensor & self, const Tensor & weight, IntArrayRef kernel_size, const Tensor & bias, IntArrayRef stride, IntArrayRef padding) {
  return at::legacy::cpu::_thnn_conv2d_forward(self, weight, kernel_size, bias, stride, padding);
}

std::tuple<Tensor &,Tensor &,Tensor &> thnn_conv2d_backward_out_cpu(Tensor & grad_input, Tensor & grad_weight, Tensor & grad_bias, const Tensor & grad_output, const Tensor & self, const Tensor & weight, IntArrayRef kernel_size, IntArrayRef stride, IntArrayRef padding, const Tensor & finput, const Tensor & fgrad_input) {
  return at::legacy::cpu::_thnn_conv2d_backward_out(grad_input, grad_weight, grad_bias, grad_output, self, weight, kernel_size, stride, padding, finput, fgrad_input);
}

std::tuple<Tensor,Tensor,Tensor> thnn_conv2d_backward_cpu(const Tensor & grad_output, const Tensor & self, const Tensor & weight, IntArrayRef kernel_size, IntArrayRef stride, IntArrayRef padding, const Tensor & finput, const Tensor & fgrad_input, std::array<bool,3> output_mask) {
  return at::legacy::cpu::_thnn_conv2d_backward(grad_output, self, weight, kernel_size, stride, padding, finput, fgrad_input, output_mask);
}

=======
>>>>>>> 9daf4852
Tensor & thnn_conv3d_out(Tensor & output, const Tensor & self, const Tensor & weight, IntArrayRef kernel_size, const Tensor & bias, IntArrayRef stride, IntArrayRef padding) {
  Tensor finput = at::empty({0}, self.options());
  Tensor fgrad_input = at::empty({0}, self.options());
  return std::get<0>(at::thnn_conv3d_forward_out(output, finput, fgrad_input, self, weight, kernel_size, bias, stride, padding));
}

Tensor & thnn_conv_depthwise2d_out(Tensor & output, const Tensor & self, const Tensor & weight, IntArrayRef kernel_size, const Tensor & bias, IntArrayRef stride, IntArrayRef padding, IntArrayRef dilation) {
  return at::thnn_conv_depthwise2d_forward_out(output, self, weight, kernel_size, bias, stride, padding, dilation);
}

Tensor thnn_conv_depthwise2d(const Tensor & self, const Tensor & weight, IntArrayRef kernel_size, const Tensor & bias, IntArrayRef stride, IntArrayRef padding, IntArrayRef dilation) {
  return at::thnn_conv_depthwise2d_forward(self, weight, kernel_size, bias, stride, padding, dilation);
}

Tensor thnn_conv3d(const Tensor & self, const Tensor & weight, IntArrayRef kernel_size, const Tensor & bias, IntArrayRef stride, IntArrayRef padding) {
  return std::get<0>(at::thnn_conv3d_forward(self, weight, kernel_size, bias, stride, padding));
}

<<<<<<< HEAD
std::tuple<Tensor &,Tensor &,Tensor &> thnn_conv3d_forward_out_cpu(Tensor & output, Tensor & finput, Tensor & fgrad_input, const Tensor & self, const Tensor & weight, IntArrayRef kernel_size, const Tensor & bias, IntArrayRef stride, IntArrayRef padding) {
  return at::legacy::cpu::_thnn_conv3d_forward_out(output, finput, fgrad_input, self, weight, kernel_size, bias, stride, padding);
}

std::tuple<Tensor,Tensor,Tensor> thnn_conv3d_forward_cpu(const Tensor & self, const Tensor & weight, IntArrayRef kernel_size, const Tensor & bias, IntArrayRef stride, IntArrayRef padding) {
  return at::legacy::cpu::_thnn_conv3d_forward(self, weight, kernel_size, bias, stride, padding);
}

std::tuple<Tensor &,Tensor &,Tensor &> thnn_conv3d_backward_out_cpu(Tensor & grad_input, Tensor & grad_weight, Tensor & grad_bias, const Tensor & grad_output, const Tensor & self, const Tensor & weight, IntArrayRef kernel_size, IntArrayRef stride, IntArrayRef padding, const Tensor & finput, const Tensor & fgrad_input) {
  return at::legacy::cpu::_thnn_conv3d_backward_out(grad_input, grad_weight, grad_bias, grad_output, self, weight, kernel_size, stride, padding, finput, fgrad_input);
}

std::tuple<Tensor,Tensor,Tensor> thnn_conv3d_backward_cpu(const Tensor & grad_output, const Tensor & self, const Tensor & weight, IntArrayRef kernel_size, IntArrayRef stride, IntArrayRef padding, const Tensor & finput, const Tensor & fgrad_input, std::array<bool,3> output_mask) {
  return at::legacy::cpu::_thnn_conv3d_backward(grad_output, self, weight, kernel_size, stride, padding, finput, fgrad_input, output_mask);
}

=======
>>>>>>> 9daf4852
Tensor & thnn_conv_dilated2d_out(Tensor & output, const Tensor & self, const Tensor & weight, IntArrayRef kernel_size, const Tensor & bias, IntArrayRef stride, IntArrayRef padding, IntArrayRef dilation) {
  Tensor columns = at::empty({0}, self.options());
  Tensor ones = at::empty({0}, self.options());
  return std::get<0>(at::thnn_conv_dilated2d_forward_out(output, columns, ones, self, weight, kernel_size, bias, stride, padding, dilation));
}

Tensor thnn_conv_dilated2d(const Tensor & self, const Tensor & weight, IntArrayRef kernel_size, const Tensor & bias, IntArrayRef stride, IntArrayRef padding, IntArrayRef dilation) {
  return std::get<0>(at::thnn_conv_dilated2d_forward(self, weight, kernel_size, bias, stride, padding, dilation));
}

<<<<<<< HEAD
std::tuple<Tensor &,Tensor &,Tensor &> thnn_conv_dilated2d_forward_out_cpu(Tensor & output, Tensor & columns, Tensor & ones, const Tensor & self, const Tensor & weight, IntArrayRef kernel_size, const Tensor & bias, IntArrayRef stride, IntArrayRef padding, IntArrayRef dilation) {
  return at::legacy::cpu::_thnn_conv_dilated2d_forward_out(output, columns, ones, self, weight, kernel_size, bias, stride, padding, dilation);
}

std::tuple<Tensor,Tensor,Tensor> thnn_conv_dilated2d_forward_cpu(const Tensor & self, const Tensor & weight, IntArrayRef kernel_size, const Tensor & bias, IntArrayRef stride, IntArrayRef padding, IntArrayRef dilation) {
  return at::legacy::cpu::_thnn_conv_dilated2d_forward(self, weight, kernel_size, bias, stride, padding, dilation);
}

std::tuple<Tensor &,Tensor &,Tensor &> thnn_conv_dilated2d_backward_out_cpu(Tensor & grad_input, Tensor & grad_weight, Tensor & grad_bias, const Tensor & grad_output, const Tensor & self, const Tensor & weight, IntArrayRef kernel_size, IntArrayRef stride, IntArrayRef padding, IntArrayRef dilation, const Tensor & columns, const Tensor & ones) {
  return at::legacy::cpu::_thnn_conv_dilated2d_backward_out(grad_input, grad_weight, grad_bias, grad_output, self, weight, kernel_size, stride, padding, dilation, columns, ones);
}

std::tuple<Tensor,Tensor,Tensor> thnn_conv_dilated2d_backward_cpu(const Tensor & grad_output, const Tensor & self, const Tensor & weight, IntArrayRef kernel_size, IntArrayRef stride, IntArrayRef padding, IntArrayRef dilation, const Tensor & columns, const Tensor & ones, std::array<bool,3> output_mask) {
  return at::legacy::cpu::_thnn_conv_dilated2d_backward(grad_output, self, weight, kernel_size, stride, padding, dilation, columns, ones, output_mask);
}

=======
>>>>>>> 9daf4852
Tensor & thnn_conv_dilated3d_out(Tensor & output, const Tensor & self, const Tensor & weight, IntArrayRef kernel_size, const Tensor & bias, IntArrayRef stride, IntArrayRef padding, IntArrayRef dilation) {
  Tensor columns = at::empty({0}, self.options());
  Tensor ones = at::empty({0}, self.options());
  return std::get<0>(at::thnn_conv_dilated3d_forward_out(output, columns, ones, self, weight, kernel_size, bias, stride, padding, dilation));
}

Tensor thnn_conv_dilated3d(const Tensor & self, const Tensor & weight, IntArrayRef kernel_size, const Tensor & bias, IntArrayRef stride, IntArrayRef padding, IntArrayRef dilation) {
  return std::get<0>(at::thnn_conv_dilated3d_forward(self, weight, kernel_size, bias, stride, padding, dilation));
}

<<<<<<< HEAD
std::tuple<Tensor &,Tensor &,Tensor &> thnn_conv_dilated3d_forward_out_cpu(Tensor & output, Tensor & columns, Tensor & ones, const Tensor & self, const Tensor & weight, IntArrayRef kernel_size, const Tensor & bias, IntArrayRef stride, IntArrayRef padding, IntArrayRef dilation) {
  return at::legacy::cpu::_thnn_conv_dilated3d_forward_out(output, columns, ones, self, weight, kernel_size, bias, stride, padding, dilation);
}

std::tuple<Tensor,Tensor,Tensor> thnn_conv_dilated3d_forward_cpu(const Tensor & self, const Tensor & weight, IntArrayRef kernel_size, const Tensor & bias, IntArrayRef stride, IntArrayRef padding, IntArrayRef dilation) {
  return at::legacy::cpu::_thnn_conv_dilated3d_forward(self, weight, kernel_size, bias, stride, padding, dilation);
}

std::tuple<Tensor &,Tensor &,Tensor &> thnn_conv_dilated3d_backward_out_cpu(Tensor & grad_input, Tensor & grad_weight, Tensor & grad_bias, const Tensor & grad_output, const Tensor & self, const Tensor & weight, IntArrayRef kernel_size, IntArrayRef stride, IntArrayRef padding, IntArrayRef dilation, const Tensor & columns, const Tensor & ones) {
  return at::legacy::cpu::_thnn_conv_dilated3d_backward_out(grad_input, grad_weight, grad_bias, grad_output, self, weight, kernel_size, stride, padding, dilation, columns, ones);
}

std::tuple<Tensor,Tensor,Tensor> thnn_conv_dilated3d_backward_cpu(const Tensor & grad_output, const Tensor & self, const Tensor & weight, IntArrayRef kernel_size, IntArrayRef stride, IntArrayRef padding, IntArrayRef dilation, const Tensor & columns, const Tensor & ones, std::array<bool,3> output_mask) {
  return at::legacy::cpu::_thnn_conv_dilated3d_backward(grad_output, self, weight, kernel_size, stride, padding, dilation, columns, ones, output_mask);
}

Tensor thnn_col2im_cpu(const Tensor & self, IntArrayRef output_size, IntArrayRef kernel_size, IntArrayRef dilation, IntArrayRef padding, IntArrayRef stride) {
  return at::legacy::cpu::_thnn_col2im_forward(self, output_size, kernel_size, dilation, padding, stride);
}

Tensor & thnn_col2im_out_cpu(Tensor & output, const Tensor & self, IntArrayRef output_size, IntArrayRef kernel_size, IntArrayRef dilation, IntArrayRef padding, IntArrayRef stride) {
  return at::legacy::cpu::_thnn_col2im_forward_out(output, self, output_size, kernel_size, dilation, padding, stride);
}

Tensor thnn_col2im_backward_cpu(const Tensor & grad_output, IntArrayRef kernel_size, IntArrayRef dilation, IntArrayRef padding, IntArrayRef stride) {
  return at::legacy::cpu::_thnn_col2im_backward(grad_output, kernel_size, dilation, padding, stride);
}

Tensor & thnn_col2im_backward_out_cpu(Tensor & grad_input, const Tensor & grad_output, IntArrayRef kernel_size, IntArrayRef dilation, IntArrayRef padding, IntArrayRef stride) {
  return at::legacy::cpu::_thnn_col2im_backward_out(grad_input, grad_output, kernel_size, dilation, padding, stride);
}

Tensor thnn_im2col_cpu(const Tensor & self, IntArrayRef kernel_size, IntArrayRef dilation, IntArrayRef padding, IntArrayRef stride) {
  return at::legacy::cpu::_thnn_im2col_forward(self, kernel_size, dilation, padding, stride);
}

Tensor & thnn_im2col_out_cpu(Tensor & output, const Tensor & self, IntArrayRef kernel_size, IntArrayRef dilation, IntArrayRef padding, IntArrayRef stride) {
  return at::legacy::cpu::_thnn_im2col_forward_out(output, self, kernel_size, dilation, padding, stride);
}

Tensor thnn_im2col_backward_cpu(const Tensor & grad_output, IntArrayRef input_size, IntArrayRef kernel_size, IntArrayRef dilation, IntArrayRef padding, IntArrayRef stride) {
  return at::legacy::cpu::_thnn_im2col_backward(grad_output, input_size, kernel_size, dilation, padding, stride);
}

Tensor & thnn_im2col_backward_out_cpu(Tensor & grad_input, const Tensor & grad_output, IntArrayRef input_size, IntArrayRef kernel_size, IntArrayRef dilation, IntArrayRef padding, IntArrayRef stride) {
  return at::legacy::cpu::_thnn_im2col_backward_out(grad_input, grad_output, input_size, kernel_size, dilation, padding, stride);
}

=======
>>>>>>> 9daf4852
}} // namespace at::native<|MERGE_RESOLUTION|>--- conflicted
+++ resolved
@@ -4,75 +4,6 @@
 
 namespace at { namespace native {
 
-<<<<<<< HEAD
-Tensor & binary_cross_entropy_out_cpu(Tensor & output, const Tensor & self, const Tensor & target, const Tensor & weight, int64_t reduction) {
-  return at::legacy::cpu::_thnn_binary_cross_entropy_forward_out(output, self, target, weight, reduction);
-}
-Tensor binary_cross_entropy_cpu(const Tensor & self, const Tensor & target, const Tensor & weight, int64_t reduction) {
-  return at::legacy::cpu::_thnn_binary_cross_entropy_forward(self, target, weight, reduction);
-}
-Tensor & binary_cross_entropy_backward_out_cpu(Tensor & grad_input, const Tensor & grad_output, const Tensor & self, const Tensor & target, const Tensor & weight, int64_t reduction) {
-  return at::legacy::cpu::_thnn_binary_cross_entropy_backward_out(grad_input, grad_output, self, target, weight, reduction);
-}
-
-Tensor binary_cross_entropy_backward_cpu(const Tensor & grad_output, const Tensor & self, const Tensor & target, const Tensor & weight, int64_t reduction) {
-  return at::legacy::cpu::_thnn_binary_cross_entropy_backward(grad_output, self, target, weight, reduction);
-}
-
-Tensor & mse_loss_out_cpu(Tensor & output, const Tensor & self, const Tensor & target, int64_t reduction) {
-  return at::legacy::cpu::_thnn_mse_loss_forward_out(output, self, target, reduction);
-}
-
-Tensor mse_loss_cpu(const Tensor & self, const Tensor & target, int64_t reduction) {
-  return at::legacy::cpu::_thnn_mse_loss_forward(self, target, reduction);
-}
-
-Tensor & mse_loss_backward_out_cpu(Tensor & grad_input, const Tensor & grad_output, const Tensor & self, const Tensor & target, int64_t reduction) {
-  return at::legacy::cpu::_thnn_mse_loss_backward_out(grad_input, grad_output, self, target, reduction);
-}
-
-Tensor mse_loss_backward_cpu(const Tensor & grad_output, const Tensor & self, const Tensor & target, int64_t reduction) {
-  return at::legacy::cpu::_thnn_mse_loss_backward(grad_output, self, target, reduction);
-}
-
-Tensor & l1_loss_out_cpu(Tensor & output, const Tensor & self, const Tensor & target, int64_t reduction) {
-  return at::legacy::cpu::_thnn_l1_loss_forward_out(output, self, target, reduction);
-}
-
-Tensor l1_loss_cpu(const Tensor & self, const Tensor & target, int64_t reduction) {
-  return at::legacy::cpu::_thnn_l1_loss_forward(self, target, reduction);
-}
-
-Tensor & l1_loss_backward_out_cpu(Tensor & grad_input, const Tensor & grad_output, const Tensor & self, const Tensor & target, int64_t reduction) {
-  return at::legacy::cpu::_thnn_l1_loss_backward_out(grad_input, grad_output, self, target, reduction);
-}
-
-Tensor l1_loss_backward_cpu(const Tensor & grad_output, const Tensor & self, const Tensor & target, int64_t reduction) {
-  return at::legacy::cpu::_thnn_l1_loss_backward(grad_output, self, target, reduction);
-}
-
-Tensor & multi_margin_loss_out_cpu(Tensor & output, const Tensor & self, const Tensor & target,
-                                     Scalar p, Scalar margin, const Tensor & weight, int64_t reduction) {
-  return at::legacy::cpu::_thnn_multi_margin_loss_forward_out(output, self, target, p, margin, weight, reduction);
-}
-
-Tensor multi_margin_loss_cpu(const Tensor & self, const Tensor & target,
-                               Scalar p, Scalar margin, const Tensor & weight, int64_t reduction) {
-  return at::legacy::cpu::_thnn_multi_margin_loss_forward(self, target, p, margin, weight, reduction);
-}
-
-Tensor & multi_margin_loss_backward_out_cpu(Tensor & grad_input, const Tensor & grad_output, const Tensor & self, const Tensor & target,
-                                        Scalar p, Scalar margin, const Tensor & weight, int64_t reduction) {
-  return at::legacy::cpu::_thnn_multi_margin_loss_backward_out(grad_input, grad_output, self, target, p, margin, weight, reduction);
-}
-
-Tensor multi_margin_loss_backward_cpu(const Tensor & grad_output, const Tensor & self, const Tensor & target,
-                                  Scalar p, Scalar margin, const Tensor & weight, int64_t reduction) {
-  return at::legacy::cpu::_thnn_multi_margin_loss_backward(grad_output, self, target, p, margin, weight, reduction);
-}
-
-=======
->>>>>>> 9daf4852
 Tensor & multilabel_margin_loss_out(Tensor & output, const Tensor & self, const Tensor & target, int64_t reduction) {
   Tensor is_target = at::empty({0}, self.options());
   return std::get<0>(at::multilabel_margin_loss_forward_out(output, is_target, self, target, reduction));
@@ -82,25 +13,6 @@
   return std::get<0>(at::multilabel_margin_loss_forward(self, target, reduction));
 }
 
-<<<<<<< HEAD
-std::tuple<Tensor &,Tensor &> multilabel_margin_loss_forward_out_cpu(Tensor & output, Tensor & is_target, const Tensor & self, const Tensor & target, int64_t reduction) {
-  return at::legacy::cpu::_thnn_multilabel_margin_loss_forward_out(output, is_target, self, target, reduction);
-}
-
-std::tuple<Tensor,Tensor> multilabel_margin_loss_forward_cpu(const Tensor & self, const Tensor & target, int64_t reduction) {
-  return at::legacy::cpu::_thnn_multilabel_margin_loss_forward(self, target, reduction);
-}
-
-Tensor & multilabel_margin_loss_backward_out_cpu(Tensor & grad_input, const Tensor & grad_output, const Tensor & self, const Tensor & target, int64_t reduction, const Tensor & is_target) {
-  return at::legacy::cpu::_thnn_multilabel_margin_loss_backward_out(grad_input, grad_output, self, target, reduction, is_target);
-}
-
-Tensor multilabel_margin_loss_backward_cpu(const Tensor & grad_output, const Tensor & self, const Tensor & target, int64_t reduction, const Tensor & is_target) {
-  return at::legacy::cpu::_thnn_multilabel_margin_loss_backward(grad_output, self, target, reduction, is_target);
-}
-
-=======
->>>>>>> 9daf4852
 Tensor & nll_loss_out(Tensor & output, const Tensor & self, const Tensor & target, const Tensor & weight, int64_t reduction, int64_t ignore_index) {
   Tensor total_weight = at::empty({0}, self.options());
   return std::get<0>(at::nll_loss_forward_out(output, total_weight, self, target, weight, reduction, ignore_index));
@@ -110,25 +22,6 @@
   return std::get<0>(at::nll_loss_forward(self, target, weight, reduction, ignore_index));
 }
 
-<<<<<<< HEAD
-std::tuple<Tensor &,Tensor &> nll_loss_forward_out_cpu(Tensor & output, Tensor & total_weight, const Tensor & self, const Tensor & target, const Tensor & weight, int64_t reduction, int64_t ignore_index) {
-  return at::legacy::cpu::_thnn_nll_loss_forward_out(output, total_weight, self, target, weight, reduction, ignore_index);
-}
-
-std::tuple<Tensor,Tensor> nll_loss_forward_cpu(const Tensor & self, const Tensor & target, const Tensor & weight, int64_t reduction, int64_t ignore_index) {
-  return at::legacy::cpu::_thnn_nll_loss_forward(self, target, weight, reduction, ignore_index);
-}
-
-Tensor & nll_loss_backward_out_cpu(Tensor & grad_input, const Tensor & grad_output, const Tensor & self, const Tensor & target, const Tensor & weight, int64_t reduction, int64_t ignore_index, const Tensor & total_weight) {
-  return at::legacy::cpu::_thnn_nll_loss_backward_out(grad_input, grad_output, self, target, weight, reduction, ignore_index, total_weight);
-}
-
-Tensor nll_loss_backward_cpu(const Tensor & grad_output, const Tensor & self, const Tensor & target, const Tensor & weight, int64_t reduction, int64_t ignore_index, const Tensor & total_weight) {
-  return at::legacy::cpu::_thnn_nll_loss_backward(grad_output, self, target, weight, reduction, ignore_index, total_weight);
-}
-
-=======
->>>>>>> 9daf4852
 Tensor & nll_loss2d_out(Tensor & output, const Tensor & self, const Tensor & target, const Tensor & weight, int64_t reduction, int64_t ignore_index) {
   Tensor total_weight = at::empty({0}, self.options());
   return std::get<0>(at::nll_loss2d_forward_out(output, total_weight, self, target, weight, reduction, ignore_index));
@@ -138,346 +31,15 @@
   return std::get<0>(at::nll_loss2d_forward(self, target, weight, reduction, ignore_index));
 }
 
-<<<<<<< HEAD
-std::tuple<Tensor &,Tensor &> nll_loss2d_forward_out_cpu(Tensor & output, Tensor & total_weight, const Tensor & self, const Tensor & target, const Tensor & weight, int64_t reduction, int64_t ignore_index) {
-  return at::legacy::cpu::_thnn_nll_loss2d_forward_out(output, total_weight, self, target, weight, reduction, ignore_index);
-}
-
-std::tuple<Tensor,Tensor> nll_loss2d_forward_cpu(const Tensor & self, const Tensor & target, const Tensor & weight, int64_t reduction, int64_t ignore_index) {
-  return at::legacy::cpu::_thnn_nll_loss2d_forward(self, target, weight, reduction, ignore_index);
-}
-
-Tensor & nll_loss2d_backward_out_cpu(Tensor & grad_input, const Tensor & grad_output, const Tensor & self, const Tensor & target, const Tensor & weight, int64_t reduction, int64_t ignore_index, const Tensor & total_weight) {
-  return at::legacy::cpu::_thnn_nll_loss2d_backward_out(grad_input, grad_output, self, target, weight, reduction, ignore_index, total_weight);
-}
-
-Tensor nll_loss2d_backward_cpu(const Tensor & grad_output, const Tensor & self, const Tensor & target, const Tensor & weight, int64_t reduction, int64_t ignore_index, const Tensor & total_weight) {
-  return at::legacy::cpu::_thnn_nll_loss2d_backward(grad_output, self, target, weight, reduction, ignore_index, total_weight);
-}
-
-Tensor & smooth_l1_loss_out_cpu(Tensor & output, const Tensor & self, const Tensor & target, int64_t reduction) {
-  return at::legacy::cpu::_thnn_smooth_l1_loss_forward_out(output, self, target, reduction);
-}
-
-Tensor smooth_l1_loss_cpu(const Tensor & self, const Tensor & target, int64_t reduction) {
-  return at::legacy::cpu::_thnn_smooth_l1_loss_forward(self, target, reduction);
-}
-
-Tensor & smooth_l1_loss_backward_out_cpu(Tensor & grad_input, const Tensor & grad_output, const Tensor & self,
-                                     const Tensor & target, int64_t reduction) {
-  return at::legacy::cpu::_thnn_smooth_l1_loss_backward_out(grad_input, grad_output, self, target, reduction);
-}
-
-Tensor smooth_l1_loss_backward_cpu(const Tensor & grad_output, const Tensor & self, const Tensor & target, int64_t reduction) {
-  return at::legacy::cpu::_thnn_smooth_l1_loss_backward(grad_output, self, target, reduction);
-}
-
-Tensor & soft_margin_loss_out_cpu(Tensor & output, const Tensor & self, const Tensor & target, int64_t reduction) {
-  return at::legacy::cpu::_thnn_soft_margin_loss_forward_out(output, self, target, reduction);
-}
-
-Tensor soft_margin_loss_cpu(const Tensor & self, const Tensor & target, int64_t reduction) {
-  return at::legacy::cpu::_thnn_soft_margin_loss_forward(self, target, reduction);
-}
-
-Tensor & soft_margin_loss_backward_out_cpu(Tensor & grad_input, const Tensor & grad_output, const Tensor & self,
-                                       const Tensor & target, int64_t reduction) {
-  return at::legacy::cpu::_thnn_soft_margin_loss_backward_out(grad_input, grad_output, self, target, reduction);
-}
-
-Tensor soft_margin_loss_backward_cpu(const Tensor & grad_output, const Tensor & self, const Tensor & target, int64_t reduction) {
-  return at::legacy::cpu::_thnn_soft_margin_loss_backward(grad_output, self, target, reduction);
-}
-
-Tensor & elu_out_cpu(Tensor & output, const Tensor & self, Scalar alpha, Scalar scale, Scalar input_scale) {
-  return at::legacy::cpu::_thnn_elu_forward_out(output, self, alpha, scale, input_scale);
-}
-
-Tensor elu_cpu(const Tensor & self, Scalar alpha, Scalar scale, Scalar input_scale) {
-  return at::legacy::cpu::_thnn_elu_forward(self, alpha, scale, input_scale);
-}
-
-Tensor & elu_backward_out_cpu(Tensor & grad_input, const Tensor & grad_output, Scalar alpha, Scalar scale, Scalar input_scale, const Tensor & output) {
-  return at::legacy::cpu::_thnn_elu_backward_out(grad_input, grad_output, alpha, scale, input_scale, output);
-}
-
-Tensor elu_backward_cpu(const Tensor & grad_output, Scalar alpha, Scalar scale, Scalar input_scale, const Tensor & output) {
-  return at::legacy::cpu::_thnn_elu_backward(grad_output, alpha, scale, input_scale, output);
-}
-
-Tensor & elu__cpu(Tensor & self, Scalar alpha, Scalar scale, Scalar input_scale) {
-  return at::legacy::cpu::_thnn_elu_forward_(self, alpha, scale, input_scale);
-}
-
-Tensor & glu_out_cpu(Tensor & output, const Tensor & self, int64_t dim) {
-  return at::legacy::cpu::_thnn_glu_forward_out(output, self, dim);
-}
-
-Tensor glu_cpu(const Tensor & self, int64_t dim) {
-  return at::legacy::cpu::_thnn_glu_forward(self, dim);
-}
-
-Tensor & glu_backward_out_cpu(Tensor & grad_input, const Tensor & grad_output, const Tensor & self, int64_t dim) {
-  return at::legacy::cpu::_thnn_glu_backward_out(grad_input, grad_output, self, dim);
-}
-
-Tensor glu_backward_cpu(const Tensor & grad_output, const Tensor & self, int64_t dim) {
-  return at::legacy::cpu::_thnn_glu_backward(grad_output, self, dim);
-}
-
-Tensor & hardtanh_out_cpu(Tensor & output, const Tensor & self, Scalar min_val, Scalar max_val) {
-  return at::legacy::cpu::_thnn_hardtanh_forward_out(output, self, min_val, max_val);
-}
-
-Tensor hardtanh_cpu(const Tensor & self, Scalar min_val, Scalar max_val) {
-  return at::legacy::cpu::_thnn_hardtanh_forward(self, min_val, max_val);
-}
-
-Tensor & hardtanh_backward_out_cpu(Tensor & grad_input, const Tensor & grad_output, const Tensor & self, Scalar min_val, Scalar max_val) {
-  return at::legacy::cpu::_thnn_hardtanh_backward_out(grad_input, grad_output, self, min_val, max_val);
-}
-
-Tensor hardtanh_backward_cpu(const Tensor & grad_output, const Tensor & self, Scalar min_val, Scalar max_val) {
-  return at::legacy::cpu::_thnn_hardtanh_backward(grad_output, self, min_val, max_val);
-}
-
-Tensor & hardtanh__cpu(Tensor & self, Scalar min_val, Scalar max_val) {
-  return at::legacy::cpu::_thnn_hardtanh_forward_(self, min_val, max_val);
-}
-
-Tensor & leaky_relu_out_cpu(Tensor & output, const Tensor & self, Scalar negative_slope) {
-  return at::legacy::cpu::_thnn_leaky_relu_forward_out(output, self, negative_slope);
-}
-
-Tensor leaky_relu_cpu(const Tensor & self, Scalar negative_slope) {
-  return at::legacy::cpu::_thnn_leaky_relu_forward(self, negative_slope);
-}
-
-Tensor & leaky_relu_backward_out_cpu(Tensor & grad_input, const Tensor & grad_output, const Tensor & self, Scalar negative_slope) {
-  return at::legacy::cpu::_thnn_leaky_relu_backward_out(grad_input, grad_output, self, negative_slope);
-}
-
-Tensor leaky_relu_backward_cpu(const Tensor & grad_output, const Tensor & self, Scalar negative_slope) {
-  return at::legacy::cpu::_thnn_leaky_relu_backward(grad_output, self, negative_slope);
-}
-
-Tensor & leaky_relu__cpu(Tensor & self, Scalar negative_slope) {
-  return at::legacy::cpu::_thnn_leaky_relu_forward_(self, negative_slope);
-}
-
-Tensor & log_sigmoid_out(Tensor & output, const Tensor & self) {
-  Tensor buffer = at::empty({0}, self.options());
-  return std::get<0>(at::legacy::cpu::_thnn_log_sigmoid_forward_out(output, buffer, self));
-=======
 Tensor & log_sigmoid_out(Tensor & output, const Tensor & self) {
   Tensor buffer = at::empty({0}, self.options());
   return std::get<0>(at::log_sigmoid_forward_out(output, buffer, self));
->>>>>>> 9daf4852
 }
 
 Tensor log_sigmoid(const Tensor & self) {
   return std::get<0>(at::log_sigmoid_forward(self));
 }
 
-<<<<<<< HEAD
-std::tuple<Tensor &,Tensor &> log_sigmoid_forward_out_cpu(Tensor & output, Tensor & buffer, const Tensor & self) {
-  return at::legacy::cpu::_thnn_log_sigmoid_forward_out(output, buffer, self);
-}
-
-std::tuple<Tensor,Tensor> log_sigmoid_forward_cpu(const Tensor & self) {
-  return at::legacy::cpu::_thnn_log_sigmoid_forward(self);
-}
-
-Tensor & log_sigmoid_backward_out_cpu(Tensor & grad_input, const Tensor & grad_output, const Tensor & self, const Tensor & buffer) {
-  return at::legacy::cpu::_thnn_log_sigmoid_backward_out(grad_input, grad_output, self, buffer);
-}
-
-Tensor log_sigmoid_backward_cpu(const Tensor & grad_output, const Tensor & self, const Tensor & buffer) {
-  return at::legacy::cpu::_thnn_log_sigmoid_backward(grad_output, self, buffer);
-}
-
-Tensor & rrelu_with_noise_out_cpu(Tensor & output, const Tensor & self, const Tensor & noise, Scalar lower, Scalar upper, bool training, Generator * generator) {
-  return at::legacy::cpu::_thnn_rrelu_with_noise_forward_out(output, self, noise, lower, upper, training, generator);
-}
-
-Tensor rrelu_with_noise_cpu(const Tensor & self, const Tensor & noise, Scalar lower, Scalar upper, bool training, Generator * generator) {
-  return at::legacy::cpu::_thnn_rrelu_with_noise_forward(self, noise, lower, upper, training, generator);
-}
-
-Tensor & rrelu_with_noise_backward_out_cpu(Tensor & grad_input, const Tensor & grad_output, const Tensor & self, const Tensor & noise, Scalar lower, Scalar upper, bool training) {
-  return at::legacy::cpu::_thnn_rrelu_with_noise_backward_out(grad_input, grad_output, self, noise, lower, upper, training);
-}
-
-Tensor rrelu_with_noise_backward_cpu(const Tensor & grad_output, const Tensor & self, const Tensor & noise, Scalar lower, Scalar upper, bool training) {
-  return at::legacy::cpu::_thnn_rrelu_with_noise_backward(grad_output, self, noise, lower, upper, training);
-}
-
-Tensor & rrelu_with_noise__cpu(Tensor & self, const Tensor & noise, Scalar lower, Scalar upper, bool training, Generator * generator) {
-  return at::legacy::cpu::_thnn_rrelu_with_noise_forward_(self, noise, lower, upper, training, generator);
-}
-
-Tensor & softplus_out_cpu(Tensor & output, const Tensor & self, Scalar beta, Scalar threshold) {
-  return at::legacy::cpu::_thnn_softplus_forward_out(output, self, beta, threshold);
-}
-
-Tensor softplus_cpu(const Tensor & self, Scalar beta, Scalar threshold) {
-  return at::legacy::cpu::_thnn_softplus_forward(self, beta, threshold);
-}
-
-Tensor & softplus_backward_out_cpu(Tensor & grad_input, const Tensor & grad_output, const Tensor & self, Scalar beta, Scalar threshold, const Tensor & output) {
-  return at::legacy::cpu::_thnn_softplus_backward_out(grad_input, grad_output, self, beta, threshold, output);
-}
-
-Tensor softplus_backward_cpu(const Tensor & grad_output, const Tensor & self, Scalar beta, Scalar threshold, const Tensor & output) {
-  return at::legacy::cpu::_thnn_softplus_backward(grad_output, self, beta, threshold, output);
-}
-
-Tensor & softshrink_out_cpu(Tensor & output, const Tensor & self, Scalar lambd) {
-  return at::legacy::cpu::_thnn_softshrink_forward_out(output, self, lambd);
-}
-
-Tensor softshrink_cpu(const Tensor & self, Scalar lambd) {
-  return at::legacy::cpu::_thnn_softshrink_forward(self, lambd);
-}
-
-Tensor & softshrink_backward_out_cpu(Tensor & grad_input, const Tensor & grad_output, const Tensor & self, Scalar lambd) {
-  return at::legacy::cpu::_thnn_softshrink_backward_out(grad_input, grad_output, self, lambd);
-}
-
-Tensor softshrink_backward_cpu(const Tensor & grad_output, const Tensor & self, Scalar lambd) {
-  return at::legacy::cpu::_thnn_softshrink_backward(grad_output, self, lambd);
-}
-
-Tensor & adaptive_avg_pool3d_out_cpu(Tensor & output, const Tensor & self, IntArrayRef output_size) {
-  return at::legacy::cpu::_thnn_adaptive_avg_pool3d_forward_out(output, self, output_size);
-}
-
-Tensor adaptive_avg_pool3d_cpu(const Tensor & self, IntArrayRef output_size) {
-  return at::legacy::cpu::_thnn_adaptive_avg_pool3d_forward(self, output_size);
-}
-
-Tensor & adaptive_avg_pool3d_backward_out_cpu(Tensor & grad_input, const Tensor & grad_output, const Tensor & self) {
-  return at::legacy::cpu::_thnn_adaptive_avg_pool3d_backward_out(grad_input, grad_output, self);
-}
-
-Tensor adaptive_avg_pool3d_backward_cpu(const Tensor & grad_output, const Tensor & self) {
-  return at::legacy::cpu::_thnn_adaptive_avg_pool3d_backward(grad_output, self);
-}
-
-Tensor & avg_pool2d_out_cpu(Tensor & output, const Tensor & self, IntArrayRef kernel_size, IntArrayRef stride, IntArrayRef padding, bool ceil_mode, bool count_include_pad) {
-  return at::legacy::cpu::_thnn_avg_pool2d_forward_out(output, self, kernel_size, stride, padding, ceil_mode, count_include_pad);
-}
-
-Tensor avg_pool2d_cpu(const Tensor & self, IntArrayRef kernel_size, IntArrayRef stride, IntArrayRef padding, bool ceil_mode, bool count_include_pad) {
-  return at::legacy::cpu::_thnn_avg_pool2d_forward(self, kernel_size, stride, padding, ceil_mode, count_include_pad);
-}
-
-Tensor & avg_pool2d_backward_out_cpu(Tensor & grad_input, const Tensor & grad_output, const Tensor & self, IntArrayRef kernel_size, IntArrayRef stride, IntArrayRef padding, bool ceil_mode, bool count_include_pad) {
-  return at::legacy::cpu::_thnn_avg_pool2d_backward_out(grad_input, grad_output, self, kernel_size, stride, padding, ceil_mode, count_include_pad);
-}
-
-Tensor avg_pool2d_backward_cpu(const Tensor & grad_output, const Tensor & self, IntArrayRef kernel_size, IntArrayRef stride, IntArrayRef padding, bool ceil_mode, bool count_include_pad) {
-  return at::legacy::cpu::_thnn_avg_pool2d_backward(grad_output, self, kernel_size, stride, padding, ceil_mode, count_include_pad);
-}
-
-Tensor & avg_pool3d_out_cpu(Tensor & output, const Tensor & self, IntArrayRef kernel_size, IntArrayRef stride, IntArrayRef padding, bool ceil_mode, bool count_include_pad) {
-  return at::legacy::cpu::_thnn_avg_pool3d_forward_out(output, self, kernel_size, stride, padding, ceil_mode, count_include_pad);
-}
-
-Tensor avg_pool3d_cpu(const Tensor & self, IntArrayRef kernel_size, IntArrayRef stride, IntArrayRef padding, bool ceil_mode, bool count_include_pad) {
-  return at::legacy::cpu::_thnn_avg_pool3d_forward(self, kernel_size, stride, padding, ceil_mode, count_include_pad);
-}
-
-Tensor & avg_pool3d_backward_out_cpu(Tensor & grad_input, const Tensor & grad_output, const Tensor & self, IntArrayRef kernel_size, IntArrayRef stride, IntArrayRef padding, bool ceil_mode, bool count_include_pad) {
-  return at::legacy::cpu::_thnn_avg_pool3d_backward_out(grad_input, grad_output, self, kernel_size, stride, padding, ceil_mode, count_include_pad);
-}
-
-Tensor avg_pool3d_backward_cpu(const Tensor & grad_output, const Tensor & self, IntArrayRef kernel_size, IntArrayRef stride, IntArrayRef padding, bool ceil_mode, bool count_include_pad) {
-  return at::legacy::cpu::_thnn_avg_pool3d_backward(grad_output, self, kernel_size, stride, padding, ceil_mode, count_include_pad);
-}
-
-std::tuple<Tensor &,Tensor &> max_pool2d_with_indices_out_cpu(Tensor & output, Tensor & indices, const Tensor & self, IntArrayRef kernel_size, IntArrayRef stride, IntArrayRef padding, IntArrayRef dilation, bool ceil_mode) {
-  return at::legacy::cpu::_thnn_max_pool2d_with_indices_forward_out(output, indices, self, kernel_size, stride, padding, dilation, ceil_mode);
-}
-
-std::tuple<Tensor,Tensor> max_pool2d_with_indices_cpu(const Tensor & self, IntArrayRef kernel_size, IntArrayRef stride, IntArrayRef padding, IntArrayRef dilation, bool ceil_mode) {
-  return at::legacy::cpu::_thnn_max_pool2d_with_indices_forward(self, kernel_size, stride, padding, dilation, ceil_mode);
-}
-
-Tensor & max_pool2d_with_indices_backward_out_cpu(Tensor & grad_input, const Tensor & grad_output, const Tensor & self, IntArrayRef kernel_size, IntArrayRef stride, IntArrayRef padding, IntArrayRef dilation, bool ceil_mode, const Tensor & indices) {
-  return at::legacy::cpu::_thnn_max_pool2d_with_indices_backward_out(grad_input, grad_output, self, kernel_size, stride, padding, dilation, ceil_mode, indices);
-}
-
-Tensor max_pool2d_with_indices_backward_cpu(const Tensor & grad_output, const Tensor & self, IntArrayRef kernel_size, IntArrayRef stride, IntArrayRef padding, IntArrayRef dilation, bool ceil_mode, const Tensor & indices) {
-  return at::legacy::cpu::_thnn_max_pool2d_with_indices_backward(grad_output, self, kernel_size, stride, padding, dilation, ceil_mode, indices);
-}
-
-std::tuple<Tensor &,Tensor &> max_pool3d_with_indices_out_cpu(Tensor & output, Tensor & indices, const Tensor & self, IntArrayRef kernel_size, IntArrayRef stride, IntArrayRef padding, IntArrayRef dilation, bool ceil_mode) {
-  return at::legacy::cpu::_thnn_max_pool3d_with_indices_forward_out(output, indices, self, kernel_size, stride, padding, dilation, ceil_mode);
-}
-
-std::tuple<Tensor,Tensor> max_pool3d_with_indices_cpu(const Tensor & self, IntArrayRef kernel_size, IntArrayRef stride, IntArrayRef padding, IntArrayRef dilation, bool ceil_mode) {
-  return at::legacy::cpu::_thnn_max_pool3d_with_indices_forward(self, kernel_size, stride, padding, dilation, ceil_mode);
-}
-
-Tensor & max_pool3d_with_indices_backward_out_cpu(Tensor & grad_input, const Tensor & grad_output, const Tensor & self, IntArrayRef kernel_size, IntArrayRef stride, IntArrayRef padding, IntArrayRef dilation, bool ceil_mode, const Tensor & indices) {
-  return at::legacy::cpu::_thnn_max_pool3d_with_indices_backward_out(grad_input, grad_output, self, kernel_size, stride, padding, dilation, ceil_mode, indices);
-}
-
-Tensor max_pool3d_with_indices_backward_cpu(const Tensor & grad_output, const Tensor & self, IntArrayRef kernel_size, IntArrayRef stride, IntArrayRef padding, IntArrayRef dilation, bool ceil_mode, const Tensor & indices) {
-  return at::legacy::cpu::_thnn_max_pool3d_with_indices_backward(grad_output, self, kernel_size, stride, padding, dilation, ceil_mode, indices);
-}
-
-Tensor & max_unpool2d_out_cpu(Tensor & output, const Tensor & self, const Tensor & indices, IntArrayRef output_size) {
-  return at::legacy::cpu::_thnn_max_unpool2d_forward_out(output, self, indices, output_size);
-}
-
-Tensor max_unpool2d_cpu(const Tensor & self, const Tensor & indices, IntArrayRef output_size) {
-  return at::legacy::cpu::_thnn_max_unpool2d_forward(self, indices, output_size);
-}
-
-Tensor & max_unpool2d_backward_out_cpu(Tensor & grad_input, const Tensor & grad_output, const Tensor & self, const Tensor & indices, IntArrayRef output_size) {
-  return at::legacy::cpu::_thnn_max_unpool2d_backward_out(grad_input, grad_output, self, indices, output_size);
-}
-
-Tensor max_unpool2d_backward_cpu(const Tensor & grad_output, const Tensor & self, const Tensor & indices, IntArrayRef output_size) {
-  return at::legacy::cpu::_thnn_max_unpool2d_backward(grad_output, self, indices, output_size);
-}
-
-Tensor & max_unpool3d_out_cpu(Tensor & output, const Tensor & self, const Tensor & indices, IntArrayRef output_size, IntArrayRef stride, IntArrayRef padding) {
-  return at::legacy::cpu::_thnn_max_unpool3d_forward_out(output, self, indices, output_size, stride, padding);
-}
-
-Tensor max_unpool3d_cpu(const Tensor & self, const Tensor & indices, IntArrayRef output_size, IntArrayRef stride, IntArrayRef padding) {
-  return at::legacy::cpu::_thnn_max_unpool3d_forward(self, indices, output_size, stride, padding);
-}
-
-Tensor & max_unpool3d_backward_out_cpu(Tensor & grad_input, const Tensor & grad_output, const Tensor & self, const Tensor & indices, IntArrayRef output_size, IntArrayRef stride, IntArrayRef padding) {
-  return at::legacy::cpu::_thnn_max_unpool3d_backward_out(grad_input, grad_output, self, indices, output_size, stride, padding);
-}
-
-Tensor max_unpool3d_backward_cpu(const Tensor & grad_output, const Tensor & self, const Tensor & indices, IntArrayRef output_size, IntArrayRef stride, IntArrayRef padding) {
-  return at::legacy::cpu::_thnn_max_unpool3d_backward(grad_output, self, indices, output_size, stride, padding);
-}
-
-Tensor & sigmoid_backward_out_cpu(Tensor & grad_input, const Tensor & grad_output, const Tensor & output) {
-  return at::legacy::cpu::_thnn_sigmoid_backward_out(grad_input, grad_output, output);
-}
-
-Tensor sigmoid_backward_cpu(const Tensor & grad_output, const Tensor & output) {
-  return at::legacy::cpu::_thnn_sigmoid_backward(grad_output, output);
-}
-
-Tensor & tanh_backward_out_cpu(Tensor & grad_input, const Tensor & grad_output, const Tensor & output) {
-  return at::legacy::cpu::_thnn_tanh_backward_out(grad_input, grad_output, output);
-}
-
-Tensor tanh_backward_cpu(const Tensor & grad_output, const Tensor & output) {
-  return at::legacy::cpu::_thnn_tanh_backward(grad_output, output);
-}
-
-=======
->>>>>>> 9daf4852
 Tensor & thnn_conv_transpose2d_out(Tensor & output, const Tensor & self, const Tensor & weight, IntArrayRef kernel_size, const Tensor & bias, IntArrayRef stride, IntArrayRef padding, IntArrayRef output_padding, IntArrayRef dilation) {
   Tensor columns = at::empty({0}, self.options());
   Tensor ones = at::empty({0}, self.options());
@@ -488,25 +50,6 @@
   return std::get<0>(at::thnn_conv_transpose2d_forward(self, weight, kernel_size, bias, stride, padding, output_padding, dilation));
 }
 
-<<<<<<< HEAD
-std::tuple<Tensor &,Tensor &,Tensor &> thnn_conv_transpose2d_forward_out_cpu(Tensor & output, Tensor & columns, Tensor & ones, const Tensor & self, const Tensor & weight, IntArrayRef kernel_size, const Tensor & bias, IntArrayRef stride, IntArrayRef padding, IntArrayRef output_padding, IntArrayRef dilation) {
-  return at::legacy::cpu::_thnn_conv_transpose2d_forward_out(output, columns, ones, self, weight, kernel_size, bias, stride, padding, output_padding, dilation);
-}
-
-std::tuple<Tensor,Tensor,Tensor> thnn_conv_transpose2d_forward_cpu(const Tensor & self, const Tensor & weight, IntArrayRef kernel_size, const Tensor & bias, IntArrayRef stride, IntArrayRef padding, IntArrayRef output_padding, IntArrayRef dilation) {
-  return at::legacy::cpu::_thnn_conv_transpose2d_forward(self, weight, kernel_size, bias, stride, padding, output_padding, dilation);
-}
-
-std::tuple<Tensor &,Tensor &,Tensor &> thnn_conv_transpose2d_backward_out_cpu(Tensor & grad_input, Tensor & grad_weight, Tensor & grad_bias, const Tensor & grad_output, const Tensor & self, const Tensor & weight, IntArrayRef kernel_size, IntArrayRef stride, IntArrayRef padding, IntArrayRef output_padding, IntArrayRef dilation, const Tensor & columns, const Tensor & ones) {
-  return at::legacy::cpu::_thnn_conv_transpose2d_backward_out(grad_input, grad_weight, grad_bias, grad_output, self, weight, kernel_size, stride, padding, output_padding, dilation, columns, ones);
-}
-
-std::tuple<Tensor,Tensor,Tensor> thnn_conv_transpose2d_backward_cpu(const Tensor & grad_output, const Tensor & self, const Tensor & weight, IntArrayRef kernel_size, IntArrayRef stride, IntArrayRef padding, IntArrayRef output_padding, IntArrayRef dilation, const Tensor & columns, const Tensor & ones, std::array<bool,3> output_mask) {
-  return at::legacy::cpu::_thnn_conv_transpose2d_backward(grad_output, self, weight, kernel_size, stride, padding, output_padding, dilation, columns, ones, output_mask);
-}
-
-=======
->>>>>>> 9daf4852
 Tensor & thnn_conv_transpose3d_out(Tensor & output, const Tensor & self, const Tensor & weight, IntArrayRef kernel_size, const Tensor & bias, IntArrayRef stride, IntArrayRef padding, IntArrayRef output_padding, IntArrayRef dilation) {
   Tensor finput = at::empty({0}, self.options());
   Tensor fgrad_input = at::empty({0}, self.options());
@@ -517,25 +60,6 @@
   return std::get<0>(at::thnn_conv_transpose3d_forward(self, weight, kernel_size, bias, stride, padding, output_padding, dilation));
 }
 
-<<<<<<< HEAD
-std::tuple<Tensor &,Tensor &,Tensor &> thnn_conv_transpose3d_forward_out_cpu(Tensor & output, Tensor & finput, Tensor & fgrad_input, const Tensor & self, const Tensor & weight, IntArrayRef kernel_size, const Tensor & bias, IntArrayRef stride, IntArrayRef padding, IntArrayRef output_padding, IntArrayRef dilation) {
-  return at::legacy::cpu::_thnn_conv_transpose3d_forward_out(output, finput, fgrad_input, self, weight, kernel_size, bias, stride, padding, output_padding, dilation);
-}
-
-std::tuple<Tensor,Tensor,Tensor> thnn_conv_transpose3d_forward_cpu(const Tensor & self, const Tensor & weight, IntArrayRef kernel_size, const Tensor & bias, IntArrayRef stride, IntArrayRef padding, IntArrayRef output_padding, IntArrayRef dilation) {
-  return at::legacy::cpu::_thnn_conv_transpose3d_forward(self, weight, kernel_size, bias, stride, padding, output_padding, dilation);
-}
-
-std::tuple<Tensor &,Tensor &,Tensor &> thnn_conv_transpose3d_backward_out_cpu(Tensor & grad_input, Tensor & grad_weight, Tensor & grad_bias, const Tensor & grad_output, const Tensor & self, const Tensor & weight, IntArrayRef kernel_size, IntArrayRef stride, IntArrayRef padding, IntArrayRef output_padding, IntArrayRef dilation, const Tensor & finput, const Tensor & fgrad_input) {
-  return at::legacy::cpu::_thnn_conv_transpose3d_backward_out(grad_input, grad_weight, grad_bias, grad_output, self, weight, kernel_size, stride, padding, output_padding, dilation, finput, fgrad_input);
-}
-
-std::tuple<Tensor,Tensor,Tensor> thnn_conv_transpose3d_backward_cpu(const Tensor & grad_output, const Tensor & self, const Tensor & weight, IntArrayRef kernel_size, IntArrayRef stride, IntArrayRef padding, IntArrayRef output_padding, IntArrayRef dilation, const Tensor & finput, const Tensor & fgrad_input, std::array<bool,3> output_mask) {
-  return at::legacy::cpu::_thnn_conv_transpose3d_backward(grad_output, self, weight, kernel_size, stride, padding, output_padding, dilation, finput, fgrad_input, output_mask);
-}
-
-=======
->>>>>>> 9daf4852
 Tensor & thnn_conv2d_out(Tensor & output, const Tensor & self, const Tensor & weight, IntArrayRef kernel_size, const Tensor & bias, IntArrayRef stride, IntArrayRef padding) {
   Tensor finput = at::empty({0}, self.options());
   Tensor fgrad_input = at::empty({0}, self.options());
@@ -546,25 +70,6 @@
   return std::get<0>(at::thnn_conv2d_forward(self, weight, kernel_size, bias, stride, padding));
 }
 
-<<<<<<< HEAD
-std::tuple<Tensor &,Tensor &,Tensor &> thnn_conv2d_forward_out_cpu(Tensor & output, Tensor & finput, Tensor & fgrad_input, const Tensor & self, const Tensor & weight, IntArrayRef kernel_size, const Tensor & bias, IntArrayRef stride, IntArrayRef padding) {
-  return at::legacy::cpu::_thnn_conv2d_forward_out(output, finput, fgrad_input, self, weight, kernel_size, bias, stride, padding);
-}
-
-std::tuple<Tensor,Tensor,Tensor> thnn_conv2d_forward_cpu(const Tensor & self, const Tensor & weight, IntArrayRef kernel_size, const Tensor & bias, IntArrayRef stride, IntArrayRef padding) {
-  return at::legacy::cpu::_thnn_conv2d_forward(self, weight, kernel_size, bias, stride, padding);
-}
-
-std::tuple<Tensor &,Tensor &,Tensor &> thnn_conv2d_backward_out_cpu(Tensor & grad_input, Tensor & grad_weight, Tensor & grad_bias, const Tensor & grad_output, const Tensor & self, const Tensor & weight, IntArrayRef kernel_size, IntArrayRef stride, IntArrayRef padding, const Tensor & finput, const Tensor & fgrad_input) {
-  return at::legacy::cpu::_thnn_conv2d_backward_out(grad_input, grad_weight, grad_bias, grad_output, self, weight, kernel_size, stride, padding, finput, fgrad_input);
-}
-
-std::tuple<Tensor,Tensor,Tensor> thnn_conv2d_backward_cpu(const Tensor & grad_output, const Tensor & self, const Tensor & weight, IntArrayRef kernel_size, IntArrayRef stride, IntArrayRef padding, const Tensor & finput, const Tensor & fgrad_input, std::array<bool,3> output_mask) {
-  return at::legacy::cpu::_thnn_conv2d_backward(grad_output, self, weight, kernel_size, stride, padding, finput, fgrad_input, output_mask);
-}
-
-=======
->>>>>>> 9daf4852
 Tensor & thnn_conv3d_out(Tensor & output, const Tensor & self, const Tensor & weight, IntArrayRef kernel_size, const Tensor & bias, IntArrayRef stride, IntArrayRef padding) {
   Tensor finput = at::empty({0}, self.options());
   Tensor fgrad_input = at::empty({0}, self.options());
@@ -583,25 +88,6 @@
   return std::get<0>(at::thnn_conv3d_forward(self, weight, kernel_size, bias, stride, padding));
 }
 
-<<<<<<< HEAD
-std::tuple<Tensor &,Tensor &,Tensor &> thnn_conv3d_forward_out_cpu(Tensor & output, Tensor & finput, Tensor & fgrad_input, const Tensor & self, const Tensor & weight, IntArrayRef kernel_size, const Tensor & bias, IntArrayRef stride, IntArrayRef padding) {
-  return at::legacy::cpu::_thnn_conv3d_forward_out(output, finput, fgrad_input, self, weight, kernel_size, bias, stride, padding);
-}
-
-std::tuple<Tensor,Tensor,Tensor> thnn_conv3d_forward_cpu(const Tensor & self, const Tensor & weight, IntArrayRef kernel_size, const Tensor & bias, IntArrayRef stride, IntArrayRef padding) {
-  return at::legacy::cpu::_thnn_conv3d_forward(self, weight, kernel_size, bias, stride, padding);
-}
-
-std::tuple<Tensor &,Tensor &,Tensor &> thnn_conv3d_backward_out_cpu(Tensor & grad_input, Tensor & grad_weight, Tensor & grad_bias, const Tensor & grad_output, const Tensor & self, const Tensor & weight, IntArrayRef kernel_size, IntArrayRef stride, IntArrayRef padding, const Tensor & finput, const Tensor & fgrad_input) {
-  return at::legacy::cpu::_thnn_conv3d_backward_out(grad_input, grad_weight, grad_bias, grad_output, self, weight, kernel_size, stride, padding, finput, fgrad_input);
-}
-
-std::tuple<Tensor,Tensor,Tensor> thnn_conv3d_backward_cpu(const Tensor & grad_output, const Tensor & self, const Tensor & weight, IntArrayRef kernel_size, IntArrayRef stride, IntArrayRef padding, const Tensor & finput, const Tensor & fgrad_input, std::array<bool,3> output_mask) {
-  return at::legacy::cpu::_thnn_conv3d_backward(grad_output, self, weight, kernel_size, stride, padding, finput, fgrad_input, output_mask);
-}
-
-=======
->>>>>>> 9daf4852
 Tensor & thnn_conv_dilated2d_out(Tensor & output, const Tensor & self, const Tensor & weight, IntArrayRef kernel_size, const Tensor & bias, IntArrayRef stride, IntArrayRef padding, IntArrayRef dilation) {
   Tensor columns = at::empty({0}, self.options());
   Tensor ones = at::empty({0}, self.options());
@@ -612,25 +98,6 @@
   return std::get<0>(at::thnn_conv_dilated2d_forward(self, weight, kernel_size, bias, stride, padding, dilation));
 }
 
-<<<<<<< HEAD
-std::tuple<Tensor &,Tensor &,Tensor &> thnn_conv_dilated2d_forward_out_cpu(Tensor & output, Tensor & columns, Tensor & ones, const Tensor & self, const Tensor & weight, IntArrayRef kernel_size, const Tensor & bias, IntArrayRef stride, IntArrayRef padding, IntArrayRef dilation) {
-  return at::legacy::cpu::_thnn_conv_dilated2d_forward_out(output, columns, ones, self, weight, kernel_size, bias, stride, padding, dilation);
-}
-
-std::tuple<Tensor,Tensor,Tensor> thnn_conv_dilated2d_forward_cpu(const Tensor & self, const Tensor & weight, IntArrayRef kernel_size, const Tensor & bias, IntArrayRef stride, IntArrayRef padding, IntArrayRef dilation) {
-  return at::legacy::cpu::_thnn_conv_dilated2d_forward(self, weight, kernel_size, bias, stride, padding, dilation);
-}
-
-std::tuple<Tensor &,Tensor &,Tensor &> thnn_conv_dilated2d_backward_out_cpu(Tensor & grad_input, Tensor & grad_weight, Tensor & grad_bias, const Tensor & grad_output, const Tensor & self, const Tensor & weight, IntArrayRef kernel_size, IntArrayRef stride, IntArrayRef padding, IntArrayRef dilation, const Tensor & columns, const Tensor & ones) {
-  return at::legacy::cpu::_thnn_conv_dilated2d_backward_out(grad_input, grad_weight, grad_bias, grad_output, self, weight, kernel_size, stride, padding, dilation, columns, ones);
-}
-
-std::tuple<Tensor,Tensor,Tensor> thnn_conv_dilated2d_backward_cpu(const Tensor & grad_output, const Tensor & self, const Tensor & weight, IntArrayRef kernel_size, IntArrayRef stride, IntArrayRef padding, IntArrayRef dilation, const Tensor & columns, const Tensor & ones, std::array<bool,3> output_mask) {
-  return at::legacy::cpu::_thnn_conv_dilated2d_backward(grad_output, self, weight, kernel_size, stride, padding, dilation, columns, ones, output_mask);
-}
-
-=======
->>>>>>> 9daf4852
 Tensor & thnn_conv_dilated3d_out(Tensor & output, const Tensor & self, const Tensor & weight, IntArrayRef kernel_size, const Tensor & bias, IntArrayRef stride, IntArrayRef padding, IntArrayRef dilation) {
   Tensor columns = at::empty({0}, self.options());
   Tensor ones = at::empty({0}, self.options());
@@ -641,55 +108,4 @@
   return std::get<0>(at::thnn_conv_dilated3d_forward(self, weight, kernel_size, bias, stride, padding, dilation));
 }
 
-<<<<<<< HEAD
-std::tuple<Tensor &,Tensor &,Tensor &> thnn_conv_dilated3d_forward_out_cpu(Tensor & output, Tensor & columns, Tensor & ones, const Tensor & self, const Tensor & weight, IntArrayRef kernel_size, const Tensor & bias, IntArrayRef stride, IntArrayRef padding, IntArrayRef dilation) {
-  return at::legacy::cpu::_thnn_conv_dilated3d_forward_out(output, columns, ones, self, weight, kernel_size, bias, stride, padding, dilation);
-}
-
-std::tuple<Tensor,Tensor,Tensor> thnn_conv_dilated3d_forward_cpu(const Tensor & self, const Tensor & weight, IntArrayRef kernel_size, const Tensor & bias, IntArrayRef stride, IntArrayRef padding, IntArrayRef dilation) {
-  return at::legacy::cpu::_thnn_conv_dilated3d_forward(self, weight, kernel_size, bias, stride, padding, dilation);
-}
-
-std::tuple<Tensor &,Tensor &,Tensor &> thnn_conv_dilated3d_backward_out_cpu(Tensor & grad_input, Tensor & grad_weight, Tensor & grad_bias, const Tensor & grad_output, const Tensor & self, const Tensor & weight, IntArrayRef kernel_size, IntArrayRef stride, IntArrayRef padding, IntArrayRef dilation, const Tensor & columns, const Tensor & ones) {
-  return at::legacy::cpu::_thnn_conv_dilated3d_backward_out(grad_input, grad_weight, grad_bias, grad_output, self, weight, kernel_size, stride, padding, dilation, columns, ones);
-}
-
-std::tuple<Tensor,Tensor,Tensor> thnn_conv_dilated3d_backward_cpu(const Tensor & grad_output, const Tensor & self, const Tensor & weight, IntArrayRef kernel_size, IntArrayRef stride, IntArrayRef padding, IntArrayRef dilation, const Tensor & columns, const Tensor & ones, std::array<bool,3> output_mask) {
-  return at::legacy::cpu::_thnn_conv_dilated3d_backward(grad_output, self, weight, kernel_size, stride, padding, dilation, columns, ones, output_mask);
-}
-
-Tensor thnn_col2im_cpu(const Tensor & self, IntArrayRef output_size, IntArrayRef kernel_size, IntArrayRef dilation, IntArrayRef padding, IntArrayRef stride) {
-  return at::legacy::cpu::_thnn_col2im_forward(self, output_size, kernel_size, dilation, padding, stride);
-}
-
-Tensor & thnn_col2im_out_cpu(Tensor & output, const Tensor & self, IntArrayRef output_size, IntArrayRef kernel_size, IntArrayRef dilation, IntArrayRef padding, IntArrayRef stride) {
-  return at::legacy::cpu::_thnn_col2im_forward_out(output, self, output_size, kernel_size, dilation, padding, stride);
-}
-
-Tensor thnn_col2im_backward_cpu(const Tensor & grad_output, IntArrayRef kernel_size, IntArrayRef dilation, IntArrayRef padding, IntArrayRef stride) {
-  return at::legacy::cpu::_thnn_col2im_backward(grad_output, kernel_size, dilation, padding, stride);
-}
-
-Tensor & thnn_col2im_backward_out_cpu(Tensor & grad_input, const Tensor & grad_output, IntArrayRef kernel_size, IntArrayRef dilation, IntArrayRef padding, IntArrayRef stride) {
-  return at::legacy::cpu::_thnn_col2im_backward_out(grad_input, grad_output, kernel_size, dilation, padding, stride);
-}
-
-Tensor thnn_im2col_cpu(const Tensor & self, IntArrayRef kernel_size, IntArrayRef dilation, IntArrayRef padding, IntArrayRef stride) {
-  return at::legacy::cpu::_thnn_im2col_forward(self, kernel_size, dilation, padding, stride);
-}
-
-Tensor & thnn_im2col_out_cpu(Tensor & output, const Tensor & self, IntArrayRef kernel_size, IntArrayRef dilation, IntArrayRef padding, IntArrayRef stride) {
-  return at::legacy::cpu::_thnn_im2col_forward_out(output, self, kernel_size, dilation, padding, stride);
-}
-
-Tensor thnn_im2col_backward_cpu(const Tensor & grad_output, IntArrayRef input_size, IntArrayRef kernel_size, IntArrayRef dilation, IntArrayRef padding, IntArrayRef stride) {
-  return at::legacy::cpu::_thnn_im2col_backward(grad_output, input_size, kernel_size, dilation, padding, stride);
-}
-
-Tensor & thnn_im2col_backward_out_cpu(Tensor & grad_input, const Tensor & grad_output, IntArrayRef input_size, IntArrayRef kernel_size, IntArrayRef dilation, IntArrayRef padding, IntArrayRef stride) {
-  return at::legacy::cpu::_thnn_im2col_backward_out(grad_input, grad_output, input_size, kernel_size, dilation, padding, stride);
-}
-
-=======
->>>>>>> 9daf4852
 }} // namespace at::native