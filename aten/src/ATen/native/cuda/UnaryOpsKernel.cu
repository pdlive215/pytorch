--- conflicted
+++ resolved
@@ -158,21 +158,20 @@
   }
 }
 
-<<<<<<< HEAD
+
 void cosh_kernel_cuda(TensorIterator& iter) {
   AT_DISPATCH_FLOATING_TYPES_AND_HALF(iter.dtype(), "cosh_cuda", [&]() {
     gpu_kernel(iter, []GPU_LAMBDA(scalar_t a) -> scalar_t {
       return std::cosh(a);
     })
   })
-=======
+
 void lgamma_kernel_cuda(TensorIterator& iter) {
   AT_DISPATCH_FLOATING_TYPES_AND_HALF(iter.dtype(), "lgamma_cuda", [&]() {
     gpu_kernel(iter, []GPU_LAMBDA(scalar_t a) -> scalar_t {
       return ::lgamma(a);
     });
   });
->>>>>>> a23109e1
 }
 
 REGISTER_DISPATCH(bitwise_not_stub, &bitwise_not_kernel_cuda);
@@ -188,9 +187,6 @@
 REGISTER_DISPATCH(erfinv_stub, &erfinv_kernel_cuda);
 REGISTER_DISPATCH(digamma_stub, &digamma_kernel_cuda);
 REGISTER_DISPATCH(polygamma_stub, &polygamma_kernel_cuda);
-<<<<<<< HEAD
 REGISTER_DISPATCH(cosh_stub, &cosh_kernel_cuda);
-=======
 REGISTER_DISPATCH(lgamma_stub, &lgamma_kernel_cuda);
->>>>>>> a23109e1
 }}