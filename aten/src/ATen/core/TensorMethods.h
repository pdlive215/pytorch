--- conflicted
+++ resolved
@@ -64,6292 +64,4651 @@
 
 // all static inline to allow for inlining of the non-dynamic part of dispatch
 inline void Tensor::backward(const Tensor & gradient, bool keep_graph, bool create_graph) const {
+#ifdef USE_STATIC_DISPATCH
+     TypeDefault::backward(const_cast<Tensor&>(*this), gradient, keep_graph, create_graph);
+#else
     static auto table = globalATenDispatch().getOpTable("aten::backward(Tensor self, Tensor? gradient=None, bool keep_graph=False, bool create_graph=False) -> void");
     return table->getOp<void (const Tensor &, const Tensor &, bool, bool)>(tensorTypeIdToBackend(type_id()), is_variable())(const_cast<Tensor&>(*this), gradient, keep_graph, create_graph);
+#endif
 }
 inline void Tensor::set_data(const Tensor & new_data) const {
+#ifdef USE_STATIC_DISPATCH
+     TypeDefault::set_data(const_cast<Tensor&>(*this), new_data);
+#else
     static auto table = globalATenDispatch().getOpTable("aten::set_data(Tensor(a!) self, Tensor new_data) -> void");
     return table->getOp<void (const Tensor &, const Tensor &)>(tensorTypeIdToBackend(type_id()), is_variable())(const_cast<Tensor&>(*this), new_data);
+#endif
 }
 #ifdef BUILD_NAMEDTENSOR
 inline Tensor & Tensor::set_names_(c10::optional<DimnameList> names) const {
+#ifdef USE_STATIC_DISPATCH
+    return TypeDefault::set_names_(const_cast<Tensor&>(*this), names);
+#else
     static auto table = globalATenDispatch().getOpTable("aten::set_names_(Tensor(a!) self, Dimname[]? names) -> Tensor(a!)");
     return table->getOp<Tensor & (Tensor &, c10::optional<DimnameList>)>(tensorTypeIdToBackend(type_id()), is_variable())(const_cast<Tensor&>(*this), names);
+#endif
 }
 #endif
 inline Tensor Tensor::abs() const {
 #ifdef USE_STATIC_DISPATCH
-    return TypeDefault::abs(*this);
+    return TypeDefault::abs(const_cast<Tensor&>(*this));
 #else
     static auto table = globalATenDispatch().getOpTable("aten::abs(Tensor self) -> Tensor");
-<<<<<<< HEAD
-    return table->getOp<Tensor (const Tensor &)>(tensorTypeIdToBackend(type_id()), is_variable())(*this);
-#endif
-}
-inline Tensor & Tensor::abs_() {
-#ifdef USE_STATIC_DISPATCH
-    switch(tensorTypeIdToBackend(type_id())) {
-        case Backend::CPU:
-            return CPUType::abs_(*this);
+    return table->getOp<Tensor (const Tensor &)>(tensorTypeIdToBackend(type_id()), is_variable())(const_cast<Tensor&>(*this));
+#endif
+}
+inline Tensor & Tensor::abs_() const {
+#ifdef USE_STATIC_DISPATCH
+    switch(tensorTypeIdToBackend(type_id())) {
+        case Backend::CPU:
+            return CPUType::abs_(const_cast<Tensor&>(*this));
             break;
         default:
             AT_ERROR("abs_ not implemented for ", at::toString(tensorTypeIdToBackend(type_id())));
     }
 #else
-    static auto table = globalATenDispatch().getOpTable("aten::abs_(Tensor(a!) self) -> Tensor(a!)");
-    return table->getOp<Tensor & (Tensor &)>(tensorTypeIdToBackend(type_id()), is_variable())(*this);
-#endif
-=======
-    return table->getOp<Tensor (const Tensor &)>(tensorTypeIdToBackend(type_id()), is_variable())(const_cast<Tensor&>(*this));
-}
-inline Tensor & Tensor::abs_() const {
     static auto table = globalATenDispatch().getOpTable("aten::abs_(Tensor(a!) self) -> Tensor(a!)");
     return table->getOp<Tensor & (Tensor &)>(tensorTypeIdToBackend(type_id()), is_variable())(const_cast<Tensor&>(*this));
->>>>>>> 1daac9c0
+#endif
 }
 inline Tensor Tensor::acos() const {
 #ifdef USE_STATIC_DISPATCH
-    return TypeDefault::acos(*this);
+    return TypeDefault::acos(const_cast<Tensor&>(*this));
 #else
     static auto table = globalATenDispatch().getOpTable("aten::acos(Tensor self) -> Tensor");
-<<<<<<< HEAD
-    return table->getOp<Tensor (const Tensor &)>(tensorTypeIdToBackend(type_id()), is_variable())(*this);
-#endif
-}
-inline Tensor & Tensor::acos_() {
-#ifdef USE_STATIC_DISPATCH
-    switch(tensorTypeIdToBackend(type_id())) {
-        case Backend::CPU:
-            return CPUType::acos_(*this);
+    return table->getOp<Tensor (const Tensor &)>(tensorTypeIdToBackend(type_id()), is_variable())(const_cast<Tensor&>(*this));
+#endif
+}
+inline Tensor & Tensor::acos_() const {
+#ifdef USE_STATIC_DISPATCH
+    switch(tensorTypeIdToBackend(type_id())) {
+        case Backend::CPU:
+            return CPUType::acos_(const_cast<Tensor&>(*this));
             break;
         default:
             AT_ERROR("acos_ not implemented for ", at::toString(tensorTypeIdToBackend(type_id())));
     }
 #else
-    static auto table = globalATenDispatch().getOpTable("aten::acos_(Tensor(a!) self) -> Tensor(a!)");
-    return table->getOp<Tensor & (Tensor &)>(tensorTypeIdToBackend(type_id()), is_variable())(*this);
-#endif
-}
-inline Tensor Tensor::add(const Tensor & other, Scalar alpha) const {
-#ifdef USE_STATIC_DISPATCH
-    switch(tensorTypeIdToBackend(type_id())) {
-        case Backend::CPU:
-            return CPUType::add(*this, other, alpha);
-            break;
-        case Backend::SparseCPU:
-            return SparseCPUType::add(*this, other, alpha);
-            break;
-        default:
-            AT_ERROR("add not implemented for ", at::toString(tensorTypeIdToBackend(type_id())));
-    }
-#else
-    static auto table = globalATenDispatch().getOpTable("aten::add(Tensor self, Tensor other, *, Scalar alpha=1) -> Tensor");
-    return table->getOp<Tensor (const Tensor &, const Tensor &, Scalar)>(tensorTypeIdToBackend(type_id()), is_variable())(*this, other, alpha);
-#endif
-}
-inline Tensor & Tensor::add_(const Tensor & other, Scalar alpha) {
-#ifdef USE_STATIC_DISPATCH
-    switch(tensorTypeIdToBackend(type_id())) {
-        case Backend::CPU:
-            return CPUType::add_(*this, other, alpha);
-            break;
-        case Backend::SparseCPU:
-            return SparseCPUType::add_(*this, other, alpha);
-            break;
-        default:
-            AT_ERROR("add_ not implemented for ", at::toString(tensorTypeIdToBackend(type_id())));
-    }
-#else
-    static auto table = globalATenDispatch().getOpTable("aten::add_(Tensor(a!) self, Tensor other, *, Scalar alpha=1) -> Tensor(a!)");
-    return table->getOp<Tensor & (Tensor &, const Tensor &, Scalar)>(tensorTypeIdToBackend(type_id()), is_variable())(*this, other, alpha);
-#endif
-}
-inline Tensor Tensor::add(Scalar other, Scalar alpha) const {
-#ifdef USE_STATIC_DISPATCH
-    return TypeDefault::add(*this, other, alpha);
-#else
-    static auto table = globalATenDispatch().getOpTable("aten::add(Tensor self, Scalar other, Scalar alpha=1) -> Tensor");
-    return table->getOp<Tensor (const Tensor &, Scalar, Scalar)>(tensorTypeIdToBackend(type_id()), is_variable())(*this, other, alpha);
-#endif
-}
-inline Tensor & Tensor::add_(Scalar other, Scalar alpha) {
-#ifdef USE_STATIC_DISPATCH
-    return TypeDefault::add_(*this, other, alpha);
-#else
-    static auto table = globalATenDispatch().getOpTable("aten::add_(Tensor(a!) self, Scalar other, Scalar alpha=1) -> Tensor(a!)");
-    return table->getOp<Tensor & (Tensor &, Scalar, Scalar)>(tensorTypeIdToBackend(type_id()), is_variable())(*this, other, alpha);
-#endif
-=======
-    return table->getOp<Tensor (const Tensor &)>(tensorTypeIdToBackend(type_id()), is_variable())(const_cast<Tensor&>(*this));
-}
-inline Tensor & Tensor::acos_() const {
     static auto table = globalATenDispatch().getOpTable("aten::acos_(Tensor(a!) self) -> Tensor(a!)");
     return table->getOp<Tensor & (Tensor &)>(tensorTypeIdToBackend(type_id()), is_variable())(const_cast<Tensor&>(*this));
+#endif
 }
 inline Tensor Tensor::add(const Tensor & other, Scalar alpha) const {
+#ifdef USE_STATIC_DISPATCH
+    switch(tensorTypeIdToBackend(type_id())) {
+        case Backend::CPU:
+            return CPUType::add(const_cast<Tensor&>(*this), other, alpha);
+            break;
+        case Backend::SparseCPU:
+            return SparseCPUType::add(const_cast<Tensor&>(*this), other, alpha);
+            break;
+        default:
+            AT_ERROR("add not implemented for ", at::toString(tensorTypeIdToBackend(type_id())));
+    }
+#else
     static auto table = globalATenDispatch().getOpTable("aten::add.Tensor(Tensor self, Tensor other, *, Scalar alpha=1) -> Tensor");
     return table->getOp<Tensor (const Tensor &, const Tensor &, Scalar)>(tensorTypeIdToBackend(type_id()), is_variable())(const_cast<Tensor&>(*this), other, alpha);
+#endif
 }
 inline Tensor & Tensor::add_(const Tensor & other, Scalar alpha) const {
+#ifdef USE_STATIC_DISPATCH
+    switch(tensorTypeIdToBackend(type_id())) {
+        case Backend::CPU:
+            return CPUType::add_(const_cast<Tensor&>(*this), other, alpha);
+            break;
+        case Backend::SparseCPU:
+            return SparseCPUType::add_(const_cast<Tensor&>(*this), other, alpha);
+            break;
+        default:
+            AT_ERROR("add_ not implemented for ", at::toString(tensorTypeIdToBackend(type_id())));
+    }
+#else
     static auto table = globalATenDispatch().getOpTable("aten::add_.Tensor(Tensor(a!) self, Tensor other, *, Scalar alpha=1) -> Tensor(a!)");
     return table->getOp<Tensor & (Tensor &, const Tensor &, Scalar)>(tensorTypeIdToBackend(type_id()), is_variable())(const_cast<Tensor&>(*this), other, alpha);
+#endif
 }
 inline Tensor Tensor::add(Scalar other, Scalar alpha) const {
+#ifdef USE_STATIC_DISPATCH
+    return TypeDefault::add(const_cast<Tensor&>(*this), other, alpha);
+#else
     static auto table = globalATenDispatch().getOpTable("aten::add.Scalar(Tensor self, Scalar other, Scalar alpha=1) -> Tensor");
     return table->getOp<Tensor (const Tensor &, Scalar, Scalar)>(tensorTypeIdToBackend(type_id()), is_variable())(const_cast<Tensor&>(*this), other, alpha);
+#endif
 }
 inline Tensor & Tensor::add_(Scalar other, Scalar alpha) const {
+#ifdef USE_STATIC_DISPATCH
+    return TypeDefault::add_(const_cast<Tensor&>(*this), other, alpha);
+#else
     static auto table = globalATenDispatch().getOpTable("aten::add_.Scalar(Tensor(a!) self, Scalar other, Scalar alpha=1) -> Tensor(a!)");
     return table->getOp<Tensor & (Tensor &, Scalar, Scalar)>(tensorTypeIdToBackend(type_id()), is_variable())(const_cast<Tensor&>(*this), other, alpha);
->>>>>>> 1daac9c0
+#endif
 }
 inline Tensor Tensor::addmv(const Tensor & mat, const Tensor & vec, Scalar beta, Scalar alpha) const {
 #ifdef USE_STATIC_DISPATCH
     switch(tensorTypeIdToBackend(type_id())) {
         case Backend::CPU:
-            return CPUType::addmv(*this, mat, vec, beta, alpha);
+            return CPUType::addmv(const_cast<Tensor&>(*this), mat, vec, beta, alpha);
             break;
         default:
             AT_ERROR("addmv not implemented for ", at::toString(tensorTypeIdToBackend(type_id())));
     }
 #else
     static auto table = globalATenDispatch().getOpTable("aten::addmv(Tensor self, Tensor mat, Tensor vec, *, Scalar beta=1, Scalar alpha=1) -> Tensor");
-<<<<<<< HEAD
-    return table->getOp<Tensor (const Tensor &, const Tensor &, const Tensor &, Scalar, Scalar)>(tensorTypeIdToBackend(type_id()), is_variable())(*this, mat, vec, beta, alpha);
-#endif
-}
-inline Tensor & Tensor::addmv_(const Tensor & mat, const Tensor & vec, Scalar beta, Scalar alpha) {
-#ifdef USE_STATIC_DISPATCH
-    switch(tensorTypeIdToBackend(type_id())) {
-        case Backend::CPU:
-            return CPUType::addmv_(*this, mat, vec, beta, alpha);
+    return table->getOp<Tensor (const Tensor &, const Tensor &, const Tensor &, Scalar, Scalar)>(tensorTypeIdToBackend(type_id()), is_variable())(const_cast<Tensor&>(*this), mat, vec, beta, alpha);
+#endif
+}
+inline Tensor & Tensor::addmv_(const Tensor & mat, const Tensor & vec, Scalar beta, Scalar alpha) const {
+#ifdef USE_STATIC_DISPATCH
+    switch(tensorTypeIdToBackend(type_id())) {
+        case Backend::CPU:
+            return CPUType::addmv_(const_cast<Tensor&>(*this), mat, vec, beta, alpha);
             break;
         default:
             AT_ERROR("addmv_ not implemented for ", at::toString(tensorTypeIdToBackend(type_id())));
     }
 #else
-    static auto table = globalATenDispatch().getOpTable("aten::addmv_(Tensor(a!) self, Tensor mat, Tensor vec, *, Scalar beta=1, Scalar alpha=1) -> Tensor(a!)");
-    return table->getOp<Tensor & (Tensor &, const Tensor &, const Tensor &, Scalar, Scalar)>(tensorTypeIdToBackend(type_id()), is_variable())(*this, mat, vec, beta, alpha);
-#endif
-=======
-    return table->getOp<Tensor (const Tensor &, const Tensor &, const Tensor &, Scalar, Scalar)>(tensorTypeIdToBackend(type_id()), is_variable())(const_cast<Tensor&>(*this), mat, vec, beta, alpha);
-}
-inline Tensor & Tensor::addmv_(const Tensor & mat, const Tensor & vec, Scalar beta, Scalar alpha) const {
     static auto table = globalATenDispatch().getOpTable("aten::addmv_(Tensor(a!) self, Tensor mat, Tensor vec, *, Scalar beta=1, Scalar alpha=1) -> Tensor(a!)");
     return table->getOp<Tensor & (Tensor &, const Tensor &, const Tensor &, Scalar, Scalar)>(tensorTypeIdToBackend(type_id()), is_variable())(const_cast<Tensor&>(*this), mat, vec, beta, alpha);
->>>>>>> 1daac9c0
+#endif
 }
 inline Tensor Tensor::addr(const Tensor & vec1, const Tensor & vec2, Scalar beta, Scalar alpha) const {
 #ifdef USE_STATIC_DISPATCH
-    return TypeDefault::addr(*this, vec1, vec2, beta, alpha);
+    return TypeDefault::addr(const_cast<Tensor&>(*this), vec1, vec2, beta, alpha);
 #else
     static auto table = globalATenDispatch().getOpTable("aten::addr(Tensor self, Tensor vec1, Tensor vec2, *, Scalar beta=1, Scalar alpha=1) -> Tensor");
-<<<<<<< HEAD
-    return table->getOp<Tensor (const Tensor &, const Tensor &, const Tensor &, Scalar, Scalar)>(tensorTypeIdToBackend(type_id()), is_variable())(*this, vec1, vec2, beta, alpha);
-#endif
-}
-inline Tensor & Tensor::addr_(const Tensor & vec1, const Tensor & vec2, Scalar beta, Scalar alpha) {
-#ifdef USE_STATIC_DISPATCH
-    return TypeDefault::addr_(*this, vec1, vec2, beta, alpha);
-#else
-    static auto table = globalATenDispatch().getOpTable("aten::addr_(Tensor(a!) self, Tensor vec1, Tensor vec2, *, Scalar beta=1, Scalar alpha=1) -> Tensor(a!)");
-    return table->getOp<Tensor & (Tensor &, const Tensor &, const Tensor &, Scalar, Scalar)>(tensorTypeIdToBackend(type_id()), is_variable())(*this, vec1, vec2, beta, alpha);
-#endif
-}
-inline Tensor Tensor::all(int64_t dim, bool keepdim) const {
-#ifdef USE_STATIC_DISPATCH
-    return TypeDefault::all(*this, dim, keepdim);
-#else
-    static auto table = globalATenDispatch().getOpTable("aten::all(Tensor self, int dim, bool keepdim=False) -> Tensor");
-    return table->getOp<Tensor (const Tensor &, int64_t, bool)>(tensorTypeIdToBackend(type_id()), is_variable())(*this, dim, keepdim);
-#endif
-=======
     return table->getOp<Tensor (const Tensor &, const Tensor &, const Tensor &, Scalar, Scalar)>(tensorTypeIdToBackend(type_id()), is_variable())(const_cast<Tensor&>(*this), vec1, vec2, beta, alpha);
+#endif
 }
 inline Tensor & Tensor::addr_(const Tensor & vec1, const Tensor & vec2, Scalar beta, Scalar alpha) const {
+#ifdef USE_STATIC_DISPATCH
+    return TypeDefault::addr_(const_cast<Tensor&>(*this), vec1, vec2, beta, alpha);
+#else
     static auto table = globalATenDispatch().getOpTable("aten::addr_(Tensor(a!) self, Tensor vec1, Tensor vec2, *, Scalar beta=1, Scalar alpha=1) -> Tensor(a!)");
     return table->getOp<Tensor & (Tensor &, const Tensor &, const Tensor &, Scalar, Scalar)>(tensorTypeIdToBackend(type_id()), is_variable())(const_cast<Tensor&>(*this), vec1, vec2, beta, alpha);
+#endif
 }
 inline Tensor Tensor::all(int64_t dim, bool keepdim) const {
+#ifdef USE_STATIC_DISPATCH
+    return TypeDefault::all(const_cast<Tensor&>(*this), dim, keepdim);
+#else
     static auto table = globalATenDispatch().getOpTable("aten::all.dim(Tensor self, int dim, bool keepdim=False) -> Tensor");
     return table->getOp<Tensor (const Tensor &, int64_t, bool)>(tensorTypeIdToBackend(type_id()), is_variable())(const_cast<Tensor&>(*this), dim, keepdim);
->>>>>>> 1daac9c0
+#endif
 }
 inline bool Tensor::allclose(const Tensor & other, double rtol, double atol, bool equal_nan) const {
 #ifdef USE_STATIC_DISPATCH
-    return TypeDefault::allclose(*this, other, rtol, atol, equal_nan);
+    return TypeDefault::allclose(const_cast<Tensor&>(*this), other, rtol, atol, equal_nan);
 #else
     static auto table = globalATenDispatch().getOpTable("aten::allclose(Tensor self, Tensor other, float rtol=1e-05, float atol=1e-08, bool equal_nan=False) -> bool");
-<<<<<<< HEAD
-    return table->getOp<bool (const Tensor &, const Tensor &, double, double, bool)>(tensorTypeIdToBackend(type_id()), is_variable())(*this, other, rtol, atol, equal_nan);
+    return table->getOp<bool (const Tensor &, const Tensor &, double, double, bool)>(tensorTypeIdToBackend(type_id()), is_variable())(const_cast<Tensor&>(*this), other, rtol, atol, equal_nan);
 #endif
 }
 inline Tensor Tensor::any(int64_t dim, bool keepdim) const {
 #ifdef USE_STATIC_DISPATCH
-    return TypeDefault::any(*this, dim, keepdim);
-#else
-    static auto table = globalATenDispatch().getOpTable("aten::any(Tensor self, int dim, bool keepdim=False) -> Tensor");
-    return table->getOp<Tensor (const Tensor &, int64_t, bool)>(tensorTypeIdToBackend(type_id()), is_variable())(*this, dim, keepdim);
-#endif
-=======
-    return table->getOp<bool (const Tensor &, const Tensor &, double, double, bool)>(tensorTypeIdToBackend(type_id()), is_variable())(const_cast<Tensor&>(*this), other, rtol, atol, equal_nan);
-}
-inline Tensor Tensor::any(int64_t dim, bool keepdim) const {
+    return TypeDefault::any(const_cast<Tensor&>(*this), dim, keepdim);
+#else
     static auto table = globalATenDispatch().getOpTable("aten::any.dim(Tensor self, int dim, bool keepdim=False) -> Tensor");
     return table->getOp<Tensor (const Tensor &, int64_t, bool)>(tensorTypeIdToBackend(type_id()), is_variable())(const_cast<Tensor&>(*this), dim, keepdim);
->>>>>>> 1daac9c0
+#endif
 }
 inline Tensor Tensor::argmax(c10::optional<int64_t> dim, bool keepdim) const {
 #ifdef USE_STATIC_DISPATCH
-    return TypeDefault::argmax(*this, dim, keepdim);
+    return TypeDefault::argmax(const_cast<Tensor&>(*this), dim, keepdim);
 #else
     static auto table = globalATenDispatch().getOpTable("aten::argmax(Tensor self, int? dim=None, bool keepdim=False) -> Tensor");
-<<<<<<< HEAD
-    return table->getOp<Tensor (const Tensor &, c10::optional<int64_t>, bool)>(tensorTypeIdToBackend(type_id()), is_variable())(*this, dim, keepdim);
-#endif
-=======
     return table->getOp<Tensor (const Tensor &, c10::optional<int64_t>, bool)>(tensorTypeIdToBackend(type_id()), is_variable())(const_cast<Tensor&>(*this), dim, keepdim);
->>>>>>> 1daac9c0
+#endif
 }
 inline Tensor Tensor::argmin(c10::optional<int64_t> dim, bool keepdim) const {
 #ifdef USE_STATIC_DISPATCH
-    return TypeDefault::argmin(*this, dim, keepdim);
+    return TypeDefault::argmin(const_cast<Tensor&>(*this), dim, keepdim);
 #else
     static auto table = globalATenDispatch().getOpTable("aten::argmin(Tensor self, int? dim=None, bool keepdim=False) -> Tensor");
-<<<<<<< HEAD
-    return table->getOp<Tensor (const Tensor &, c10::optional<int64_t>, bool)>(tensorTypeIdToBackend(type_id()), is_variable())(*this, dim, keepdim);
-#endif
-=======
     return table->getOp<Tensor (const Tensor &, c10::optional<int64_t>, bool)>(tensorTypeIdToBackend(type_id()), is_variable())(const_cast<Tensor&>(*this), dim, keepdim);
->>>>>>> 1daac9c0
+#endif
 }
 inline Tensor Tensor::as_strided(IntArrayRef size, IntArrayRef stride, c10::optional<int64_t> storage_offset) const {
 #ifdef USE_STATIC_DISPATCH
     switch(tensorTypeIdToBackend(type_id())) {
         case Backend::CPU:
-            return CPUType::as_strided(*this, size, stride, storage_offset);
+            return CPUType::as_strided(const_cast<Tensor&>(*this), size, stride, storage_offset);
             break;
         case Backend::QuantizedCPU:
-            return QuantizedCPUType::as_strided(*this, size, stride, storage_offset);
+            return QuantizedCPUType::as_strided(const_cast<Tensor&>(*this), size, stride, storage_offset);
             break;
         default:
             AT_ERROR("as_strided not implemented for ", at::toString(tensorTypeIdToBackend(type_id())));
     }
 #else
     static auto table = globalATenDispatch().getOpTable("aten::as_strided(Tensor(a) self, int[] size, int[] stride, int? storage_offset=None) -> Tensor(a)");
-<<<<<<< HEAD
-    return table->getOp<Tensor (const Tensor &, IntArrayRef, IntArrayRef, c10::optional<int64_t>)>(tensorTypeIdToBackend(type_id()), is_variable())(*this, size, stride, storage_offset);
-#endif
-}
-inline Tensor & Tensor::as_strided_(IntArrayRef size, IntArrayRef stride, c10::optional<int64_t> storage_offset) {
-#ifdef USE_STATIC_DISPATCH
-    return TypeDefault::as_strided_(*this, size, stride, storage_offset);
-#else
-    static auto table = globalATenDispatch().getOpTable("aten::as_strided_(Tensor(a!) self, int[] size, int[] stride, int? storage_offset=None) -> Tensor(a!)");
-    return table->getOp<Tensor & (Tensor &, IntArrayRef, IntArrayRef, c10::optional<int64_t>)>(tensorTypeIdToBackend(type_id()), is_variable())(*this, size, stride, storage_offset);
-#endif
-=======
     return table->getOp<Tensor (const Tensor &, IntArrayRef, IntArrayRef, c10::optional<int64_t>)>(tensorTypeIdToBackend(type_id()), is_variable())(const_cast<Tensor&>(*this), size, stride, storage_offset);
+#endif
 }
 inline Tensor & Tensor::as_strided_(IntArrayRef size, IntArrayRef stride, c10::optional<int64_t> storage_offset) const {
+#ifdef USE_STATIC_DISPATCH
+    return TypeDefault::as_strided_(const_cast<Tensor&>(*this), size, stride, storage_offset);
+#else
     static auto table = globalATenDispatch().getOpTable("aten::as_strided_(Tensor(a!) self, int[] size, int[] stride, int? storage_offset=None) -> Tensor(a!)");
     return table->getOp<Tensor & (Tensor &, IntArrayRef, IntArrayRef, c10::optional<int64_t>)>(tensorTypeIdToBackend(type_id()), is_variable())(const_cast<Tensor&>(*this), size, stride, storage_offset);
->>>>>>> 1daac9c0
+#endif
 }
 inline Tensor Tensor::asin() const {
 #ifdef USE_STATIC_DISPATCH
-    return TypeDefault::asin(*this);
+    return TypeDefault::asin(const_cast<Tensor&>(*this));
 #else
     static auto table = globalATenDispatch().getOpTable("aten::asin(Tensor self) -> Tensor");
-<<<<<<< HEAD
-    return table->getOp<Tensor (const Tensor &)>(tensorTypeIdToBackend(type_id()), is_variable())(*this);
-#endif
-}
-inline Tensor & Tensor::asin_() {
-#ifdef USE_STATIC_DISPATCH
-    switch(tensorTypeIdToBackend(type_id())) {
-        case Backend::CPU:
-            return CPUType::asin_(*this);
+    return table->getOp<Tensor (const Tensor &)>(tensorTypeIdToBackend(type_id()), is_variable())(const_cast<Tensor&>(*this));
+#endif
+}
+inline Tensor & Tensor::asin_() const {
+#ifdef USE_STATIC_DISPATCH
+    switch(tensorTypeIdToBackend(type_id())) {
+        case Backend::CPU:
+            return CPUType::asin_(const_cast<Tensor&>(*this));
             break;
         default:
             AT_ERROR("asin_ not implemented for ", at::toString(tensorTypeIdToBackend(type_id())));
     }
 #else
-    static auto table = globalATenDispatch().getOpTable("aten::asin_(Tensor(a!) self) -> Tensor(a!)");
-    return table->getOp<Tensor & (Tensor &)>(tensorTypeIdToBackend(type_id()), is_variable())(*this);
-#endif
-=======
-    return table->getOp<Tensor (const Tensor &)>(tensorTypeIdToBackend(type_id()), is_variable())(const_cast<Tensor&>(*this));
-}
-inline Tensor & Tensor::asin_() const {
     static auto table = globalATenDispatch().getOpTable("aten::asin_(Tensor(a!) self) -> Tensor(a!)");
     return table->getOp<Tensor & (Tensor &)>(tensorTypeIdToBackend(type_id()), is_variable())(const_cast<Tensor&>(*this));
->>>>>>> 1daac9c0
+#endif
 }
 inline Tensor Tensor::atan() const {
 #ifdef USE_STATIC_DISPATCH
-    return TypeDefault::atan(*this);
+    return TypeDefault::atan(const_cast<Tensor&>(*this));
 #else
     static auto table = globalATenDispatch().getOpTable("aten::atan(Tensor self) -> Tensor");
-<<<<<<< HEAD
-    return table->getOp<Tensor (const Tensor &)>(tensorTypeIdToBackend(type_id()), is_variable())(*this);
-#endif
-}
-inline Tensor & Tensor::atan_() {
-#ifdef USE_STATIC_DISPATCH
-    switch(tensorTypeIdToBackend(type_id())) {
-        case Backend::CPU:
-            return CPUType::atan_(*this);
+    return table->getOp<Tensor (const Tensor &)>(tensorTypeIdToBackend(type_id()), is_variable())(const_cast<Tensor&>(*this));
+#endif
+}
+inline Tensor & Tensor::atan_() const {
+#ifdef USE_STATIC_DISPATCH
+    switch(tensorTypeIdToBackend(type_id())) {
+        case Backend::CPU:
+            return CPUType::atan_(const_cast<Tensor&>(*this));
             break;
         default:
             AT_ERROR("atan_ not implemented for ", at::toString(tensorTypeIdToBackend(type_id())));
     }
 #else
-    static auto table = globalATenDispatch().getOpTable("aten::atan_(Tensor(a!) self) -> Tensor(a!)");
-    return table->getOp<Tensor & (Tensor &)>(tensorTypeIdToBackend(type_id()), is_variable())(*this);
-#endif
-=======
-    return table->getOp<Tensor (const Tensor &)>(tensorTypeIdToBackend(type_id()), is_variable())(const_cast<Tensor&>(*this));
-}
-inline Tensor & Tensor::atan_() const {
     static auto table = globalATenDispatch().getOpTable("aten::atan_(Tensor(a!) self) -> Tensor(a!)");
     return table->getOp<Tensor & (Tensor &)>(tensorTypeIdToBackend(type_id()), is_variable())(const_cast<Tensor&>(*this));
->>>>>>> 1daac9c0
+#endif
 }
 inline Tensor Tensor::baddbmm(const Tensor & batch1, const Tensor & batch2, Scalar beta, Scalar alpha) const {
 #ifdef USE_STATIC_DISPATCH
     switch(tensorTypeIdToBackend(type_id())) {
         case Backend::CPU:
-            return CPUType::baddbmm(*this, batch1, batch2, beta, alpha);
+            return CPUType::baddbmm(const_cast<Tensor&>(*this), batch1, batch2, beta, alpha);
             break;
         default:
             AT_ERROR("baddbmm not implemented for ", at::toString(tensorTypeIdToBackend(type_id())));
     }
 #else
     static auto table = globalATenDispatch().getOpTable("aten::baddbmm(Tensor self, Tensor batch1, Tensor batch2, *, Scalar beta=1, Scalar alpha=1) -> Tensor");
-<<<<<<< HEAD
-    return table->getOp<Tensor (const Tensor &, const Tensor &, const Tensor &, Scalar, Scalar)>(tensorTypeIdToBackend(type_id()), is_variable())(*this, batch1, batch2, beta, alpha);
-#endif
-}
-inline Tensor & Tensor::baddbmm_(const Tensor & batch1, const Tensor & batch2, Scalar beta, Scalar alpha) {
-#ifdef USE_STATIC_DISPATCH
-    switch(tensorTypeIdToBackend(type_id())) {
-        case Backend::CPU:
-            return CPUType::baddbmm_(*this, batch1, batch2, beta, alpha);
+    return table->getOp<Tensor (const Tensor &, const Tensor &, const Tensor &, Scalar, Scalar)>(tensorTypeIdToBackend(type_id()), is_variable())(const_cast<Tensor&>(*this), batch1, batch2, beta, alpha);
+#endif
+}
+inline Tensor & Tensor::baddbmm_(const Tensor & batch1, const Tensor & batch2, Scalar beta, Scalar alpha) const {
+#ifdef USE_STATIC_DISPATCH
+    switch(tensorTypeIdToBackend(type_id())) {
+        case Backend::CPU:
+            return CPUType::baddbmm_(const_cast<Tensor&>(*this), batch1, batch2, beta, alpha);
             break;
         default:
             AT_ERROR("baddbmm_ not implemented for ", at::toString(tensorTypeIdToBackend(type_id())));
     }
 #else
-    static auto table = globalATenDispatch().getOpTable("aten::baddbmm_(Tensor(a!) self, Tensor batch1, Tensor batch2, *, Scalar beta=1, Scalar alpha=1) -> Tensor(a!)");
-    return table->getOp<Tensor & (Tensor &, const Tensor &, const Tensor &, Scalar, Scalar)>(tensorTypeIdToBackend(type_id()), is_variable())(*this, batch1, batch2, beta, alpha);
-#endif
-=======
-    return table->getOp<Tensor (const Tensor &, const Tensor &, const Tensor &, Scalar, Scalar)>(tensorTypeIdToBackend(type_id()), is_variable())(const_cast<Tensor&>(*this), batch1, batch2, beta, alpha);
-}
-inline Tensor & Tensor::baddbmm_(const Tensor & batch1, const Tensor & batch2, Scalar beta, Scalar alpha) const {
     static auto table = globalATenDispatch().getOpTable("aten::baddbmm_(Tensor(a!) self, Tensor batch1, Tensor batch2, *, Scalar beta=1, Scalar alpha=1) -> Tensor(a!)");
     return table->getOp<Tensor & (Tensor &, const Tensor &, const Tensor &, Scalar, Scalar)>(tensorTypeIdToBackend(type_id()), is_variable())(const_cast<Tensor&>(*this), batch1, batch2, beta, alpha);
->>>>>>> 1daac9c0
+#endif
 }
 inline Tensor Tensor::bernoulli(Generator * generator) const {
 #ifdef USE_STATIC_DISPATCH
-    return TypeDefault::bernoulli(*this, generator);
+    return TypeDefault::bernoulli(const_cast<Tensor&>(*this), generator);
 #else
     static auto table = globalATenDispatch().getOpTable("aten::bernoulli(Tensor self, *, Generator? generator=None) -> Tensor");
-<<<<<<< HEAD
-    return table->getOp<Tensor (const Tensor &, Generator *)>(tensorTypeIdToBackend(type_id()), is_variable())(*this, generator);
-#endif
-}
-inline Tensor & Tensor::bernoulli_(const Tensor & p, Generator * generator) {
-#ifdef USE_STATIC_DISPATCH
-    switch(tensorTypeIdToBackend(type_id())) {
-        case Backend::CPU:
-            return CPUType::bernoulli_(*this, p, generator);
+    return table->getOp<Tensor (const Tensor &, Generator *)>(tensorTypeIdToBackend(type_id()), is_variable())(const_cast<Tensor&>(*this), generator);
+#endif
+}
+inline Tensor & Tensor::bernoulli_(const Tensor & p, Generator * generator) const {
+#ifdef USE_STATIC_DISPATCH
+    switch(tensorTypeIdToBackend(type_id())) {
+        case Backend::CPU:
+            return CPUType::bernoulli_(const_cast<Tensor&>(*this), p, generator);
             break;
         default:
             AT_ERROR("bernoulli_ not implemented for ", at::toString(tensorTypeIdToBackend(type_id())));
     }
 #else
-    static auto table = globalATenDispatch().getOpTable("aten::bernoulli_(Tensor(a!) self, Tensor p, *, Generator? generator=None) -> Tensor(a!)");
-    return table->getOp<Tensor & (Tensor &, const Tensor &, Generator *)>(tensorTypeIdToBackend(type_id()), is_variable())(*this, p, generator);
-#endif
-}
-inline Tensor & Tensor::bernoulli_(double p, Generator * generator) {
-#ifdef USE_STATIC_DISPATCH
-    switch(tensorTypeIdToBackend(type_id())) {
-        case Backend::CPU:
-            return CPUType::bernoulli_(*this, p, generator);
-            break;
-        default:
-            AT_ERROR("bernoulli_ not implemented for ", at::toString(tensorTypeIdToBackend(type_id())));
-    }
-#else
-    static auto table = globalATenDispatch().getOpTable("aten::bernoulli_(Tensor(a!) self, float p=0.5, *, Generator? generator=None) -> Tensor(a!)");
-    return table->getOp<Tensor & (Tensor &, double, Generator *)>(tensorTypeIdToBackend(type_id()), is_variable())(*this, p, generator);
-#endif
-}
-inline Tensor Tensor::bernoulli(double p, Generator * generator) const {
-#ifdef USE_STATIC_DISPATCH
-    return TypeDefault::bernoulli(*this, p, generator);
-#else
-    static auto table = globalATenDispatch().getOpTable("aten::bernoulli(Tensor self, float p, *, Generator? generator=None) -> Tensor");
-    return table->getOp<Tensor (const Tensor &, double, Generator *)>(tensorTypeIdToBackend(type_id()), is_variable())(*this, p, generator);
-#endif
-=======
-    return table->getOp<Tensor (const Tensor &, Generator *)>(tensorTypeIdToBackend(type_id()), is_variable())(const_cast<Tensor&>(*this), generator);
-}
-inline Tensor & Tensor::bernoulli_(const Tensor & p, Generator * generator) const {
     static auto table = globalATenDispatch().getOpTable("aten::bernoulli_.Tensor(Tensor(a!) self, Tensor p, *, Generator? generator=None) -> Tensor(a!)");
     return table->getOp<Tensor & (Tensor &, const Tensor &, Generator *)>(tensorTypeIdToBackend(type_id()), is_variable())(const_cast<Tensor&>(*this), p, generator);
+#endif
 }
 inline Tensor & Tensor::bernoulli_(double p, Generator * generator) const {
+#ifdef USE_STATIC_DISPATCH
+    switch(tensorTypeIdToBackend(type_id())) {
+        case Backend::CPU:
+            return CPUType::bernoulli_(const_cast<Tensor&>(*this), p, generator);
+            break;
+        default:
+            AT_ERROR("bernoulli_ not implemented for ", at::toString(tensorTypeIdToBackend(type_id())));
+    }
+#else
     static auto table = globalATenDispatch().getOpTable("aten::bernoulli_.float(Tensor(a!) self, float p=0.5, *, Generator? generator=None) -> Tensor(a!)");
     return table->getOp<Tensor & (Tensor &, double, Generator *)>(tensorTypeIdToBackend(type_id()), is_variable())(const_cast<Tensor&>(*this), p, generator);
+#endif
 }
 inline Tensor Tensor::bernoulli(double p, Generator * generator) const {
+#ifdef USE_STATIC_DISPATCH
+    return TypeDefault::bernoulli(const_cast<Tensor&>(*this), p, generator);
+#else
     static auto table = globalATenDispatch().getOpTable("aten::bernoulli.p(Tensor self, float p, *, Generator? generator=None) -> Tensor");
     return table->getOp<Tensor (const Tensor &, double, Generator *)>(tensorTypeIdToBackend(type_id()), is_variable())(const_cast<Tensor&>(*this), p, generator);
->>>>>>> 1daac9c0
+#endif
 }
 inline Tensor Tensor::bincount(const Tensor & weights, int64_t minlength) const {
 #ifdef USE_STATIC_DISPATCH
     switch(tensorTypeIdToBackend(type_id())) {
         case Backend::CPU:
-            return CPUType::bincount(*this, weights, minlength);
+            return CPUType::bincount(const_cast<Tensor&>(*this), weights, minlength);
             break;
         default:
             AT_ERROR("bincount not implemented for ", at::toString(tensorTypeIdToBackend(type_id())));
     }
 #else
     static auto table = globalATenDispatch().getOpTable("aten::bincount(Tensor self, Tensor? weights=None, int minlength=0) -> Tensor");
-<<<<<<< HEAD
-    return table->getOp<Tensor (const Tensor &, const Tensor &, int64_t)>(tensorTypeIdToBackend(type_id()), is_variable())(*this, weights, minlength);
-#endif
-=======
     return table->getOp<Tensor (const Tensor &, const Tensor &, int64_t)>(tensorTypeIdToBackend(type_id()), is_variable())(const_cast<Tensor&>(*this), weights, minlength);
+#endif
 }
 inline Tensor Tensor::bitwise_not() const {
+#ifdef USE_STATIC_DISPATCH
+    return TypeDefault::bitwise_not(const_cast<Tensor&>(*this));
+#else
     static auto table = globalATenDispatch().getOpTable("aten::bitwise_not(Tensor self) -> Tensor");
     return table->getOp<Tensor (const Tensor &)>(tensorTypeIdToBackend(type_id()), is_variable())(const_cast<Tensor&>(*this));
+#endif
 }
 inline Tensor & Tensor::bitwise_not_() const {
+#ifdef USE_STATIC_DISPATCH
+    return TypeDefault::bitwise_not_(const_cast<Tensor&>(*this));
+#else
     static auto table = globalATenDispatch().getOpTable("aten::bitwise_not_(Tensor(a!) self) -> Tensor(a!)");
     return table->getOp<Tensor & (Tensor &)>(tensorTypeIdToBackend(type_id()), is_variable())(const_cast<Tensor&>(*this));
->>>>>>> 1daac9c0
+#endif
 }
 inline Tensor Tensor::bmm(const Tensor & mat2) const {
 #ifdef USE_STATIC_DISPATCH
     switch(tensorTypeIdToBackend(type_id())) {
         case Backend::CPU:
-            return CPUType::bmm(*this, mat2);
+            return CPUType::bmm(const_cast<Tensor&>(*this), mat2);
             break;
         default:
             AT_ERROR("bmm not implemented for ", at::toString(tensorTypeIdToBackend(type_id())));
     }
 #else
     static auto table = globalATenDispatch().getOpTable("aten::bmm(Tensor self, Tensor mat2) -> Tensor");
-<<<<<<< HEAD
-    return table->getOp<Tensor (const Tensor &, const Tensor &)>(tensorTypeIdToBackend(type_id()), is_variable())(*this, mat2);
-#endif
-=======
     return table->getOp<Tensor (const Tensor &, const Tensor &)>(tensorTypeIdToBackend(type_id()), is_variable())(const_cast<Tensor&>(*this), mat2);
->>>>>>> 1daac9c0
+#endif
 }
 inline Tensor Tensor::ceil() const {
 #ifdef USE_STATIC_DISPATCH
-    return TypeDefault::ceil(*this);
+    return TypeDefault::ceil(const_cast<Tensor&>(*this));
 #else
     static auto table = globalATenDispatch().getOpTable("aten::ceil(Tensor self) -> Tensor");
-<<<<<<< HEAD
-    return table->getOp<Tensor (const Tensor &)>(tensorTypeIdToBackend(type_id()), is_variable())(*this);
-#endif
-}
-inline Tensor & Tensor::ceil_() {
-#ifdef USE_STATIC_DISPATCH
-    switch(tensorTypeIdToBackend(type_id())) {
-        case Backend::CPU:
-            return CPUType::ceil_(*this);
+    return table->getOp<Tensor (const Tensor &)>(tensorTypeIdToBackend(type_id()), is_variable())(const_cast<Tensor&>(*this));
+#endif
+}
+inline Tensor & Tensor::ceil_() const {
+#ifdef USE_STATIC_DISPATCH
+    switch(tensorTypeIdToBackend(type_id())) {
+        case Backend::CPU:
+            return CPUType::ceil_(const_cast<Tensor&>(*this));
             break;
         default:
             AT_ERROR("ceil_ not implemented for ", at::toString(tensorTypeIdToBackend(type_id())));
     }
 #else
-    static auto table = globalATenDispatch().getOpTable("aten::ceil_(Tensor(a!) self) -> Tensor(a!)");
-    return table->getOp<Tensor & (Tensor &)>(tensorTypeIdToBackend(type_id()), is_variable())(*this);
-#endif
-=======
-    return table->getOp<Tensor (const Tensor &)>(tensorTypeIdToBackend(type_id()), is_variable())(const_cast<Tensor&>(*this));
-}
-inline Tensor & Tensor::ceil_() const {
     static auto table = globalATenDispatch().getOpTable("aten::ceil_(Tensor(a!) self) -> Tensor(a!)");
     return table->getOp<Tensor & (Tensor &)>(tensorTypeIdToBackend(type_id()), is_variable())(const_cast<Tensor&>(*this));
->>>>>>> 1daac9c0
+#endif
 }
 inline std::vector<Tensor> Tensor::chunk(int64_t chunks, int64_t dim) const {
 #ifdef USE_STATIC_DISPATCH
-    return TypeDefault::chunk(*this, chunks, dim);
+    return TypeDefault::chunk(const_cast<Tensor&>(*this), chunks, dim);
 #else
     static auto table = globalATenDispatch().getOpTable("aten::chunk(Tensor(a) self, int chunks, int dim=0) -> Tensor(a)[]");
-<<<<<<< HEAD
-    return table->getOp<std::vector<Tensor> (const Tensor &, int64_t, int64_t)>(tensorTypeIdToBackend(type_id()), is_variable())(*this, chunks, dim);
-#endif
-=======
     return table->getOp<std::vector<Tensor> (const Tensor &, int64_t, int64_t)>(tensorTypeIdToBackend(type_id()), is_variable())(const_cast<Tensor&>(*this), chunks, dim);
->>>>>>> 1daac9c0
+#endif
 }
 inline Tensor Tensor::clamp(c10::optional<Scalar> min, c10::optional<Scalar> max) const {
 #ifdef USE_STATIC_DISPATCH
-    return TypeDefault::clamp(*this, min, max);
+    return TypeDefault::clamp(const_cast<Tensor&>(*this), min, max);
 #else
     static auto table = globalATenDispatch().getOpTable("aten::clamp(Tensor self, Scalar? min=None, Scalar? max=None) -> Tensor");
-<<<<<<< HEAD
-    return table->getOp<Tensor (const Tensor &, c10::optional<Scalar>, c10::optional<Scalar>)>(tensorTypeIdToBackend(type_id()), is_variable())(*this, min, max);
-#endif
-}
-inline Tensor & Tensor::clamp_(c10::optional<Scalar> min, c10::optional<Scalar> max) {
-#ifdef USE_STATIC_DISPATCH
-    switch(tensorTypeIdToBackend(type_id())) {
-        case Backend::CPU:
-            return CPUType::clamp_(*this, min, max);
+    return table->getOp<Tensor (const Tensor &, c10::optional<Scalar>, c10::optional<Scalar>)>(tensorTypeIdToBackend(type_id()), is_variable())(const_cast<Tensor&>(*this), min, max);
+#endif
+}
+inline Tensor & Tensor::clamp_(c10::optional<Scalar> min, c10::optional<Scalar> max) const {
+#ifdef USE_STATIC_DISPATCH
+    switch(tensorTypeIdToBackend(type_id())) {
+        case Backend::CPU:
+            return CPUType::clamp_(const_cast<Tensor&>(*this), min, max);
             break;
         default:
             AT_ERROR("clamp_ not implemented for ", at::toString(tensorTypeIdToBackend(type_id())));
     }
 #else
-    static auto table = globalATenDispatch().getOpTable("aten::clamp_(Tensor(a!) self, Scalar? min=None, Scalar? max=None) -> Tensor(a!)");
-    return table->getOp<Tensor & (Tensor &, c10::optional<Scalar>, c10::optional<Scalar>)>(tensorTypeIdToBackend(type_id()), is_variable())(*this, min, max);
-#endif
-=======
-    return table->getOp<Tensor (const Tensor &, c10::optional<Scalar>, c10::optional<Scalar>)>(tensorTypeIdToBackend(type_id()), is_variable())(const_cast<Tensor&>(*this), min, max);
-}
-inline Tensor & Tensor::clamp_(c10::optional<Scalar> min, c10::optional<Scalar> max) const {
     static auto table = globalATenDispatch().getOpTable("aten::clamp_(Tensor(a!) self, Scalar? min=None, Scalar? max=None) -> Tensor(a!)");
     return table->getOp<Tensor & (Tensor &, c10::optional<Scalar>, c10::optional<Scalar>)>(tensorTypeIdToBackend(type_id()), is_variable())(const_cast<Tensor&>(*this), min, max);
->>>>>>> 1daac9c0
+#endif
 }
 inline Tensor Tensor::clamp_max(Scalar max) const {
 #ifdef USE_STATIC_DISPATCH
-    return TypeDefault::clamp_max(*this, max);
+    return TypeDefault::clamp_max(const_cast<Tensor&>(*this), max);
 #else
     static auto table = globalATenDispatch().getOpTable("aten::clamp_max(Tensor self, Scalar max) -> Tensor");
-<<<<<<< HEAD
-    return table->getOp<Tensor (const Tensor &, Scalar)>(tensorTypeIdToBackend(type_id()), is_variable())(*this, max);
-#endif
-}
-inline Tensor & Tensor::clamp_max_(Scalar max) {
-#ifdef USE_STATIC_DISPATCH
-    switch(tensorTypeIdToBackend(type_id())) {
-        case Backend::CPU:
-            return CPUType::clamp_max_(*this, max);
+    return table->getOp<Tensor (const Tensor &, Scalar)>(tensorTypeIdToBackend(type_id()), is_variable())(const_cast<Tensor&>(*this), max);
+#endif
+}
+inline Tensor & Tensor::clamp_max_(Scalar max) const {
+#ifdef USE_STATIC_DISPATCH
+    switch(tensorTypeIdToBackend(type_id())) {
+        case Backend::CPU:
+            return CPUType::clamp_max_(const_cast<Tensor&>(*this), max);
             break;
         default:
             AT_ERROR("clamp_max_ not implemented for ", at::toString(tensorTypeIdToBackend(type_id())));
     }
 #else
-    static auto table = globalATenDispatch().getOpTable("aten::clamp_max_(Tensor(a!) self, Scalar max) -> Tensor(a!)");
-    return table->getOp<Tensor & (Tensor &, Scalar)>(tensorTypeIdToBackend(type_id()), is_variable())(*this, max);
-#endif
-=======
-    return table->getOp<Tensor (const Tensor &, Scalar)>(tensorTypeIdToBackend(type_id()), is_variable())(const_cast<Tensor&>(*this), max);
-}
-inline Tensor & Tensor::clamp_max_(Scalar max) const {
     static auto table = globalATenDispatch().getOpTable("aten::clamp_max_(Tensor(a!) self, Scalar max) -> Tensor(a!)");
     return table->getOp<Tensor & (Tensor &, Scalar)>(tensorTypeIdToBackend(type_id()), is_variable())(const_cast<Tensor&>(*this), max);
->>>>>>> 1daac9c0
+#endif
 }
 inline Tensor Tensor::clamp_min(Scalar min) const {
 #ifdef USE_STATIC_DISPATCH
-    return TypeDefault::clamp_min(*this, min);
+    return TypeDefault::clamp_min(const_cast<Tensor&>(*this), min);
 #else
     static auto table = globalATenDispatch().getOpTable("aten::clamp_min(Tensor self, Scalar min) -> Tensor");
-<<<<<<< HEAD
-    return table->getOp<Tensor (const Tensor &, Scalar)>(tensorTypeIdToBackend(type_id()), is_variable())(*this, min);
-#endif
-}
-inline Tensor & Tensor::clamp_min_(Scalar min) {
-#ifdef USE_STATIC_DISPATCH
-    switch(tensorTypeIdToBackend(type_id())) {
-        case Backend::CPU:
-            return CPUType::clamp_min_(*this, min);
+    return table->getOp<Tensor (const Tensor &, Scalar)>(tensorTypeIdToBackend(type_id()), is_variable())(const_cast<Tensor&>(*this), min);
+#endif
+}
+inline Tensor & Tensor::clamp_min_(Scalar min) const {
+#ifdef USE_STATIC_DISPATCH
+    switch(tensorTypeIdToBackend(type_id())) {
+        case Backend::CPU:
+            return CPUType::clamp_min_(const_cast<Tensor&>(*this), min);
             break;
         default:
             AT_ERROR("clamp_min_ not implemented for ", at::toString(tensorTypeIdToBackend(type_id())));
     }
 #else
-    static auto table = globalATenDispatch().getOpTable("aten::clamp_min_(Tensor(a!) self, Scalar min) -> Tensor(a!)");
-    return table->getOp<Tensor & (Tensor &, Scalar)>(tensorTypeIdToBackend(type_id()), is_variable())(*this, min);
-#endif
-=======
-    return table->getOp<Tensor (const Tensor &, Scalar)>(tensorTypeIdToBackend(type_id()), is_variable())(const_cast<Tensor&>(*this), min);
-}
-inline Tensor & Tensor::clamp_min_(Scalar min) const {
     static auto table = globalATenDispatch().getOpTable("aten::clamp_min_(Tensor(a!) self, Scalar min) -> Tensor(a!)");
     return table->getOp<Tensor & (Tensor &, Scalar)>(tensorTypeIdToBackend(type_id()), is_variable())(const_cast<Tensor&>(*this), min);
->>>>>>> 1daac9c0
+#endif
 }
 inline Tensor Tensor::contiguous(MemoryFormat memory_format) const {
 #ifdef USE_STATIC_DISPATCH
-    return TypeDefault::contiguous(*this, memory_format);
+    return TypeDefault::contiguous(const_cast<Tensor&>(*this), memory_format);
 #else
     static auto table = globalATenDispatch().getOpTable("aten::contiguous(Tensor self, *, MemoryFormat memory_format=contiguous_format) -> Tensor");
-<<<<<<< HEAD
-    return table->getOp<Tensor (const Tensor &, MemoryFormat)>(tensorTypeIdToBackend(type_id()), is_variable())(*this, memory_format);
-#endif
-}
-inline Tensor & Tensor::copy_(const Tensor & src, bool non_blocking) {
-#ifdef USE_STATIC_DISPATCH
-    return TypeDefault::copy_(*this, src, non_blocking);
-#else
-    static auto table = globalATenDispatch().getOpTable("aten::copy_(Tensor(a!) self, Tensor src, bool non_blocking=False) -> Tensor(a!)");
-    return table->getOp<Tensor & (Tensor &, const Tensor &, bool)>(tensorTypeIdToBackend(type_id()), is_variable())(*this, src, non_blocking);
-#endif
-=======
     return table->getOp<Tensor (const Tensor &, MemoryFormat)>(tensorTypeIdToBackend(type_id()), is_variable())(const_cast<Tensor&>(*this), memory_format);
+#endif
 }
 inline Tensor & Tensor::copy_(const Tensor & src, bool non_blocking) const {
+#ifdef USE_STATIC_DISPATCH
+    return TypeDefault::copy_(const_cast<Tensor&>(*this), src, non_blocking);
+#else
     static auto table = globalATenDispatch().getOpTable("aten::copy_(Tensor(a!) self, Tensor src, bool non_blocking=False) -> Tensor(a!)");
     return table->getOp<Tensor & (Tensor &, const Tensor &, bool)>(tensorTypeIdToBackend(type_id()), is_variable())(const_cast<Tensor&>(*this), src, non_blocking);
->>>>>>> 1daac9c0
+#endif
 }
 inline Tensor Tensor::cos() const {
 #ifdef USE_STATIC_DISPATCH
-    return TypeDefault::cos(*this);
+    return TypeDefault::cos(const_cast<Tensor&>(*this));
 #else
     static auto table = globalATenDispatch().getOpTable("aten::cos(Tensor self) -> Tensor");
-<<<<<<< HEAD
-    return table->getOp<Tensor (const Tensor &)>(tensorTypeIdToBackend(type_id()), is_variable())(*this);
-#endif
-}
-inline Tensor & Tensor::cos_() {
-#ifdef USE_STATIC_DISPATCH
-    switch(tensorTypeIdToBackend(type_id())) {
-        case Backend::CPU:
-            return CPUType::cos_(*this);
+    return table->getOp<Tensor (const Tensor &)>(tensorTypeIdToBackend(type_id()), is_variable())(const_cast<Tensor&>(*this));
+#endif
+}
+inline Tensor & Tensor::cos_() const {
+#ifdef USE_STATIC_DISPATCH
+    switch(tensorTypeIdToBackend(type_id())) {
+        case Backend::CPU:
+            return CPUType::cos_(const_cast<Tensor&>(*this));
             break;
         default:
             AT_ERROR("cos_ not implemented for ", at::toString(tensorTypeIdToBackend(type_id())));
     }
 #else
-    static auto table = globalATenDispatch().getOpTable("aten::cos_(Tensor(a!) self) -> Tensor(a!)");
-    return table->getOp<Tensor & (Tensor &)>(tensorTypeIdToBackend(type_id()), is_variable())(*this);
-#endif
-=======
-    return table->getOp<Tensor (const Tensor &)>(tensorTypeIdToBackend(type_id()), is_variable())(const_cast<Tensor&>(*this));
-}
-inline Tensor & Tensor::cos_() const {
     static auto table = globalATenDispatch().getOpTable("aten::cos_(Tensor(a!) self) -> Tensor(a!)");
     return table->getOp<Tensor & (Tensor &)>(tensorTypeIdToBackend(type_id()), is_variable())(const_cast<Tensor&>(*this));
->>>>>>> 1daac9c0
+#endif
 }
 inline Tensor Tensor::cosh() const {
 #ifdef USE_STATIC_DISPATCH
-    return TypeDefault::cosh(*this);
+    return TypeDefault::cosh(const_cast<Tensor&>(*this));
 #else
     static auto table = globalATenDispatch().getOpTable("aten::cosh(Tensor self) -> Tensor");
-<<<<<<< HEAD
-    return table->getOp<Tensor (const Tensor &)>(tensorTypeIdToBackend(type_id()), is_variable())(*this);
-#endif
-}
-inline Tensor & Tensor::cosh_() {
-#ifdef USE_STATIC_DISPATCH
-    switch(tensorTypeIdToBackend(type_id())) {
-        case Backend::CPU:
-            return CPUType::cosh_(*this);
+    return table->getOp<Tensor (const Tensor &)>(tensorTypeIdToBackend(type_id()), is_variable())(const_cast<Tensor&>(*this));
+#endif
+}
+inline Tensor & Tensor::cosh_() const {
+#ifdef USE_STATIC_DISPATCH
+    switch(tensorTypeIdToBackend(type_id())) {
+        case Backend::CPU:
+            return CPUType::cosh_(const_cast<Tensor&>(*this));
             break;
         default:
             AT_ERROR("cosh_ not implemented for ", at::toString(tensorTypeIdToBackend(type_id())));
     }
 #else
-    static auto table = globalATenDispatch().getOpTable("aten::cosh_(Tensor(a!) self) -> Tensor(a!)");
-    return table->getOp<Tensor & (Tensor &)>(tensorTypeIdToBackend(type_id()), is_variable())(*this);
-#endif
-=======
-    return table->getOp<Tensor (const Tensor &)>(tensorTypeIdToBackend(type_id()), is_variable())(const_cast<Tensor&>(*this));
-}
-inline Tensor & Tensor::cosh_() const {
     static auto table = globalATenDispatch().getOpTable("aten::cosh_(Tensor(a!) self) -> Tensor(a!)");
     return table->getOp<Tensor & (Tensor &)>(tensorTypeIdToBackend(type_id()), is_variable())(const_cast<Tensor&>(*this));
->>>>>>> 1daac9c0
+#endif
 }
 inline Tensor Tensor::cumsum(int64_t dim, c10::optional<ScalarType> dtype) const {
 #ifdef USE_STATIC_DISPATCH
-    return TypeDefault::cumsum(*this, dim, dtype);
+    return TypeDefault::cumsum(const_cast<Tensor&>(*this), dim, dtype);
 #else
     static auto table = globalATenDispatch().getOpTable("aten::cumsum(Tensor self, int dim, *, ScalarType? dtype=None) -> Tensor");
-<<<<<<< HEAD
-    return table->getOp<Tensor (const Tensor &, int64_t, c10::optional<ScalarType>)>(tensorTypeIdToBackend(type_id()), is_variable())(*this, dim, dtype);
-#endif
-=======
     return table->getOp<Tensor (const Tensor &, int64_t, c10::optional<ScalarType>)>(tensorTypeIdToBackend(type_id()), is_variable())(const_cast<Tensor&>(*this), dim, dtype);
->>>>>>> 1daac9c0
+#endif
 }
 inline Tensor Tensor::cumprod(int64_t dim, c10::optional<ScalarType> dtype) const {
 #ifdef USE_STATIC_DISPATCH
-    return TypeDefault::cumprod(*this, dim, dtype);
+    return TypeDefault::cumprod(const_cast<Tensor&>(*this), dim, dtype);
 #else
     static auto table = globalATenDispatch().getOpTable("aten::cumprod(Tensor self, int dim, *, ScalarType? dtype=None) -> Tensor");
-<<<<<<< HEAD
-    return table->getOp<Tensor (const Tensor &, int64_t, c10::optional<ScalarType>)>(tensorTypeIdToBackend(type_id()), is_variable())(*this, dim, dtype);
-#endif
-=======
     return table->getOp<Tensor (const Tensor &, int64_t, c10::optional<ScalarType>)>(tensorTypeIdToBackend(type_id()), is_variable())(const_cast<Tensor&>(*this), dim, dtype);
->>>>>>> 1daac9c0
+#endif
 }
 inline Tensor Tensor::det() const {
 #ifdef USE_STATIC_DISPATCH
-    return TypeDefault::det(*this);
+    return TypeDefault::det(const_cast<Tensor&>(*this));
 #else
     static auto table = globalATenDispatch().getOpTable("aten::det(Tensor self) -> Tensor");
-<<<<<<< HEAD
-    return table->getOp<Tensor (const Tensor &)>(tensorTypeIdToBackend(type_id()), is_variable())(*this);
-#endif
-=======
-    return table->getOp<Tensor (const Tensor &)>(tensorTypeIdToBackend(type_id()), is_variable())(const_cast<Tensor&>(*this));
->>>>>>> 1daac9c0
+    return table->getOp<Tensor (const Tensor &)>(tensorTypeIdToBackend(type_id()), is_variable())(const_cast<Tensor&>(*this));
+#endif
 }
 inline Tensor Tensor::diag_embed(int64_t offset, int64_t dim1, int64_t dim2) const {
 #ifdef USE_STATIC_DISPATCH
-    return TypeDefault::diag_embed(*this, offset, dim1, dim2);
+    return TypeDefault::diag_embed(const_cast<Tensor&>(*this), offset, dim1, dim2);
 #else
     static auto table = globalATenDispatch().getOpTable("aten::diag_embed(Tensor self, int offset=0, int dim1=-2, int dim2=-1) -> Tensor");
-<<<<<<< HEAD
-    return table->getOp<Tensor (const Tensor &, int64_t, int64_t, int64_t)>(tensorTypeIdToBackend(type_id()), is_variable())(*this, offset, dim1, dim2);
-#endif
-=======
     return table->getOp<Tensor (const Tensor &, int64_t, int64_t, int64_t)>(tensorTypeIdToBackend(type_id()), is_variable())(const_cast<Tensor&>(*this), offset, dim1, dim2);
->>>>>>> 1daac9c0
+#endif
 }
 inline Tensor Tensor::diagflat(int64_t offset) const {
 #ifdef USE_STATIC_DISPATCH
-    return TypeDefault::diagflat(*this, offset);
+    return TypeDefault::diagflat(const_cast<Tensor&>(*this), offset);
 #else
     static auto table = globalATenDispatch().getOpTable("aten::diagflat(Tensor self, int offset=0) -> Tensor");
-<<<<<<< HEAD
-    return table->getOp<Tensor (const Tensor &, int64_t)>(tensorTypeIdToBackend(type_id()), is_variable())(*this, offset);
-#endif
-=======
     return table->getOp<Tensor (const Tensor &, int64_t)>(tensorTypeIdToBackend(type_id()), is_variable())(const_cast<Tensor&>(*this), offset);
->>>>>>> 1daac9c0
+#endif
 }
 inline Tensor Tensor::diagonal(int64_t offset, int64_t dim1, int64_t dim2) const {
 #ifdef USE_STATIC_DISPATCH
-    return TypeDefault::diagonal(*this, offset, dim1, dim2);
+    return TypeDefault::diagonal(const_cast<Tensor&>(*this), offset, dim1, dim2);
 #else
     static auto table = globalATenDispatch().getOpTable("aten::diagonal(Tensor(a) self, int offset=0, int dim1=0, int dim2=1) -> Tensor(a)");
-<<<<<<< HEAD
-    return table->getOp<Tensor (const Tensor &, int64_t, int64_t, int64_t)>(tensorTypeIdToBackend(type_id()), is_variable())(*this, offset, dim1, dim2);
-#endif
-}
-inline Tensor Tensor::div(const Tensor & other) const {
-#ifdef USE_STATIC_DISPATCH
-    return TypeDefault::div(*this, other);
-#else
-    static auto table = globalATenDispatch().getOpTable("aten::div(Tensor self, Tensor other) -> Tensor");
-    return table->getOp<Tensor (const Tensor &, const Tensor &)>(tensorTypeIdToBackend(type_id()), is_variable())(*this, other);
-#endif
-}
-inline Tensor & Tensor::div_(const Tensor & other) {
-#ifdef USE_STATIC_DISPATCH
-    return TypeDefault::div_(*this, other);
-#else
-    static auto table = globalATenDispatch().getOpTable("aten::div_(Tensor(a!) self, Tensor other) -> Tensor(a!)");
-    return table->getOp<Tensor & (Tensor &, const Tensor &)>(tensorTypeIdToBackend(type_id()), is_variable())(*this, other);
-#endif
-}
-inline Tensor Tensor::div(Scalar other) const {
-#ifdef USE_STATIC_DISPATCH
-    return TypeDefault::div(*this, other);
-#else
-    static auto table = globalATenDispatch().getOpTable("aten::div(Tensor self, Scalar other) -> Tensor");
-    return table->getOp<Tensor (const Tensor &, Scalar)>(tensorTypeIdToBackend(type_id()), is_variable())(*this, other);
-#endif
-}
-inline Tensor & Tensor::div_(Scalar other) {
-#ifdef USE_STATIC_DISPATCH
-    return TypeDefault::div_(*this, other);
-#else
-    static auto table = globalATenDispatch().getOpTable("aten::div_(Tensor(a!) self, Scalar other) -> Tensor(a!)");
-    return table->getOp<Tensor & (Tensor &, Scalar)>(tensorTypeIdToBackend(type_id()), is_variable())(*this, other);
-#endif
-=======
     return table->getOp<Tensor (const Tensor &, int64_t, int64_t, int64_t)>(tensorTypeIdToBackend(type_id()), is_variable())(const_cast<Tensor&>(*this), offset, dim1, dim2);
+#endif
 }
 inline Tensor & Tensor::fill_diagonal_(Scalar fill_value, bool wrap) const {
+#ifdef USE_STATIC_DISPATCH
+    return TypeDefault::fill_diagonal_(const_cast<Tensor&>(*this), fill_value, wrap);
+#else
     static auto table = globalATenDispatch().getOpTable("aten::fill_diagonal_(Tensor(a!) self, Scalar fill_value, bool wrap=False) -> Tensor(a!)");
     return table->getOp<Tensor & (Tensor &, Scalar, bool)>(tensorTypeIdToBackend(type_id()), is_variable())(const_cast<Tensor&>(*this), fill_value, wrap);
+#endif
 }
 inline Tensor Tensor::div(const Tensor & other) const {
+#ifdef USE_STATIC_DISPATCH
+    return TypeDefault::div(const_cast<Tensor&>(*this), other);
+#else
     static auto table = globalATenDispatch().getOpTable("aten::div.Tensor(Tensor self, Tensor other) -> Tensor");
     return table->getOp<Tensor (const Tensor &, const Tensor &)>(tensorTypeIdToBackend(type_id()), is_variable())(const_cast<Tensor&>(*this), other);
+#endif
 }
 inline Tensor & Tensor::div_(const Tensor & other) const {
+#ifdef USE_STATIC_DISPATCH
+    return TypeDefault::div_(const_cast<Tensor&>(*this), other);
+#else
     static auto table = globalATenDispatch().getOpTable("aten::div_.Tensor(Tensor(a!) self, Tensor other) -> Tensor(a!)");
     return table->getOp<Tensor & (Tensor &, const Tensor &)>(tensorTypeIdToBackend(type_id()), is_variable())(const_cast<Tensor&>(*this), other);
+#endif
 }
 inline Tensor Tensor::div(Scalar other) const {
+#ifdef USE_STATIC_DISPATCH
+    return TypeDefault::div(const_cast<Tensor&>(*this), other);
+#else
     static auto table = globalATenDispatch().getOpTable("aten::div.Scalar(Tensor self, Scalar other) -> Tensor");
     return table->getOp<Tensor (const Tensor &, Scalar)>(tensorTypeIdToBackend(type_id()), is_variable())(const_cast<Tensor&>(*this), other);
+#endif
 }
 inline Tensor & Tensor::div_(Scalar other) const {
+#ifdef USE_STATIC_DISPATCH
+    return TypeDefault::div_(const_cast<Tensor&>(*this), other);
+#else
     static auto table = globalATenDispatch().getOpTable("aten::div_.Scalar(Tensor(a!) self, Scalar other) -> Tensor(a!)");
     return table->getOp<Tensor & (Tensor &, Scalar)>(tensorTypeIdToBackend(type_id()), is_variable())(const_cast<Tensor&>(*this), other);
->>>>>>> 1daac9c0
+#endif
 }
 inline Tensor Tensor::dot(const Tensor & tensor) const {
 #ifdef USE_STATIC_DISPATCH
     switch(tensorTypeIdToBackend(type_id())) {
         case Backend::CPU:
-            return CPUType::dot(*this, tensor);
+            return CPUType::dot(const_cast<Tensor&>(*this), tensor);
             break;
         default:
             AT_ERROR("dot not implemented for ", at::toString(tensorTypeIdToBackend(type_id())));
     }
 #else
     static auto table = globalATenDispatch().getOpTable("aten::dot(Tensor self, Tensor tensor) -> Tensor");
-<<<<<<< HEAD
-    return table->getOp<Tensor (const Tensor &, const Tensor &)>(tensorTypeIdToBackend(type_id()), is_variable())(*this, tensor);
-#endif
-}
-inline Tensor & Tensor::resize_(IntArrayRef size) {
-#ifdef USE_STATIC_DISPATCH
-    switch(tensorTypeIdToBackend(type_id())) {
-        case Backend::CPU:
-            return CPUType::resize_(*this, size);
+    return table->getOp<Tensor (const Tensor &, const Tensor &)>(tensorTypeIdToBackend(type_id()), is_variable())(const_cast<Tensor&>(*this), tensor);
+#endif
+}
+inline Tensor & Tensor::resize_(IntArrayRef size) const {
+#ifdef USE_STATIC_DISPATCH
+    switch(tensorTypeIdToBackend(type_id())) {
+        case Backend::CPU:
+            return CPUType::resize_(const_cast<Tensor&>(*this), size);
             break;
         default:
             AT_ERROR("resize_ not implemented for ", at::toString(tensorTypeIdToBackend(type_id())));
     }
 #else
-    static auto table = globalATenDispatch().getOpTable("aten::resize_(Tensor(a!) self, int[] size) -> Tensor(a!)");
-    return table->getOp<Tensor & (Tensor &, IntArrayRef)>(tensorTypeIdToBackend(type_id()), is_variable())(*this, size);
-#endif
-=======
-    return table->getOp<Tensor (const Tensor &, const Tensor &)>(tensorTypeIdToBackend(type_id()), is_variable())(const_cast<Tensor&>(*this), tensor);
-}
-inline Tensor & Tensor::resize_(IntArrayRef size) const {
     static auto table = globalATenDispatch().getOpTable("aten::resize_(Tensor(a!) self, int[] size) -> Tensor(a!)");
     return table->getOp<Tensor & (Tensor &, IntArrayRef)>(tensorTypeIdToBackend(type_id()), is_variable())(const_cast<Tensor&>(*this), size);
->>>>>>> 1daac9c0
+#endif
 }
 inline Tensor Tensor::erf() const {
 #ifdef USE_STATIC_DISPATCH
-    return TypeDefault::erf(*this);
+    return TypeDefault::erf(const_cast<Tensor&>(*this));
 #else
     static auto table = globalATenDispatch().getOpTable("aten::erf(Tensor self) -> Tensor");
-<<<<<<< HEAD
-    return table->getOp<Tensor (const Tensor &)>(tensorTypeIdToBackend(type_id()), is_variable())(*this);
-#endif
-}
-inline Tensor & Tensor::erf_() {
-#ifdef USE_STATIC_DISPATCH
-    switch(tensorTypeIdToBackend(type_id())) {
-        case Backend::CPU:
-            return CPUType::erf_(*this);
+    return table->getOp<Tensor (const Tensor &)>(tensorTypeIdToBackend(type_id()), is_variable())(const_cast<Tensor&>(*this));
+#endif
+}
+inline Tensor & Tensor::erf_() const {
+#ifdef USE_STATIC_DISPATCH
+    switch(tensorTypeIdToBackend(type_id())) {
+        case Backend::CPU:
+            return CPUType::erf_(const_cast<Tensor&>(*this));
             break;
         default:
             AT_ERROR("erf_ not implemented for ", at::toString(tensorTypeIdToBackend(type_id())));
     }
 #else
-    static auto table = globalATenDispatch().getOpTable("aten::erf_(Tensor(a!) self) -> Tensor(a!)");
-    return table->getOp<Tensor & (Tensor &)>(tensorTypeIdToBackend(type_id()), is_variable())(*this);
-#endif
-=======
-    return table->getOp<Tensor (const Tensor &)>(tensorTypeIdToBackend(type_id()), is_variable())(const_cast<Tensor&>(*this));
-}
-inline Tensor & Tensor::erf_() const {
     static auto table = globalATenDispatch().getOpTable("aten::erf_(Tensor(a!) self) -> Tensor(a!)");
     return table->getOp<Tensor & (Tensor &)>(tensorTypeIdToBackend(type_id()), is_variable())(const_cast<Tensor&>(*this));
->>>>>>> 1daac9c0
+#endif
 }
 inline Tensor Tensor::erfc() const {
 #ifdef USE_STATIC_DISPATCH
-    return TypeDefault::erfc(*this);
+    return TypeDefault::erfc(const_cast<Tensor&>(*this));
 #else
     static auto table = globalATenDispatch().getOpTable("aten::erfc(Tensor self) -> Tensor");
-<<<<<<< HEAD
-    return table->getOp<Tensor (const Tensor &)>(tensorTypeIdToBackend(type_id()), is_variable())(*this);
-#endif
-}
-inline Tensor & Tensor::erfc_() {
-#ifdef USE_STATIC_DISPATCH
-    switch(tensorTypeIdToBackend(type_id())) {
-        case Backend::CPU:
-            return CPUType::erfc_(*this);
+    return table->getOp<Tensor (const Tensor &)>(tensorTypeIdToBackend(type_id()), is_variable())(const_cast<Tensor&>(*this));
+#endif
+}
+inline Tensor & Tensor::erfc_() const {
+#ifdef USE_STATIC_DISPATCH
+    switch(tensorTypeIdToBackend(type_id())) {
+        case Backend::CPU:
+            return CPUType::erfc_(const_cast<Tensor&>(*this));
             break;
         default:
             AT_ERROR("erfc_ not implemented for ", at::toString(tensorTypeIdToBackend(type_id())));
     }
 #else
-    static auto table = globalATenDispatch().getOpTable("aten::erfc_(Tensor(a!) self) -> Tensor(a!)");
-    return table->getOp<Tensor & (Tensor &)>(tensorTypeIdToBackend(type_id()), is_variable())(*this);
-#endif
-=======
-    return table->getOp<Tensor (const Tensor &)>(tensorTypeIdToBackend(type_id()), is_variable())(const_cast<Tensor&>(*this));
-}
-inline Tensor & Tensor::erfc_() const {
     static auto table = globalATenDispatch().getOpTable("aten::erfc_(Tensor(a!) self) -> Tensor(a!)");
     return table->getOp<Tensor & (Tensor &)>(tensorTypeIdToBackend(type_id()), is_variable())(const_cast<Tensor&>(*this));
->>>>>>> 1daac9c0
+#endif
 }
 inline Tensor Tensor::exp() const {
 #ifdef USE_STATIC_DISPATCH
-    return TypeDefault::exp(*this);
+    return TypeDefault::exp(const_cast<Tensor&>(*this));
 #else
     static auto table = globalATenDispatch().getOpTable("aten::exp(Tensor self) -> Tensor");
-<<<<<<< HEAD
-    return table->getOp<Tensor (const Tensor &)>(tensorTypeIdToBackend(type_id()), is_variable())(*this);
-#endif
-}
-inline Tensor & Tensor::exp_() {
-#ifdef USE_STATIC_DISPATCH
-    switch(tensorTypeIdToBackend(type_id())) {
-        case Backend::CPU:
-            return CPUType::exp_(*this);
+    return table->getOp<Tensor (const Tensor &)>(tensorTypeIdToBackend(type_id()), is_variable())(const_cast<Tensor&>(*this));
+#endif
+}
+inline Tensor & Tensor::exp_() const {
+#ifdef USE_STATIC_DISPATCH
+    switch(tensorTypeIdToBackend(type_id())) {
+        case Backend::CPU:
+            return CPUType::exp_(const_cast<Tensor&>(*this));
             break;
         default:
             AT_ERROR("exp_ not implemented for ", at::toString(tensorTypeIdToBackend(type_id())));
     }
 #else
-    static auto table = globalATenDispatch().getOpTable("aten::exp_(Tensor(a!) self) -> Tensor(a!)");
-    return table->getOp<Tensor & (Tensor &)>(tensorTypeIdToBackend(type_id()), is_variable())(*this);
-#endif
-=======
-    return table->getOp<Tensor (const Tensor &)>(tensorTypeIdToBackend(type_id()), is_variable())(const_cast<Tensor&>(*this));
-}
-inline Tensor & Tensor::exp_() const {
     static auto table = globalATenDispatch().getOpTable("aten::exp_(Tensor(a!) self) -> Tensor(a!)");
     return table->getOp<Tensor & (Tensor &)>(tensorTypeIdToBackend(type_id()), is_variable())(const_cast<Tensor&>(*this));
->>>>>>> 1daac9c0
+#endif
 }
 inline Tensor Tensor::expm1() const {
 #ifdef USE_STATIC_DISPATCH
-    return TypeDefault::expm1(*this);
+    return TypeDefault::expm1(const_cast<Tensor&>(*this));
 #else
     static auto table = globalATenDispatch().getOpTable("aten::expm1(Tensor self) -> Tensor");
-<<<<<<< HEAD
-    return table->getOp<Tensor (const Tensor &)>(tensorTypeIdToBackend(type_id()), is_variable())(*this);
-#endif
-}
-inline Tensor & Tensor::expm1_() {
-#ifdef USE_STATIC_DISPATCH
-    switch(tensorTypeIdToBackend(type_id())) {
-        case Backend::CPU:
-            return CPUType::expm1_(*this);
+    return table->getOp<Tensor (const Tensor &)>(tensorTypeIdToBackend(type_id()), is_variable())(const_cast<Tensor&>(*this));
+#endif
+}
+inline Tensor & Tensor::expm1_() const {
+#ifdef USE_STATIC_DISPATCH
+    switch(tensorTypeIdToBackend(type_id())) {
+        case Backend::CPU:
+            return CPUType::expm1_(const_cast<Tensor&>(*this));
             break;
         default:
             AT_ERROR("expm1_ not implemented for ", at::toString(tensorTypeIdToBackend(type_id())));
     }
 #else
-    static auto table = globalATenDispatch().getOpTable("aten::expm1_(Tensor(a!) self) -> Tensor(a!)");
-    return table->getOp<Tensor & (Tensor &)>(tensorTypeIdToBackend(type_id()), is_variable())(*this);
-#endif
-=======
-    return table->getOp<Tensor (const Tensor &)>(tensorTypeIdToBackend(type_id()), is_variable())(const_cast<Tensor&>(*this));
-}
-inline Tensor & Tensor::expm1_() const {
     static auto table = globalATenDispatch().getOpTable("aten::expm1_(Tensor(a!) self) -> Tensor(a!)");
     return table->getOp<Tensor & (Tensor &)>(tensorTypeIdToBackend(type_id()), is_variable())(const_cast<Tensor&>(*this));
->>>>>>> 1daac9c0
+#endif
 }
 inline Tensor Tensor::expand(IntArrayRef size, bool implicit) const {
 #ifdef USE_STATIC_DISPATCH
-    return TypeDefault::expand(*this, size, implicit);
+    return TypeDefault::expand(const_cast<Tensor&>(*this), size, implicit);
 #else
     static auto table = globalATenDispatch().getOpTable("aten::expand(Tensor(a) self, int[] size, *, bool implicit=False) -> Tensor(a)");
-<<<<<<< HEAD
-    return table->getOp<Tensor (const Tensor &, IntArrayRef, bool)>(tensorTypeIdToBackend(type_id()), is_variable())(*this, size, implicit);
-#endif
-=======
     return table->getOp<Tensor (const Tensor &, IntArrayRef, bool)>(tensorTypeIdToBackend(type_id()), is_variable())(const_cast<Tensor&>(*this), size, implicit);
->>>>>>> 1daac9c0
+#endif
 }
 inline Tensor Tensor::expand_as(const Tensor & other) const {
 #ifdef USE_STATIC_DISPATCH
-    return TypeDefault::expand_as(*this, other);
+    return TypeDefault::expand_as(const_cast<Tensor&>(*this), other);
 #else
     static auto table = globalATenDispatch().getOpTable("aten::expand_as(Tensor self, Tensor other) -> Tensor");
-<<<<<<< HEAD
-    return table->getOp<Tensor (const Tensor &, const Tensor &)>(tensorTypeIdToBackend(type_id()), is_variable())(*this, other);
-#endif
-=======
     return table->getOp<Tensor (const Tensor &, const Tensor &)>(tensorTypeIdToBackend(type_id()), is_variable())(const_cast<Tensor&>(*this), other);
->>>>>>> 1daac9c0
+#endif
 }
 inline Tensor Tensor::flatten(int64_t start_dim, int64_t end_dim) const {
 #ifdef USE_STATIC_DISPATCH
-    return TypeDefault::flatten(*this, start_dim, end_dim);
+    return TypeDefault::flatten(const_cast<Tensor&>(*this), start_dim, end_dim);
 #else
     static auto table = globalATenDispatch().getOpTable("aten::flatten(Tensor self, int start_dim=0, int end_dim=-1) -> Tensor");
-<<<<<<< HEAD
-    return table->getOp<Tensor (const Tensor &, int64_t, int64_t)>(tensorTypeIdToBackend(type_id()), is_variable())(*this, start_dim, end_dim);
-#endif
-}
-inline Tensor & Tensor::fill_(Scalar value) {
-#ifdef USE_STATIC_DISPATCH
-    return TypeDefault::fill_(*this, value);
-#else
-    static auto table = globalATenDispatch().getOpTable("aten::fill_(Tensor(a!) self, Scalar value) -> Tensor(a!)");
-    return table->getOp<Tensor & (Tensor &, Scalar)>(tensorTypeIdToBackend(type_id()), is_variable())(*this, value);
-#endif
-}
-inline Tensor & Tensor::fill_(const Tensor & value) {
-#ifdef USE_STATIC_DISPATCH
-    return TypeDefault::fill_(*this, value);
-#else
-    static auto table = globalATenDispatch().getOpTable("aten::fill_(Tensor(a!) self, Tensor value) -> Tensor(a!)");
-    return table->getOp<Tensor & (Tensor &, const Tensor &)>(tensorTypeIdToBackend(type_id()), is_variable())(*this, value);
-#endif
-=======
     return table->getOp<Tensor (const Tensor &, int64_t, int64_t)>(tensorTypeIdToBackend(type_id()), is_variable())(const_cast<Tensor&>(*this), start_dim, end_dim);
+#endif
 }
 inline Tensor & Tensor::fill_(Scalar value) const {
+#ifdef USE_STATIC_DISPATCH
+    return TypeDefault::fill_(const_cast<Tensor&>(*this), value);
+#else
     static auto table = globalATenDispatch().getOpTable("aten::fill_.Scalar(Tensor(a!) self, Scalar value) -> Tensor(a!)");
     return table->getOp<Tensor & (Tensor &, Scalar)>(tensorTypeIdToBackend(type_id()), is_variable())(const_cast<Tensor&>(*this), value);
+#endif
 }
 inline Tensor & Tensor::fill_(const Tensor & value) const {
+#ifdef USE_STATIC_DISPATCH
+    return TypeDefault::fill_(const_cast<Tensor&>(*this), value);
+#else
     static auto table = globalATenDispatch().getOpTable("aten::fill_.Tensor(Tensor(a!) self, Tensor value) -> Tensor(a!)");
     return table->getOp<Tensor & (Tensor &, const Tensor &)>(tensorTypeIdToBackend(type_id()), is_variable())(const_cast<Tensor&>(*this), value);
->>>>>>> 1daac9c0
+#endif
 }
 inline Tensor Tensor::floor() const {
 #ifdef USE_STATIC_DISPATCH
-    return TypeDefault::floor(*this);
+    return TypeDefault::floor(const_cast<Tensor&>(*this));
 #else
     static auto table = globalATenDispatch().getOpTable("aten::floor(Tensor self) -> Tensor");
-<<<<<<< HEAD
-    return table->getOp<Tensor (const Tensor &)>(tensorTypeIdToBackend(type_id()), is_variable())(*this);
-#endif
-}
-inline Tensor & Tensor::floor_() {
-#ifdef USE_STATIC_DISPATCH
-    switch(tensorTypeIdToBackend(type_id())) {
-        case Backend::CPU:
-            return CPUType::floor_(*this);
+    return table->getOp<Tensor (const Tensor &)>(tensorTypeIdToBackend(type_id()), is_variable())(const_cast<Tensor&>(*this));
+#endif
+}
+inline Tensor & Tensor::floor_() const {
+#ifdef USE_STATIC_DISPATCH
+    switch(tensorTypeIdToBackend(type_id())) {
+        case Backend::CPU:
+            return CPUType::floor_(const_cast<Tensor&>(*this));
             break;
         default:
             AT_ERROR("floor_ not implemented for ", at::toString(tensorTypeIdToBackend(type_id())));
     }
 #else
-    static auto table = globalATenDispatch().getOpTable("aten::floor_(Tensor(a!) self) -> Tensor(a!)");
-    return table->getOp<Tensor & (Tensor &)>(tensorTypeIdToBackend(type_id()), is_variable())(*this);
-#endif
-=======
-    return table->getOp<Tensor (const Tensor &)>(tensorTypeIdToBackend(type_id()), is_variable())(const_cast<Tensor&>(*this));
-}
-inline Tensor & Tensor::floor_() const {
     static auto table = globalATenDispatch().getOpTable("aten::floor_(Tensor(a!) self) -> Tensor(a!)");
     return table->getOp<Tensor & (Tensor &)>(tensorTypeIdToBackend(type_id()), is_variable())(const_cast<Tensor&>(*this));
->>>>>>> 1daac9c0
+#endif
 }
 inline Tensor Tensor::frac() const {
 #ifdef USE_STATIC_DISPATCH
-    return TypeDefault::frac(*this);
+    return TypeDefault::frac(const_cast<Tensor&>(*this));
 #else
     static auto table = globalATenDispatch().getOpTable("aten::frac(Tensor self) -> Tensor");
-<<<<<<< HEAD
-    return table->getOp<Tensor (const Tensor &)>(tensorTypeIdToBackend(type_id()), is_variable())(*this);
-#endif
-}
-inline Tensor & Tensor::frac_() {
-#ifdef USE_STATIC_DISPATCH
-    switch(tensorTypeIdToBackend(type_id())) {
-        case Backend::CPU:
-            return CPUType::frac_(*this);
+    return table->getOp<Tensor (const Tensor &)>(tensorTypeIdToBackend(type_id()), is_variable())(const_cast<Tensor&>(*this));
+#endif
+}
+inline Tensor & Tensor::frac_() const {
+#ifdef USE_STATIC_DISPATCH
+    switch(tensorTypeIdToBackend(type_id())) {
+        case Backend::CPU:
+            return CPUType::frac_(const_cast<Tensor&>(*this));
             break;
         default:
             AT_ERROR("frac_ not implemented for ", at::toString(tensorTypeIdToBackend(type_id())));
     }
 #else
-    static auto table = globalATenDispatch().getOpTable("aten::frac_(Tensor(a!) self) -> Tensor(a!)");
-    return table->getOp<Tensor & (Tensor &)>(tensorTypeIdToBackend(type_id()), is_variable())(*this);
-#endif
-=======
-    return table->getOp<Tensor (const Tensor &)>(tensorTypeIdToBackend(type_id()), is_variable())(const_cast<Tensor&>(*this));
-}
-inline Tensor & Tensor::frac_() const {
     static auto table = globalATenDispatch().getOpTable("aten::frac_(Tensor(a!) self) -> Tensor(a!)");
     return table->getOp<Tensor & (Tensor &)>(tensorTypeIdToBackend(type_id()), is_variable())(const_cast<Tensor&>(*this));
->>>>>>> 1daac9c0
+#endif
 }
 inline Tensor Tensor::ger(const Tensor & vec2) const {
 #ifdef USE_STATIC_DISPATCH
     switch(tensorTypeIdToBackend(type_id())) {
         case Backend::CPU:
-            return CPUType::ger(*this, vec2);
+            return CPUType::ger(const_cast<Tensor&>(*this), vec2);
             break;
         default:
             AT_ERROR("ger not implemented for ", at::toString(tensorTypeIdToBackend(type_id())));
     }
 #else
     static auto table = globalATenDispatch().getOpTable("aten::ger(Tensor self, Tensor vec2) -> Tensor");
-<<<<<<< HEAD
-    return table->getOp<Tensor (const Tensor &, const Tensor &)>(tensorTypeIdToBackend(type_id()), is_variable())(*this, vec2);
-#endif
-=======
     return table->getOp<Tensor (const Tensor &, const Tensor &)>(tensorTypeIdToBackend(type_id()), is_variable())(const_cast<Tensor&>(*this), vec2);
->>>>>>> 1daac9c0
+#endif
 }
 inline Tensor Tensor::fft(int64_t signal_ndim, bool normalized) const {
 #ifdef USE_STATIC_DISPATCH
-    return TypeDefault::fft(*this, signal_ndim, normalized);
+    return TypeDefault::fft(const_cast<Tensor&>(*this), signal_ndim, normalized);
 #else
     static auto table = globalATenDispatch().getOpTable("aten::fft(Tensor self, int signal_ndim, bool normalized=False) -> Tensor");
-<<<<<<< HEAD
-    return table->getOp<Tensor (const Tensor &, int64_t, bool)>(tensorTypeIdToBackend(type_id()), is_variable())(*this, signal_ndim, normalized);
-#endif
-=======
     return table->getOp<Tensor (const Tensor &, int64_t, bool)>(tensorTypeIdToBackend(type_id()), is_variable())(const_cast<Tensor&>(*this), signal_ndim, normalized);
->>>>>>> 1daac9c0
+#endif
 }
 inline Tensor Tensor::ifft(int64_t signal_ndim, bool normalized) const {
 #ifdef USE_STATIC_DISPATCH
-    return TypeDefault::ifft(*this, signal_ndim, normalized);
+    return TypeDefault::ifft(const_cast<Tensor&>(*this), signal_ndim, normalized);
 #else
     static auto table = globalATenDispatch().getOpTable("aten::ifft(Tensor self, int signal_ndim, bool normalized=False) -> Tensor");
-<<<<<<< HEAD
-    return table->getOp<Tensor (const Tensor &, int64_t, bool)>(tensorTypeIdToBackend(type_id()), is_variable())(*this, signal_ndim, normalized);
-#endif
-=======
     return table->getOp<Tensor (const Tensor &, int64_t, bool)>(tensorTypeIdToBackend(type_id()), is_variable())(const_cast<Tensor&>(*this), signal_ndim, normalized);
->>>>>>> 1daac9c0
+#endif
 }
 inline Tensor Tensor::rfft(int64_t signal_ndim, bool normalized, bool onesided) const {
 #ifdef USE_STATIC_DISPATCH
-    return TypeDefault::rfft(*this, signal_ndim, normalized, onesided);
+    return TypeDefault::rfft(const_cast<Tensor&>(*this), signal_ndim, normalized, onesided);
 #else
     static auto table = globalATenDispatch().getOpTable("aten::rfft(Tensor self, int signal_ndim, bool normalized=False, bool onesided=True) -> Tensor");
-<<<<<<< HEAD
-    return table->getOp<Tensor (const Tensor &, int64_t, bool, bool)>(tensorTypeIdToBackend(type_id()), is_variable())(*this, signal_ndim, normalized, onesided);
-#endif
-=======
     return table->getOp<Tensor (const Tensor &, int64_t, bool, bool)>(tensorTypeIdToBackend(type_id()), is_variable())(const_cast<Tensor&>(*this), signal_ndim, normalized, onesided);
->>>>>>> 1daac9c0
+#endif
 }
 inline Tensor Tensor::irfft(int64_t signal_ndim, bool normalized, bool onesided, IntArrayRef signal_sizes) const {
 #ifdef USE_STATIC_DISPATCH
-    return TypeDefault::irfft(*this, signal_ndim, normalized, onesided, signal_sizes);
+    return TypeDefault::irfft(const_cast<Tensor&>(*this), signal_ndim, normalized, onesided, signal_sizes);
 #else
     static auto table = globalATenDispatch().getOpTable("aten::irfft(Tensor self, int signal_ndim, bool normalized=False, bool onesided=True, int[] signal_sizes=[]) -> Tensor");
-<<<<<<< HEAD
-    return table->getOp<Tensor (const Tensor &, int64_t, bool, bool, IntArrayRef)>(tensorTypeIdToBackend(type_id()), is_variable())(*this, signal_ndim, normalized, onesided, signal_sizes);
-#endif
-=======
     return table->getOp<Tensor (const Tensor &, int64_t, bool, bool, IntArrayRef)>(tensorTypeIdToBackend(type_id()), is_variable())(const_cast<Tensor&>(*this), signal_ndim, normalized, onesided, signal_sizes);
->>>>>>> 1daac9c0
+#endif
 }
 inline Tensor Tensor::index(TensorList indices) const {
 #ifdef USE_STATIC_DISPATCH
-    return TypeDefault::index(*this, indices);
+    return TypeDefault::index(const_cast<Tensor&>(*this), indices);
 #else
     static auto table = globalATenDispatch().getOpTable("aten::index(Tensor self, Tensor?[] indices) -> Tensor");
-<<<<<<< HEAD
-    return table->getOp<Tensor (const Tensor &, TensorList)>(tensorTypeIdToBackend(type_id()), is_variable())(*this, indices);
-#endif
-}
-inline Tensor & Tensor::index_copy_(int64_t dim, const Tensor & index, const Tensor & source) {
-#ifdef USE_STATIC_DISPATCH
-    return TypeDefault::index_copy_(*this, dim, index, source);
-#else
-    static auto table = globalATenDispatch().getOpTable("aten::index_copy_(Tensor(a!) self, int dim, Tensor index, Tensor source) -> Tensor(a!)");
-    return table->getOp<Tensor & (Tensor &, int64_t, const Tensor &, const Tensor &)>(tensorTypeIdToBackend(type_id()), is_variable())(*this, dim, index, source);
-#endif
-=======
     return table->getOp<Tensor (const Tensor &, TensorList)>(tensorTypeIdToBackend(type_id()), is_variable())(const_cast<Tensor&>(*this), indices);
+#endif
 }
 inline Tensor & Tensor::index_copy_(int64_t dim, const Tensor & index, const Tensor & source) const {
+#ifdef USE_STATIC_DISPATCH
+    return TypeDefault::index_copy_(const_cast<Tensor&>(*this), dim, index, source);
+#else
     static auto table = globalATenDispatch().getOpTable("aten::index_copy_(Tensor(a!) self, int dim, Tensor index, Tensor source) -> Tensor(a!)");
     return table->getOp<Tensor & (Tensor &, int64_t, const Tensor &, const Tensor &)>(tensorTypeIdToBackend(type_id()), is_variable())(const_cast<Tensor&>(*this), dim, index, source);
->>>>>>> 1daac9c0
+#endif
 }
 inline Tensor Tensor::index_copy(int64_t dim, const Tensor & index, const Tensor & source) const {
 #ifdef USE_STATIC_DISPATCH
-    return TypeDefault::index_copy(*this, dim, index, source);
+    return TypeDefault::index_copy(const_cast<Tensor&>(*this), dim, index, source);
 #else
     static auto table = globalATenDispatch().getOpTable("aten::index_copy(Tensor self, int dim, Tensor index, Tensor source) -> Tensor");
-<<<<<<< HEAD
-    return table->getOp<Tensor (const Tensor &, int64_t, const Tensor &, const Tensor &)>(tensorTypeIdToBackend(type_id()), is_variable())(*this, dim, index, source);
-#endif
-}
-inline Tensor & Tensor::index_put_(TensorList indices, const Tensor & values, bool accumulate) {
-#ifdef USE_STATIC_DISPATCH
-    return TypeDefault::index_put_(*this, indices, values, accumulate);
-#else
-    static auto table = globalATenDispatch().getOpTable("aten::index_put_(Tensor(a!) self, Tensor?[] indices, Tensor values, bool accumulate=False) -> Tensor(a!)");
-    return table->getOp<Tensor & (Tensor &, TensorList, const Tensor &, bool)>(tensorTypeIdToBackend(type_id()), is_variable())(*this, indices, values, accumulate);
-#endif
-=======
     return table->getOp<Tensor (const Tensor &, int64_t, const Tensor &, const Tensor &)>(tensorTypeIdToBackend(type_id()), is_variable())(const_cast<Tensor&>(*this), dim, index, source);
+#endif
 }
 inline Tensor & Tensor::index_put_(TensorList indices, const Tensor & values, bool accumulate) const {
+#ifdef USE_STATIC_DISPATCH
+    return TypeDefault::index_put_(const_cast<Tensor&>(*this), indices, values, accumulate);
+#else
     static auto table = globalATenDispatch().getOpTable("aten::index_put_(Tensor(a!) self, Tensor?[] indices, Tensor values, bool accumulate=False) -> Tensor(a!)");
     return table->getOp<Tensor & (Tensor &, TensorList, const Tensor &, bool)>(tensorTypeIdToBackend(type_id()), is_variable())(const_cast<Tensor&>(*this), indices, values, accumulate);
->>>>>>> 1daac9c0
+#endif
 }
 inline Tensor Tensor::index_put(TensorList indices, const Tensor & values, bool accumulate) const {
 #ifdef USE_STATIC_DISPATCH
-    return TypeDefault::index_put(*this, indices, values, accumulate);
+    return TypeDefault::index_put(const_cast<Tensor&>(*this), indices, values, accumulate);
 #else
     static auto table = globalATenDispatch().getOpTable("aten::index_put(Tensor self, Tensor?[] indices, Tensor values, bool accumulate=False) -> Tensor");
-<<<<<<< HEAD
-    return table->getOp<Tensor (const Tensor &, TensorList, const Tensor &, bool)>(tensorTypeIdToBackend(type_id()), is_variable())(*this, indices, values, accumulate);
-#endif
-=======
     return table->getOp<Tensor (const Tensor &, TensorList, const Tensor &, bool)>(tensorTypeIdToBackend(type_id()), is_variable())(const_cast<Tensor&>(*this), indices, values, accumulate);
->>>>>>> 1daac9c0
+#endif
 }
 inline Tensor Tensor::inverse() const {
 #ifdef USE_STATIC_DISPATCH
-    return TypeDefault::inverse(*this);
+    return TypeDefault::inverse(const_cast<Tensor&>(*this));
 #else
     static auto table = globalATenDispatch().getOpTable("aten::inverse(Tensor self) -> Tensor");
-<<<<<<< HEAD
-    return table->getOp<Tensor (const Tensor &)>(tensorTypeIdToBackend(type_id()), is_variable())(*this);
-#endif
-=======
-    return table->getOp<Tensor (const Tensor &)>(tensorTypeIdToBackend(type_id()), is_variable())(const_cast<Tensor&>(*this));
->>>>>>> 1daac9c0
+    return table->getOp<Tensor (const Tensor &)>(tensorTypeIdToBackend(type_id()), is_variable())(const_cast<Tensor&>(*this));
+#endif
 }
 inline Tensor Tensor::isclose(const Tensor & other, double rtol, double atol, bool equal_nan) const {
 #ifdef USE_STATIC_DISPATCH
-    return TypeDefault::isclose(*this, other, rtol, atol, equal_nan);
+    return TypeDefault::isclose(const_cast<Tensor&>(*this), other, rtol, atol, equal_nan);
 #else
     static auto table = globalATenDispatch().getOpTable("aten::isclose(Tensor self, Tensor other, float rtol=1e-05, float atol=1e-08, bool equal_nan=False) -> Tensor");
-<<<<<<< HEAD
-    return table->getOp<Tensor (const Tensor &, const Tensor &, double, double, bool)>(tensorTypeIdToBackend(type_id()), is_variable())(*this, other, rtol, atol, equal_nan);
-#endif
-=======
     return table->getOp<Tensor (const Tensor &, const Tensor &, double, double, bool)>(tensorTypeIdToBackend(type_id()), is_variable())(const_cast<Tensor&>(*this), other, rtol, atol, equal_nan);
->>>>>>> 1daac9c0
+#endif
 }
 inline bool Tensor::is_distributed() const {
 #ifdef USE_STATIC_DISPATCH
-    return TypeDefault::is_distributed(*this);
+    return TypeDefault::is_distributed(const_cast<Tensor&>(*this));
 #else
     static auto table = globalATenDispatch().getOpTable("aten::is_distributed(Tensor self) -> bool");
-<<<<<<< HEAD
-    return table->getOp<bool (const Tensor &)>(tensorTypeIdToBackend(type_id()), is_variable())(*this);
-#endif
-=======
     return table->getOp<bool (const Tensor &)>(tensorTypeIdToBackend(type_id()), is_variable())(const_cast<Tensor&>(*this));
->>>>>>> 1daac9c0
+#endif
 }
 inline bool Tensor::is_floating_point() const {
 #ifdef USE_STATIC_DISPATCH
-    return TypeDefault::is_floating_point(*this);
+    return TypeDefault::is_floating_point(const_cast<Tensor&>(*this));
 #else
     static auto table = globalATenDispatch().getOpTable("aten::is_floating_point(Tensor self) -> bool");
-<<<<<<< HEAD
-    return table->getOp<bool (const Tensor &)>(tensorTypeIdToBackend(type_id()), is_variable())(*this);
-#endif
-=======
     return table->getOp<bool (const Tensor &)>(tensorTypeIdToBackend(type_id()), is_variable())(const_cast<Tensor&>(*this));
->>>>>>> 1daac9c0
+#endif
 }
 inline bool Tensor::is_complex() const {
 #ifdef USE_STATIC_DISPATCH
-    return TypeDefault::is_complex(*this);
+    return TypeDefault::is_complex(const_cast<Tensor&>(*this));
 #else
     static auto table = globalATenDispatch().getOpTable("aten::is_complex(Tensor self) -> bool");
-<<<<<<< HEAD
-    return table->getOp<bool (const Tensor &)>(tensorTypeIdToBackend(type_id()), is_variable())(*this);
-#endif
-=======
     return table->getOp<bool (const Tensor &)>(tensorTypeIdToBackend(type_id()), is_variable())(const_cast<Tensor&>(*this));
->>>>>>> 1daac9c0
+#endif
 }
 inline bool Tensor::is_nonzero() const {
 #ifdef USE_STATIC_DISPATCH
-    return TypeDefault::is_nonzero(*this);
+    return TypeDefault::is_nonzero(const_cast<Tensor&>(*this));
 #else
     static auto table = globalATenDispatch().getOpTable("aten::is_nonzero(Tensor self) -> bool");
-<<<<<<< HEAD
-    return table->getOp<bool (const Tensor &)>(tensorTypeIdToBackend(type_id()), is_variable())(*this);
-#endif
-=======
     return table->getOp<bool (const Tensor &)>(tensorTypeIdToBackend(type_id()), is_variable())(const_cast<Tensor&>(*this));
->>>>>>> 1daac9c0
+#endif
 }
 inline bool Tensor::is_same_size(const Tensor & other) const {
 #ifdef USE_STATIC_DISPATCH
-    return TypeDefault::is_same_size(*this, other);
+    return TypeDefault::is_same_size(const_cast<Tensor&>(*this), other);
 #else
     static auto table = globalATenDispatch().getOpTable("aten::is_same_size(Tensor self, Tensor other) -> bool");
-<<<<<<< HEAD
-    return table->getOp<bool (const Tensor &, const Tensor &)>(tensorTypeIdToBackend(type_id()), is_variable())(*this, other);
-#endif
-=======
     return table->getOp<bool (const Tensor &, const Tensor &)>(tensorTypeIdToBackend(type_id()), is_variable())(const_cast<Tensor&>(*this), other);
->>>>>>> 1daac9c0
+#endif
 }
 inline bool Tensor::is_signed() const {
 #ifdef USE_STATIC_DISPATCH
-    return TypeDefault::is_signed(*this);
+    return TypeDefault::is_signed(const_cast<Tensor&>(*this));
 #else
     static auto table = globalATenDispatch().getOpTable("aten::is_signed(Tensor self) -> bool");
-<<<<<<< HEAD
-    return table->getOp<bool (const Tensor &)>(tensorTypeIdToBackend(type_id()), is_variable())(*this);
-#endif
-=======
     return table->getOp<bool (const Tensor &)>(tensorTypeIdToBackend(type_id()), is_variable())(const_cast<Tensor&>(*this));
->>>>>>> 1daac9c0
+#endif
 }
 inline std::tuple<Tensor,Tensor> Tensor::kthvalue(int64_t k, int64_t dim, bool keepdim) const {
 #ifdef USE_STATIC_DISPATCH
-    return TypeDefault::kthvalue(*this, k, dim, keepdim);
+    return TypeDefault::kthvalue(const_cast<Tensor&>(*this), k, dim, keepdim);
 #else
     static auto table = globalATenDispatch().getOpTable("aten::kthvalue(Tensor self, int k, int dim=-1, bool keepdim=False) -> (Tensor values, Tensor indices)");
-<<<<<<< HEAD
-    return table->getOp<std::tuple<Tensor,Tensor> (const Tensor &, int64_t, int64_t, bool)>(tensorTypeIdToBackend(type_id()), is_variable())(*this, k, dim, keepdim);
-#endif
-=======
     return table->getOp<std::tuple<Tensor,Tensor> (const Tensor &, int64_t, int64_t, bool)>(tensorTypeIdToBackend(type_id()), is_variable())(const_cast<Tensor&>(*this), k, dim, keepdim);
->>>>>>> 1daac9c0
+#endif
 }
 inline Tensor Tensor::log() const {
 #ifdef USE_STATIC_DISPATCH
-    return TypeDefault::log(*this);
+    return TypeDefault::log(const_cast<Tensor&>(*this));
 #else
     static auto table = globalATenDispatch().getOpTable("aten::log(Tensor self) -> Tensor");
-<<<<<<< HEAD
-    return table->getOp<Tensor (const Tensor &)>(tensorTypeIdToBackend(type_id()), is_variable())(*this);
-#endif
-}
-inline Tensor & Tensor::log_() {
-#ifdef USE_STATIC_DISPATCH
-    switch(tensorTypeIdToBackend(type_id())) {
-        case Backend::CPU:
-            return CPUType::log_(*this);
+    return table->getOp<Tensor (const Tensor &)>(tensorTypeIdToBackend(type_id()), is_variable())(const_cast<Tensor&>(*this));
+#endif
+}
+inline Tensor & Tensor::log_() const {
+#ifdef USE_STATIC_DISPATCH
+    switch(tensorTypeIdToBackend(type_id())) {
+        case Backend::CPU:
+            return CPUType::log_(const_cast<Tensor&>(*this));
             break;
         default:
             AT_ERROR("log_ not implemented for ", at::toString(tensorTypeIdToBackend(type_id())));
     }
 #else
-    static auto table = globalATenDispatch().getOpTable("aten::log_(Tensor(a!) self) -> Tensor(a!)");
-    return table->getOp<Tensor & (Tensor &)>(tensorTypeIdToBackend(type_id()), is_variable())(*this);
-#endif
-=======
-    return table->getOp<Tensor (const Tensor &)>(tensorTypeIdToBackend(type_id()), is_variable())(const_cast<Tensor&>(*this));
-}
-inline Tensor & Tensor::log_() const {
     static auto table = globalATenDispatch().getOpTable("aten::log_(Tensor(a!) self) -> Tensor(a!)");
     return table->getOp<Tensor & (Tensor &)>(tensorTypeIdToBackend(type_id()), is_variable())(const_cast<Tensor&>(*this));
->>>>>>> 1daac9c0
+#endif
 }
 inline Tensor Tensor::log10() const {
 #ifdef USE_STATIC_DISPATCH
-    return TypeDefault::log10(*this);
+    return TypeDefault::log10(const_cast<Tensor&>(*this));
 #else
     static auto table = globalATenDispatch().getOpTable("aten::log10(Tensor self) -> Tensor");
-<<<<<<< HEAD
-    return table->getOp<Tensor (const Tensor &)>(tensorTypeIdToBackend(type_id()), is_variable())(*this);
-#endif
-}
-inline Tensor & Tensor::log10_() {
-#ifdef USE_STATIC_DISPATCH
-    switch(tensorTypeIdToBackend(type_id())) {
-        case Backend::CPU:
-            return CPUType::log10_(*this);
+    return table->getOp<Tensor (const Tensor &)>(tensorTypeIdToBackend(type_id()), is_variable())(const_cast<Tensor&>(*this));
+#endif
+}
+inline Tensor & Tensor::log10_() const {
+#ifdef USE_STATIC_DISPATCH
+    switch(tensorTypeIdToBackend(type_id())) {
+        case Backend::CPU:
+            return CPUType::log10_(const_cast<Tensor&>(*this));
             break;
         default:
             AT_ERROR("log10_ not implemented for ", at::toString(tensorTypeIdToBackend(type_id())));
     }
 #else
-    static auto table = globalATenDispatch().getOpTable("aten::log10_(Tensor(a!) self) -> Tensor(a!)");
-    return table->getOp<Tensor & (Tensor &)>(tensorTypeIdToBackend(type_id()), is_variable())(*this);
-#endif
-=======
-    return table->getOp<Tensor (const Tensor &)>(tensorTypeIdToBackend(type_id()), is_variable())(const_cast<Tensor&>(*this));
-}
-inline Tensor & Tensor::log10_() const {
     static auto table = globalATenDispatch().getOpTable("aten::log10_(Tensor(a!) self) -> Tensor(a!)");
     return table->getOp<Tensor & (Tensor &)>(tensorTypeIdToBackend(type_id()), is_variable())(const_cast<Tensor&>(*this));
->>>>>>> 1daac9c0
+#endif
 }
 inline Tensor Tensor::log1p() const {
 #ifdef USE_STATIC_DISPATCH
-    return TypeDefault::log1p(*this);
+    return TypeDefault::log1p(const_cast<Tensor&>(*this));
 #else
     static auto table = globalATenDispatch().getOpTable("aten::log1p(Tensor self) -> Tensor");
-<<<<<<< HEAD
-    return table->getOp<Tensor (const Tensor &)>(tensorTypeIdToBackend(type_id()), is_variable())(*this);
-#endif
-}
-inline Tensor & Tensor::log1p_() {
-#ifdef USE_STATIC_DISPATCH
-    switch(tensorTypeIdToBackend(type_id())) {
-        case Backend::CPU:
-            return CPUType::log1p_(*this);
+    return table->getOp<Tensor (const Tensor &)>(tensorTypeIdToBackend(type_id()), is_variable())(const_cast<Tensor&>(*this));
+#endif
+}
+inline Tensor & Tensor::log1p_() const {
+#ifdef USE_STATIC_DISPATCH
+    switch(tensorTypeIdToBackend(type_id())) {
+        case Backend::CPU:
+            return CPUType::log1p_(const_cast<Tensor&>(*this));
             break;
         case Backend::SparseCPU:
-            return SparseCPUType::log1p_(*this);
+            return SparseCPUType::log1p_(const_cast<Tensor&>(*this));
             break;
         default:
             AT_ERROR("log1p_ not implemented for ", at::toString(tensorTypeIdToBackend(type_id())));
     }
 #else
-    static auto table = globalATenDispatch().getOpTable("aten::log1p_(Tensor(a!) self) -> Tensor(a!)");
-    return table->getOp<Tensor & (Tensor &)>(tensorTypeIdToBackend(type_id()), is_variable())(*this);
-#endif
-=======
-    return table->getOp<Tensor (const Tensor &)>(tensorTypeIdToBackend(type_id()), is_variable())(const_cast<Tensor&>(*this));
-}
-inline Tensor & Tensor::log1p_() const {
     static auto table = globalATenDispatch().getOpTable("aten::log1p_(Tensor(a!) self) -> Tensor(a!)");
     return table->getOp<Tensor & (Tensor &)>(tensorTypeIdToBackend(type_id()), is_variable())(const_cast<Tensor&>(*this));
->>>>>>> 1daac9c0
+#endif
 }
 inline Tensor Tensor::log2() const {
 #ifdef USE_STATIC_DISPATCH
-    return TypeDefault::log2(*this);
+    return TypeDefault::log2(const_cast<Tensor&>(*this));
 #else
     static auto table = globalATenDispatch().getOpTable("aten::log2(Tensor self) -> Tensor");
-<<<<<<< HEAD
-    return table->getOp<Tensor (const Tensor &)>(tensorTypeIdToBackend(type_id()), is_variable())(*this);
-#endif
-}
-inline Tensor & Tensor::log2_() {
-#ifdef USE_STATIC_DISPATCH
-    switch(tensorTypeIdToBackend(type_id())) {
-        case Backend::CPU:
-            return CPUType::log2_(*this);
+    return table->getOp<Tensor (const Tensor &)>(tensorTypeIdToBackend(type_id()), is_variable())(const_cast<Tensor&>(*this));
+#endif
+}
+inline Tensor & Tensor::log2_() const {
+#ifdef USE_STATIC_DISPATCH
+    switch(tensorTypeIdToBackend(type_id())) {
+        case Backend::CPU:
+            return CPUType::log2_(const_cast<Tensor&>(*this));
             break;
         default:
             AT_ERROR("log2_ not implemented for ", at::toString(tensorTypeIdToBackend(type_id())));
     }
 #else
-    static auto table = globalATenDispatch().getOpTable("aten::log2_(Tensor(a!) self) -> Tensor(a!)");
-    return table->getOp<Tensor & (Tensor &)>(tensorTypeIdToBackend(type_id()), is_variable())(*this);
-#endif
-=======
-    return table->getOp<Tensor (const Tensor &)>(tensorTypeIdToBackend(type_id()), is_variable())(const_cast<Tensor&>(*this));
-}
-inline Tensor & Tensor::log2_() const {
     static auto table = globalATenDispatch().getOpTable("aten::log2_(Tensor(a!) self) -> Tensor(a!)");
     return table->getOp<Tensor & (Tensor &)>(tensorTypeIdToBackend(type_id()), is_variable())(const_cast<Tensor&>(*this));
->>>>>>> 1daac9c0
+#endif
 }
 inline Tensor Tensor::logdet() const {
 #ifdef USE_STATIC_DISPATCH
-    return TypeDefault::logdet(*this);
+    return TypeDefault::logdet(const_cast<Tensor&>(*this));
 #else
     static auto table = globalATenDispatch().getOpTable("aten::logdet(Tensor self) -> Tensor");
-<<<<<<< HEAD
-    return table->getOp<Tensor (const Tensor &)>(tensorTypeIdToBackend(type_id()), is_variable())(*this);
+    return table->getOp<Tensor (const Tensor &)>(tensorTypeIdToBackend(type_id()), is_variable())(const_cast<Tensor&>(*this));
 #endif
 }
 inline Tensor Tensor::log_softmax(int64_t dim, c10::optional<ScalarType> dtype) const {
 #ifdef USE_STATIC_DISPATCH
-    return TypeDefault::log_softmax(*this, dim, dtype);
-#else
-    static auto table = globalATenDispatch().getOpTable("aten::log_softmax(Tensor self, int dim, *, ScalarType? dtype=None) -> Tensor");
-    return table->getOp<Tensor (const Tensor &, int64_t, c10::optional<ScalarType>)>(tensorTypeIdToBackend(type_id()), is_variable())(*this, dim, dtype);
-#endif
-=======
-    return table->getOp<Tensor (const Tensor &)>(tensorTypeIdToBackend(type_id()), is_variable())(const_cast<Tensor&>(*this));
-}
-inline Tensor Tensor::log_softmax(int64_t dim, c10::optional<ScalarType> dtype) const {
+    return TypeDefault::log_softmax(const_cast<Tensor&>(*this), dim, dtype);
+#else
     static auto table = globalATenDispatch().getOpTable("aten::log_softmax(Tensor self, int dim, ScalarType? dtype=None) -> Tensor");
     return table->getOp<Tensor (const Tensor &, int64_t, c10::optional<ScalarType>)>(tensorTypeIdToBackend(type_id()), is_variable())(const_cast<Tensor&>(*this), dim, dtype);
->>>>>>> 1daac9c0
+#endif
 }
 inline Tensor Tensor::logsumexp(IntArrayRef dim, bool keepdim) const {
 #ifdef USE_STATIC_DISPATCH
-    return TypeDefault::logsumexp(*this, dim, keepdim);
+    return TypeDefault::logsumexp(const_cast<Tensor&>(*this), dim, keepdim);
 #else
     static auto table = globalATenDispatch().getOpTable("aten::logsumexp(Tensor self, int[1] dim, bool keepdim=False) -> Tensor");
-<<<<<<< HEAD
-    return table->getOp<Tensor (const Tensor &, IntArrayRef, bool)>(tensorTypeIdToBackend(type_id()), is_variable())(*this, dim, keepdim);
-#endif
-=======
     return table->getOp<Tensor (const Tensor &, IntArrayRef, bool)>(tensorTypeIdToBackend(type_id()), is_variable())(const_cast<Tensor&>(*this), dim, keepdim);
->>>>>>> 1daac9c0
+#endif
 }
 inline Tensor Tensor::matmul(const Tensor & other) const {
 #ifdef USE_STATIC_DISPATCH
-    return TypeDefault::matmul(*this, other);
+    return TypeDefault::matmul(const_cast<Tensor&>(*this), other);
 #else
     static auto table = globalATenDispatch().getOpTable("aten::matmul(Tensor self, Tensor other) -> Tensor");
-<<<<<<< HEAD
-    return table->getOp<Tensor (const Tensor &, const Tensor &)>(tensorTypeIdToBackend(type_id()), is_variable())(*this, other);
-#endif
-=======
     return table->getOp<Tensor (const Tensor &, const Tensor &)>(tensorTypeIdToBackend(type_id()), is_variable())(const_cast<Tensor&>(*this), other);
->>>>>>> 1daac9c0
+#endif
 }
 inline Tensor Tensor::matrix_power(int64_t n) const {
 #ifdef USE_STATIC_DISPATCH
-    return TypeDefault::matrix_power(*this, n);
+    return TypeDefault::matrix_power(const_cast<Tensor&>(*this), n);
 #else
     static auto table = globalATenDispatch().getOpTable("aten::matrix_power(Tensor self, int n) -> Tensor");
-<<<<<<< HEAD
-    return table->getOp<Tensor (const Tensor &, int64_t)>(tensorTypeIdToBackend(type_id()), is_variable())(*this, n);
+    return table->getOp<Tensor (const Tensor &, int64_t)>(tensorTypeIdToBackend(type_id()), is_variable())(const_cast<Tensor&>(*this), n);
 #endif
 }
 inline std::tuple<Tensor,Tensor> Tensor::max(int64_t dim, bool keepdim) const {
 #ifdef USE_STATIC_DISPATCH
-    return TypeDefault::max(*this, dim, keepdim);
-#else
-    static auto table = globalATenDispatch().getOpTable("aten::max(Tensor self, int dim, bool keepdim=False) -> (Tensor values, Tensor indices)");
-    return table->getOp<std::tuple<Tensor,Tensor> (const Tensor &, int64_t, bool)>(tensorTypeIdToBackend(type_id()), is_variable())(*this, dim, keepdim);
-#endif
-=======
-    return table->getOp<Tensor (const Tensor &, int64_t)>(tensorTypeIdToBackend(type_id()), is_variable())(const_cast<Tensor&>(*this), n);
-}
-inline std::tuple<Tensor,Tensor> Tensor::max(int64_t dim, bool keepdim) const {
+    return TypeDefault::max(const_cast<Tensor&>(*this), dim, keepdim);
+#else
     static auto table = globalATenDispatch().getOpTable("aten::max.dim(Tensor self, int dim, bool keepdim=False) -> (Tensor values, Tensor indices)");
     return table->getOp<std::tuple<Tensor,Tensor> (const Tensor &, int64_t, bool)>(tensorTypeIdToBackend(type_id()), is_variable())(const_cast<Tensor&>(*this), dim, keepdim);
->>>>>>> 1daac9c0
+#endif
 }
 inline Tensor Tensor::max_values(IntArrayRef dim, bool keepdim) const {
 #ifdef USE_STATIC_DISPATCH
-    return TypeDefault::max_values(*this, dim, keepdim);
+    return TypeDefault::max_values(const_cast<Tensor&>(*this), dim, keepdim);
 #else
     static auto table = globalATenDispatch().getOpTable("aten::max_values(Tensor self, int[1] dim, bool keepdim=False) -> Tensor");
-<<<<<<< HEAD
-    return table->getOp<Tensor (const Tensor &, IntArrayRef, bool)>(tensorTypeIdToBackend(type_id()), is_variable())(*this, dim, keepdim);
-#endif
-=======
     return table->getOp<Tensor (const Tensor &, IntArrayRef, bool)>(tensorTypeIdToBackend(type_id()), is_variable())(const_cast<Tensor&>(*this), dim, keepdim);
->>>>>>> 1daac9c0
+#endif
 }
 inline Tensor Tensor::mean(c10::optional<ScalarType> dtype) const {
 #ifdef USE_STATIC_DISPATCH
-    return TypeDefault::mean(*this, dtype);
+    return TypeDefault::mean(const_cast<Tensor&>(*this), dtype);
 #else
     static auto table = globalATenDispatch().getOpTable("aten::mean(Tensor self, *, ScalarType? dtype=None) -> Tensor");
-<<<<<<< HEAD
-    return table->getOp<Tensor (const Tensor &, c10::optional<ScalarType>)>(tensorTypeIdToBackend(type_id()), is_variable())(*this, dtype);
+    return table->getOp<Tensor (const Tensor &, c10::optional<ScalarType>)>(tensorTypeIdToBackend(type_id()), is_variable())(const_cast<Tensor&>(*this), dtype);
 #endif
 }
 inline Tensor Tensor::mean(IntArrayRef dim, bool keepdim, c10::optional<ScalarType> dtype) const {
 #ifdef USE_STATIC_DISPATCH
-    return TypeDefault::mean(*this, dim, keepdim, dtype);
-#else
-    static auto table = globalATenDispatch().getOpTable("aten::mean(Tensor self, int[1] dim, bool keepdim=False, *, ScalarType? dtype=None) -> Tensor");
-    return table->getOp<Tensor (const Tensor &, IntArrayRef, bool, c10::optional<ScalarType>)>(tensorTypeIdToBackend(type_id()), is_variable())(*this, dim, keepdim, dtype);
-#endif
-}
-inline std::tuple<Tensor,Tensor> Tensor::median(int64_t dim, bool keepdim) const {
-#ifdef USE_STATIC_DISPATCH
-    return TypeDefault::median(*this, dim, keepdim);
-#else
-    static auto table = globalATenDispatch().getOpTable("aten::median(Tensor self, int dim, bool keepdim=False) -> (Tensor values, Tensor indices)");
-    return table->getOp<std::tuple<Tensor,Tensor> (const Tensor &, int64_t, bool)>(tensorTypeIdToBackend(type_id()), is_variable())(*this, dim, keepdim);
-#endif
-}
-inline std::tuple<Tensor,Tensor> Tensor::min(int64_t dim, bool keepdim) const {
-#ifdef USE_STATIC_DISPATCH
-    return TypeDefault::min(*this, dim, keepdim);
-#else
-    static auto table = globalATenDispatch().getOpTable("aten::min(Tensor self, int dim, bool keepdim=False) -> (Tensor values, Tensor indices)");
-    return table->getOp<std::tuple<Tensor,Tensor> (const Tensor &, int64_t, bool)>(tensorTypeIdToBackend(type_id()), is_variable())(*this, dim, keepdim);
-#endif
-=======
-    return table->getOp<Tensor (const Tensor &, c10::optional<ScalarType>)>(tensorTypeIdToBackend(type_id()), is_variable())(const_cast<Tensor&>(*this), dtype);
-}
-inline Tensor Tensor::mean(IntArrayRef dim, bool keepdim, c10::optional<ScalarType> dtype) const {
+    return TypeDefault::mean(const_cast<Tensor&>(*this), dim, keepdim, dtype);
+#else
     static auto table = globalATenDispatch().getOpTable("aten::mean.dim(Tensor self, int[1] dim, bool keepdim=False, *, ScalarType? dtype=None) -> Tensor");
     return table->getOp<Tensor (const Tensor &, IntArrayRef, bool, c10::optional<ScalarType>)>(tensorTypeIdToBackend(type_id()), is_variable())(const_cast<Tensor&>(*this), dim, keepdim, dtype);
+#endif
 }
 inline std::tuple<Tensor,Tensor> Tensor::median(int64_t dim, bool keepdim) const {
+#ifdef USE_STATIC_DISPATCH
+    return TypeDefault::median(const_cast<Tensor&>(*this), dim, keepdim);
+#else
     static auto table = globalATenDispatch().getOpTable("aten::median.dim(Tensor self, int dim, bool keepdim=False) -> (Tensor values, Tensor indices)");
     return table->getOp<std::tuple<Tensor,Tensor> (const Tensor &, int64_t, bool)>(tensorTypeIdToBackend(type_id()), is_variable())(const_cast<Tensor&>(*this), dim, keepdim);
+#endif
 }
 inline std::tuple<Tensor,Tensor> Tensor::min(int64_t dim, bool keepdim) const {
+#ifdef USE_STATIC_DISPATCH
+    return TypeDefault::min(const_cast<Tensor&>(*this), dim, keepdim);
+#else
     static auto table = globalATenDispatch().getOpTable("aten::min.dim(Tensor self, int dim, bool keepdim=False) -> (Tensor values, Tensor indices)");
     return table->getOp<std::tuple<Tensor,Tensor> (const Tensor &, int64_t, bool)>(tensorTypeIdToBackend(type_id()), is_variable())(const_cast<Tensor&>(*this), dim, keepdim);
->>>>>>> 1daac9c0
+#endif
 }
 inline Tensor Tensor::min_values(IntArrayRef dim, bool keepdim) const {
 #ifdef USE_STATIC_DISPATCH
-    return TypeDefault::min_values(*this, dim, keepdim);
+    return TypeDefault::min_values(const_cast<Tensor&>(*this), dim, keepdim);
 #else
     static auto table = globalATenDispatch().getOpTable("aten::min_values(Tensor self, int[1] dim, bool keepdim=False) -> Tensor");
-<<<<<<< HEAD
-    return table->getOp<Tensor (const Tensor &, IntArrayRef, bool)>(tensorTypeIdToBackend(type_id()), is_variable())(*this, dim, keepdim);
-#endif
-=======
     return table->getOp<Tensor (const Tensor &, IntArrayRef, bool)>(tensorTypeIdToBackend(type_id()), is_variable())(const_cast<Tensor&>(*this), dim, keepdim);
->>>>>>> 1daac9c0
+#endif
 }
 inline Tensor Tensor::mm(const Tensor & mat2) const {
 #ifdef USE_STATIC_DISPATCH
     switch(tensorTypeIdToBackend(type_id())) {
         case Backend::CPU:
-            return CPUType::mm(*this, mat2);
+            return CPUType::mm(const_cast<Tensor&>(*this), mat2);
             break;
         case Backend::SparseCPU:
-            return SparseCPUType::mm(*this, mat2);
+            return SparseCPUType::mm(const_cast<Tensor&>(*this), mat2);
             break;
         default:
             AT_ERROR("mm not implemented for ", at::toString(tensorTypeIdToBackend(type_id())));
     }
 #else
     static auto table = globalATenDispatch().getOpTable("aten::mm(Tensor self, Tensor mat2) -> Tensor");
-<<<<<<< HEAD
-    return table->getOp<Tensor (const Tensor &, const Tensor &)>(tensorTypeIdToBackend(type_id()), is_variable())(*this, mat2);
-#endif
-=======
     return table->getOp<Tensor (const Tensor &, const Tensor &)>(tensorTypeIdToBackend(type_id()), is_variable())(const_cast<Tensor&>(*this), mat2);
->>>>>>> 1daac9c0
+#endif
 }
 inline std::tuple<Tensor,Tensor> Tensor::mode(int64_t dim, bool keepdim) const {
 #ifdef USE_STATIC_DISPATCH
-    return TypeDefault::mode(*this, dim, keepdim);
+    return TypeDefault::mode(const_cast<Tensor&>(*this), dim, keepdim);
 #else
     static auto table = globalATenDispatch().getOpTable("aten::mode(Tensor self, int dim=-1, bool keepdim=False) -> (Tensor values, Tensor indices)");
-<<<<<<< HEAD
-    return table->getOp<std::tuple<Tensor,Tensor> (const Tensor &, int64_t, bool)>(tensorTypeIdToBackend(type_id()), is_variable())(*this, dim, keepdim);
+    return table->getOp<std::tuple<Tensor,Tensor> (const Tensor &, int64_t, bool)>(tensorTypeIdToBackend(type_id()), is_variable())(const_cast<Tensor&>(*this), dim, keepdim);
 #endif
 }
 inline Tensor Tensor::mul(const Tensor & other) const {
 #ifdef USE_STATIC_DISPATCH
     switch(tensorTypeIdToBackend(type_id())) {
         case Backend::CPU:
-            return CPUType::mul(*this, other);
+            return CPUType::mul(const_cast<Tensor&>(*this), other);
             break;
         case Backend::SparseCPU:
-            return SparseCPUType::mul(*this, other);
+            return SparseCPUType::mul(const_cast<Tensor&>(*this), other);
             break;
         default:
             AT_ERROR("mul not implemented for ", at::toString(tensorTypeIdToBackend(type_id())));
     }
 #else
-    static auto table = globalATenDispatch().getOpTable("aten::mul(Tensor self, Tensor other) -> Tensor");
-    return table->getOp<Tensor (const Tensor &, const Tensor &)>(tensorTypeIdToBackend(type_id()), is_variable())(*this, other);
-#endif
-}
-inline Tensor & Tensor::mul_(const Tensor & other) {
-#ifdef USE_STATIC_DISPATCH
-    switch(tensorTypeIdToBackend(type_id())) {
-        case Backend::CPU:
-            return CPUType::mul_(*this, other);
-            break;
-        case Backend::SparseCPU:
-            return SparseCPUType::mul_(*this, other);
-            break;
-        default:
-            AT_ERROR("mul_ not implemented for ", at::toString(tensorTypeIdToBackend(type_id())));
-    }
-#else
-    static auto table = globalATenDispatch().getOpTable("aten::mul_(Tensor(a!) self, Tensor other) -> Tensor(a!)");
-    return table->getOp<Tensor & (Tensor &, const Tensor &)>(tensorTypeIdToBackend(type_id()), is_variable())(*this, other);
-#endif
-}
-inline Tensor Tensor::mul(Scalar other) const {
-#ifdef USE_STATIC_DISPATCH
-    return TypeDefault::mul(*this, other);
-#else
-    static auto table = globalATenDispatch().getOpTable("aten::mul(Tensor self, Scalar other) -> Tensor");
-    return table->getOp<Tensor (const Tensor &, Scalar)>(tensorTypeIdToBackend(type_id()), is_variable())(*this, other);
-#endif
-}
-inline Tensor & Tensor::mul_(Scalar other) {
-#ifdef USE_STATIC_DISPATCH
-    return TypeDefault::mul_(*this, other);
-#else
-    static auto table = globalATenDispatch().getOpTable("aten::mul_(Tensor(a!) self, Scalar other) -> Tensor(a!)");
-    return table->getOp<Tensor & (Tensor &, Scalar)>(tensorTypeIdToBackend(type_id()), is_variable())(*this, other);
-#endif
-=======
-    return table->getOp<std::tuple<Tensor,Tensor> (const Tensor &, int64_t, bool)>(tensorTypeIdToBackend(type_id()), is_variable())(const_cast<Tensor&>(*this), dim, keepdim);
-}
-inline Tensor Tensor::mul(const Tensor & other) const {
     static auto table = globalATenDispatch().getOpTable("aten::mul.Tensor(Tensor self, Tensor other) -> Tensor");
     return table->getOp<Tensor (const Tensor &, const Tensor &)>(tensorTypeIdToBackend(type_id()), is_variable())(const_cast<Tensor&>(*this), other);
+#endif
 }
 inline Tensor & Tensor::mul_(const Tensor & other) const {
+#ifdef USE_STATIC_DISPATCH
+    switch(tensorTypeIdToBackend(type_id())) {
+        case Backend::CPU:
+            return CPUType::mul_(const_cast<Tensor&>(*this), other);
+            break;
+        case Backend::SparseCPU:
+            return SparseCPUType::mul_(const_cast<Tensor&>(*this), other);
+            break;
+        default:
+            AT_ERROR("mul_ not implemented for ", at::toString(tensorTypeIdToBackend(type_id())));
+    }
+#else
     static auto table = globalATenDispatch().getOpTable("aten::mul_.Tensor(Tensor(a!) self, Tensor other) -> Tensor(a!)");
     return table->getOp<Tensor & (Tensor &, const Tensor &)>(tensorTypeIdToBackend(type_id()), is_variable())(const_cast<Tensor&>(*this), other);
+#endif
 }
 inline Tensor Tensor::mul(Scalar other) const {
+#ifdef USE_STATIC_DISPATCH
+    return TypeDefault::mul(const_cast<Tensor&>(*this), other);
+#else
     static auto table = globalATenDispatch().getOpTable("aten::mul.Scalar(Tensor self, Scalar other) -> Tensor");
     return table->getOp<Tensor (const Tensor &, Scalar)>(tensorTypeIdToBackend(type_id()), is_variable())(const_cast<Tensor&>(*this), other);
+#endif
 }
 inline Tensor & Tensor::mul_(Scalar other) const {
+#ifdef USE_STATIC_DISPATCH
+    return TypeDefault::mul_(const_cast<Tensor&>(*this), other);
+#else
     static auto table = globalATenDispatch().getOpTable("aten::mul_.Scalar(Tensor(a!) self, Scalar other) -> Tensor(a!)");
     return table->getOp<Tensor & (Tensor &, Scalar)>(tensorTypeIdToBackend(type_id()), is_variable())(const_cast<Tensor&>(*this), other);
->>>>>>> 1daac9c0
+#endif
 }
 inline Tensor Tensor::mv(const Tensor & vec) const {
 #ifdef USE_STATIC_DISPATCH
     switch(tensorTypeIdToBackend(type_id())) {
         case Backend::CPU:
-            return CPUType::mv(*this, vec);
+            return CPUType::mv(const_cast<Tensor&>(*this), vec);
             break;
         default:
             AT_ERROR("mv not implemented for ", at::toString(tensorTypeIdToBackend(type_id())));
     }
 #else
     static auto table = globalATenDispatch().getOpTable("aten::mv(Tensor self, Tensor vec) -> Tensor");
-<<<<<<< HEAD
-    return table->getOp<Tensor (const Tensor &, const Tensor &)>(tensorTypeIdToBackend(type_id()), is_variable())(*this, vec);
-#endif
-=======
     return table->getOp<Tensor (const Tensor &, const Tensor &)>(tensorTypeIdToBackend(type_id()), is_variable())(const_cast<Tensor&>(*this), vec);
->>>>>>> 1daac9c0
+#endif
 }
 inline Tensor Tensor::mvlgamma(int64_t p) const {
 #ifdef USE_STATIC_DISPATCH
-    return TypeDefault::mvlgamma(*this, p);
+    return TypeDefault::mvlgamma(const_cast<Tensor&>(*this), p);
 #else
     static auto table = globalATenDispatch().getOpTable("aten::mvlgamma(Tensor self, int p) -> Tensor");
-<<<<<<< HEAD
-    return table->getOp<Tensor (const Tensor &, int64_t)>(tensorTypeIdToBackend(type_id()), is_variable())(*this, p);
-#endif
-}
-inline Tensor & Tensor::mvlgamma_(int64_t p) {
-#ifdef USE_STATIC_DISPATCH
-    return TypeDefault::mvlgamma_(*this, p);
-#else
-    static auto table = globalATenDispatch().getOpTable("aten::mvlgamma_(Tensor(a!) self, int p) -> Tensor(a!)");
-    return table->getOp<Tensor & (Tensor &, int64_t)>(tensorTypeIdToBackend(type_id()), is_variable())(*this, p);
-#endif
-=======
     return table->getOp<Tensor (const Tensor &, int64_t)>(tensorTypeIdToBackend(type_id()), is_variable())(const_cast<Tensor&>(*this), p);
+#endif
 }
 inline Tensor & Tensor::mvlgamma_(int64_t p) const {
+#ifdef USE_STATIC_DISPATCH
+    return TypeDefault::mvlgamma_(const_cast<Tensor&>(*this), p);
+#else
     static auto table = globalATenDispatch().getOpTable("aten::mvlgamma_(Tensor(a!) self, int p) -> Tensor(a!)");
     return table->getOp<Tensor & (Tensor &, int64_t)>(tensorTypeIdToBackend(type_id()), is_variable())(const_cast<Tensor&>(*this), p);
->>>>>>> 1daac9c0
+#endif
 }
 inline Tensor Tensor::narrow_copy(int64_t dim, int64_t start, int64_t length) const {
 #ifdef USE_STATIC_DISPATCH
     switch(tensorTypeIdToBackend(type_id())) {
         case Backend::CPU:
-            return CPUType::narrow_copy(*this, dim, start, length);
+            return CPUType::narrow_copy(const_cast<Tensor&>(*this), dim, start, length);
             break;
         case Backend::SparseCPU:
-            return SparseCPUType::narrow_copy(*this, dim, start, length);
+            return SparseCPUType::narrow_copy(const_cast<Tensor&>(*this), dim, start, length);
             break;
         default:
             AT_ERROR("narrow_copy not implemented for ", at::toString(tensorTypeIdToBackend(type_id())));
     }
 #else
     static auto table = globalATenDispatch().getOpTable("aten::narrow_copy(Tensor self, int dim, int start, int length) -> Tensor");
-<<<<<<< HEAD
-    return table->getOp<Tensor (const Tensor &, int64_t, int64_t, int64_t)>(tensorTypeIdToBackend(type_id()), is_variable())(*this, dim, start, length);
-#endif
-=======
     return table->getOp<Tensor (const Tensor &, int64_t, int64_t, int64_t)>(tensorTypeIdToBackend(type_id()), is_variable())(const_cast<Tensor&>(*this), dim, start, length);
->>>>>>> 1daac9c0
+#endif
 }
 inline Tensor Tensor::narrow(int64_t dim, int64_t start, int64_t length) const {
 #ifdef USE_STATIC_DISPATCH
-    return TypeDefault::narrow(*this, dim, start, length);
+    return TypeDefault::narrow(const_cast<Tensor&>(*this), dim, start, length);
 #else
     static auto table = globalATenDispatch().getOpTable("aten::narrow(Tensor(a) self, int dim, int start, int length) -> Tensor(a)");
-<<<<<<< HEAD
-    return table->getOp<Tensor (const Tensor &, int64_t, int64_t, int64_t)>(tensorTypeIdToBackend(type_id()), is_variable())(*this, dim, start, length);
-#endif
-=======
     return table->getOp<Tensor (const Tensor &, int64_t, int64_t, int64_t)>(tensorTypeIdToBackend(type_id()), is_variable())(const_cast<Tensor&>(*this), dim, start, length);
->>>>>>> 1daac9c0
+#endif
 }
 inline Tensor Tensor::permute(IntArrayRef dims) const {
 #ifdef USE_STATIC_DISPATCH
-    return TypeDefault::permute(*this, dims);
+    return TypeDefault::permute(const_cast<Tensor&>(*this), dims);
 #else
     static auto table = globalATenDispatch().getOpTable("aten::permute(Tensor(a) self, int[] dims) -> Tensor(a)");
-<<<<<<< HEAD
-    return table->getOp<Tensor (const Tensor &, IntArrayRef)>(tensorTypeIdToBackend(type_id()), is_variable())(*this, dims);
-#endif
-=======
     return table->getOp<Tensor (const Tensor &, IntArrayRef)>(tensorTypeIdToBackend(type_id()), is_variable())(const_cast<Tensor&>(*this), dims);
->>>>>>> 1daac9c0
+#endif
 }
 inline Tensor Tensor::numpy_T() const {
 #ifdef USE_STATIC_DISPATCH
-    return TypeDefault::numpy_T(*this);
+    return TypeDefault::numpy_T(const_cast<Tensor&>(*this));
 #else
     static auto table = globalATenDispatch().getOpTable("aten::numpy_T(Tensor(a) self) -> Tensor(a)");
-<<<<<<< HEAD
-    return table->getOp<Tensor (const Tensor &)>(tensorTypeIdToBackend(type_id()), is_variable())(*this);
-#endif
-=======
-    return table->getOp<Tensor (const Tensor &)>(tensorTypeIdToBackend(type_id()), is_variable())(const_cast<Tensor&>(*this));
+    return table->getOp<Tensor (const Tensor &)>(tensorTypeIdToBackend(type_id()), is_variable())(const_cast<Tensor&>(*this));
+#endif
 }
 inline bool Tensor::is_pinned() const {
+#ifdef USE_STATIC_DISPATCH
+    return TypeDefault::is_pinned(const_cast<Tensor&>(*this));
+#else
     static auto table = globalATenDispatch().getOpTable("aten::is_pinned(Tensor self) -> bool");
     return table->getOp<bool (const Tensor &)>(tensorTypeIdToBackend(type_id()), is_variable())(const_cast<Tensor&>(*this));
->>>>>>> 1daac9c0
+#endif
 }
 inline Tensor Tensor::pin_memory() const {
 #ifdef USE_STATIC_DISPATCH
-    return TypeDefault::pin_memory(*this);
+    return TypeDefault::pin_memory(const_cast<Tensor&>(*this));
 #else
     static auto table = globalATenDispatch().getOpTable("aten::pin_memory(Tensor self) -> Tensor");
-<<<<<<< HEAD
-    return table->getOp<Tensor (const Tensor &)>(tensorTypeIdToBackend(type_id()), is_variable())(*this);
-#endif
-=======
-    return table->getOp<Tensor (const Tensor &)>(tensorTypeIdToBackend(type_id()), is_variable())(const_cast<Tensor&>(*this));
->>>>>>> 1daac9c0
+    return table->getOp<Tensor (const Tensor &)>(tensorTypeIdToBackend(type_id()), is_variable())(const_cast<Tensor&>(*this));
+#endif
 }
 inline Tensor Tensor::pinverse(double rcond) const {
 #ifdef USE_STATIC_DISPATCH
-    return TypeDefault::pinverse(*this, rcond);
+    return TypeDefault::pinverse(const_cast<Tensor&>(*this), rcond);
 #else
     static auto table = globalATenDispatch().getOpTable("aten::pinverse(Tensor self, float rcond=1e-15) -> Tensor");
-<<<<<<< HEAD
-    return table->getOp<Tensor (const Tensor &, double)>(tensorTypeIdToBackend(type_id()), is_variable())(*this, rcond);
-#endif
-=======
     return table->getOp<Tensor (const Tensor &, double)>(tensorTypeIdToBackend(type_id()), is_variable())(const_cast<Tensor&>(*this), rcond);
->>>>>>> 1daac9c0
+#endif
 }
 inline Tensor Tensor::reciprocal() const {
 #ifdef USE_STATIC_DISPATCH
-    return TypeDefault::reciprocal(*this);
+    return TypeDefault::reciprocal(const_cast<Tensor&>(*this));
 #else
     static auto table = globalATenDispatch().getOpTable("aten::reciprocal(Tensor self) -> Tensor");
-<<<<<<< HEAD
-    return table->getOp<Tensor (const Tensor &)>(tensorTypeIdToBackend(type_id()), is_variable())(*this);
-#endif
-}
-inline Tensor & Tensor::reciprocal_() {
-#ifdef USE_STATIC_DISPATCH
-    switch(tensorTypeIdToBackend(type_id())) {
-        case Backend::CPU:
-            return CPUType::reciprocal_(*this);
+    return table->getOp<Tensor (const Tensor &)>(tensorTypeIdToBackend(type_id()), is_variable())(const_cast<Tensor&>(*this));
+#endif
+}
+inline Tensor & Tensor::reciprocal_() const {
+#ifdef USE_STATIC_DISPATCH
+    switch(tensorTypeIdToBackend(type_id())) {
+        case Backend::CPU:
+            return CPUType::reciprocal_(const_cast<Tensor&>(*this));
             break;
         default:
             AT_ERROR("reciprocal_ not implemented for ", at::toString(tensorTypeIdToBackend(type_id())));
     }
 #else
-    static auto table = globalATenDispatch().getOpTable("aten::reciprocal_(Tensor(a!) self) -> Tensor(a!)");
-    return table->getOp<Tensor & (Tensor &)>(tensorTypeIdToBackend(type_id()), is_variable())(*this);
-#endif
-=======
-    return table->getOp<Tensor (const Tensor &)>(tensorTypeIdToBackend(type_id()), is_variable())(const_cast<Tensor&>(*this));
-}
-inline Tensor & Tensor::reciprocal_() const {
     static auto table = globalATenDispatch().getOpTable("aten::reciprocal_(Tensor(a!) self) -> Tensor(a!)");
     return table->getOp<Tensor & (Tensor &)>(tensorTypeIdToBackend(type_id()), is_variable())(const_cast<Tensor&>(*this));
->>>>>>> 1daac9c0
+#endif
 }
 inline Tensor Tensor::neg() const {
 #ifdef USE_STATIC_DISPATCH
-    return TypeDefault::neg(*this);
+    return TypeDefault::neg(const_cast<Tensor&>(*this));
 #else
     static auto table = globalATenDispatch().getOpTable("aten::neg(Tensor self) -> Tensor");
-<<<<<<< HEAD
-    return table->getOp<Tensor (const Tensor &)>(tensorTypeIdToBackend(type_id()), is_variable())(*this);
-#endif
-}
-inline Tensor & Tensor::neg_() {
-#ifdef USE_STATIC_DISPATCH
-    switch(tensorTypeIdToBackend(type_id())) {
-        case Backend::CPU:
-            return CPUType::neg_(*this);
-            break;
-        default:
-            AT_ERROR("neg_ not implemented for ", at::toString(tensorTypeIdToBackend(type_id())));
-    }
-#else
-    static auto table = globalATenDispatch().getOpTable("aten::neg_(Tensor(a!) self) -> Tensor(a!)");
-    return table->getOp<Tensor & (Tensor &)>(tensorTypeIdToBackend(type_id()), is_variable())(*this);
-#endif
-=======
-    return table->getOp<Tensor (const Tensor &)>(tensorTypeIdToBackend(type_id()), is_variable())(const_cast<Tensor&>(*this));
+    return table->getOp<Tensor (const Tensor &)>(tensorTypeIdToBackend(type_id()), is_variable())(const_cast<Tensor&>(*this));
+#endif
 }
 inline Tensor & Tensor::neg_() const {
+#ifdef USE_STATIC_DISPATCH
+    return TypeDefault::neg_(const_cast<Tensor&>(*this));
+#else
     static auto table = globalATenDispatch().getOpTable("aten::neg_(Tensor(a!) self) -> Tensor(a!)");
     return table->getOp<Tensor & (Tensor &)>(tensorTypeIdToBackend(type_id()), is_variable())(const_cast<Tensor&>(*this));
->>>>>>> 1daac9c0
+#endif
 }
 inline Tensor Tensor::repeat(IntArrayRef repeats) const {
 #ifdef USE_STATIC_DISPATCH
-    return TypeDefault::repeat(*this, repeats);
+    return TypeDefault::repeat(const_cast<Tensor&>(*this), repeats);
 #else
     static auto table = globalATenDispatch().getOpTable("aten::repeat(Tensor self, int[] repeats) -> Tensor");
-<<<<<<< HEAD
-    return table->getOp<Tensor (const Tensor &, IntArrayRef)>(tensorTypeIdToBackend(type_id()), is_variable())(*this, repeats);
+    return table->getOp<Tensor (const Tensor &, IntArrayRef)>(tensorTypeIdToBackend(type_id()), is_variable())(const_cast<Tensor&>(*this), repeats);
 #endif
 }
 inline Tensor Tensor::repeat_interleave(const Tensor & repeats, c10::optional<int64_t> dim) const {
 #ifdef USE_STATIC_DISPATCH
-    return TypeDefault::repeat_interleave(*this, repeats, dim);
-#else
-    static auto table = globalATenDispatch().getOpTable("aten::repeat_interleave(Tensor self, Tensor repeats, int? dim=None) -> Tensor");
-    return table->getOp<Tensor (const Tensor &, const Tensor &, c10::optional<int64_t>)>(tensorTypeIdToBackend(type_id()), is_variable())(*this, repeats, dim);
-#endif
-}
-inline Tensor Tensor::repeat_interleave(int64_t repeats, c10::optional<int64_t> dim) const {
-#ifdef USE_STATIC_DISPATCH
-    return TypeDefault::repeat_interleave(*this, repeats, dim);
-#else
-    static auto table = globalATenDispatch().getOpTable("aten::repeat_interleave(Tensor self, int repeats, int? dim=None) -> Tensor");
-    return table->getOp<Tensor (const Tensor &, int64_t, c10::optional<int64_t>)>(tensorTypeIdToBackend(type_id()), is_variable())(*this, repeats, dim);
-#endif
-=======
-    return table->getOp<Tensor (const Tensor &, IntArrayRef)>(tensorTypeIdToBackend(type_id()), is_variable())(const_cast<Tensor&>(*this), repeats);
-}
-inline Tensor Tensor::repeat_interleave(const Tensor & repeats, c10::optional<int64_t> dim) const {
+    return TypeDefault::repeat_interleave(const_cast<Tensor&>(*this), repeats, dim);
+#else
     static auto table = globalATenDispatch().getOpTable("aten::repeat_interleave.self_Tensor(Tensor self, Tensor repeats, int? dim=None) -> Tensor");
     return table->getOp<Tensor (const Tensor &, const Tensor &, c10::optional<int64_t>)>(tensorTypeIdToBackend(type_id()), is_variable())(const_cast<Tensor&>(*this), repeats, dim);
+#endif
 }
 inline Tensor Tensor::repeat_interleave(int64_t repeats, c10::optional<int64_t> dim) const {
+#ifdef USE_STATIC_DISPATCH
+    return TypeDefault::repeat_interleave(const_cast<Tensor&>(*this), repeats, dim);
+#else
     static auto table = globalATenDispatch().getOpTable("aten::repeat_interleave.self_int(Tensor self, int repeats, int? dim=None) -> Tensor");
     return table->getOp<Tensor (const Tensor &, int64_t, c10::optional<int64_t>)>(tensorTypeIdToBackend(type_id()), is_variable())(const_cast<Tensor&>(*this), repeats, dim);
->>>>>>> 1daac9c0
+#endif
 }
 inline Tensor Tensor::reshape(IntArrayRef shape) const {
 #ifdef USE_STATIC_DISPATCH
-    return TypeDefault::reshape(*this, shape);
+    return TypeDefault::reshape(const_cast<Tensor&>(*this), shape);
 #else
     static auto table = globalATenDispatch().getOpTable("aten::reshape(Tensor self, int[] shape) -> Tensor");
-<<<<<<< HEAD
-    return table->getOp<Tensor (const Tensor &, IntArrayRef)>(tensorTypeIdToBackend(type_id()), is_variable())(*this, shape);
-#endif
-=======
     return table->getOp<Tensor (const Tensor &, IntArrayRef)>(tensorTypeIdToBackend(type_id()), is_variable())(const_cast<Tensor&>(*this), shape);
->>>>>>> 1daac9c0
+#endif
 }
 inline Tensor Tensor::reshape_as(const Tensor & other) const {
 #ifdef USE_STATIC_DISPATCH
-    return TypeDefault::reshape_as(*this, other);
+    return TypeDefault::reshape_as(const_cast<Tensor&>(*this), other);
 #else
     static auto table = globalATenDispatch().getOpTable("aten::reshape_as(Tensor self, Tensor other) -> Tensor");
-<<<<<<< HEAD
-    return table->getOp<Tensor (const Tensor &, const Tensor &)>(tensorTypeIdToBackend(type_id()), is_variable())(*this, other);
-#endif
-=======
     return table->getOp<Tensor (const Tensor &, const Tensor &)>(tensorTypeIdToBackend(type_id()), is_variable())(const_cast<Tensor&>(*this), other);
->>>>>>> 1daac9c0
+#endif
 }
 inline Tensor Tensor::round() const {
 #ifdef USE_STATIC_DISPATCH
-    return TypeDefault::round(*this);
+    return TypeDefault::round(const_cast<Tensor&>(*this));
 #else
     static auto table = globalATenDispatch().getOpTable("aten::round(Tensor self) -> Tensor");
-<<<<<<< HEAD
-    return table->getOp<Tensor (const Tensor &)>(tensorTypeIdToBackend(type_id()), is_variable())(*this);
-#endif
-}
-inline Tensor & Tensor::round_() {
-#ifdef USE_STATIC_DISPATCH
-    switch(tensorTypeIdToBackend(type_id())) {
-        case Backend::CPU:
-            return CPUType::round_(*this);
+    return table->getOp<Tensor (const Tensor &)>(tensorTypeIdToBackend(type_id()), is_variable())(const_cast<Tensor&>(*this));
+#endif
+}
+inline Tensor & Tensor::round_() const {
+#ifdef USE_STATIC_DISPATCH
+    switch(tensorTypeIdToBackend(type_id())) {
+        case Backend::CPU:
+            return CPUType::round_(const_cast<Tensor&>(*this));
             break;
         default:
             AT_ERROR("round_ not implemented for ", at::toString(tensorTypeIdToBackend(type_id())));
     }
 #else
-    static auto table = globalATenDispatch().getOpTable("aten::round_(Tensor(a!) self) -> Tensor(a!)");
-    return table->getOp<Tensor & (Tensor &)>(tensorTypeIdToBackend(type_id()), is_variable())(*this);
-#endif
-=======
-    return table->getOp<Tensor (const Tensor &)>(tensorTypeIdToBackend(type_id()), is_variable())(const_cast<Tensor&>(*this));
-}
-inline Tensor & Tensor::round_() const {
     static auto table = globalATenDispatch().getOpTable("aten::round_(Tensor(a!) self) -> Tensor(a!)");
     return table->getOp<Tensor & (Tensor &)>(tensorTypeIdToBackend(type_id()), is_variable())(const_cast<Tensor&>(*this));
->>>>>>> 1daac9c0
+#endif
 }
 inline Tensor Tensor::relu() const {
 #ifdef USE_STATIC_DISPATCH
     switch(tensorTypeIdToBackend(type_id())) {
         case Backend::CPU:
-            return CPUType::relu(*this);
+            return CPUType::relu(const_cast<Tensor&>(*this));
+            break;
+        case Backend::QuantizedCPU:
+            return QuantizedCPUType::relu(const_cast<Tensor&>(*this));
             break;
         default:
             AT_ERROR("relu not implemented for ", at::toString(tensorTypeIdToBackend(type_id())));
     }
 #else
     static auto table = globalATenDispatch().getOpTable("aten::relu(Tensor self) -> Tensor");
-<<<<<<< HEAD
-    return table->getOp<Tensor (const Tensor &)>(tensorTypeIdToBackend(type_id()), is_variable())(*this);
-#endif
-}
-inline Tensor & Tensor::relu_() {
-#ifdef USE_STATIC_DISPATCH
-    switch(tensorTypeIdToBackend(type_id())) {
-        case Backend::CPU:
-            return CPUType::relu_(*this);
+    return table->getOp<Tensor (const Tensor &)>(tensorTypeIdToBackend(type_id()), is_variable())(const_cast<Tensor&>(*this));
+#endif
+}
+inline Tensor & Tensor::relu_() const {
+#ifdef USE_STATIC_DISPATCH
+    switch(tensorTypeIdToBackend(type_id())) {
+        case Backend::CPU:
+            return CPUType::relu_(const_cast<Tensor&>(*this));
             break;
         default:
             AT_ERROR("relu_ not implemented for ", at::toString(tensorTypeIdToBackend(type_id())));
     }
 #else
-    static auto table = globalATenDispatch().getOpTable("aten::relu_(Tensor(a!) self) -> Tensor(a!)");
-    return table->getOp<Tensor & (Tensor &)>(tensorTypeIdToBackend(type_id()), is_variable())(*this);
-#endif
-=======
-    return table->getOp<Tensor (const Tensor &)>(tensorTypeIdToBackend(type_id()), is_variable())(const_cast<Tensor&>(*this));
-}
-inline Tensor & Tensor::relu_() const {
     static auto table = globalATenDispatch().getOpTable("aten::relu_(Tensor(a!) self) -> Tensor(a!)");
     return table->getOp<Tensor & (Tensor &)>(tensorTypeIdToBackend(type_id()), is_variable())(const_cast<Tensor&>(*this));
->>>>>>> 1daac9c0
+#endif
 }
 inline Tensor Tensor::prelu(const Tensor & weight) const {
 #ifdef USE_STATIC_DISPATCH
     switch(tensorTypeIdToBackend(type_id())) {
         case Backend::CPU:
-            return CPUType::prelu(*this, weight);
+            return CPUType::prelu(const_cast<Tensor&>(*this), weight);
             break;
         default:
             AT_ERROR("prelu not implemented for ", at::toString(tensorTypeIdToBackend(type_id())));
     }
 #else
     static auto table = globalATenDispatch().getOpTable("aten::prelu(Tensor self, Tensor weight) -> Tensor");
-<<<<<<< HEAD
-    return table->getOp<Tensor (const Tensor &, const Tensor &)>(tensorTypeIdToBackend(type_id()), is_variable())(*this, weight);
-#endif
-=======
     return table->getOp<Tensor (const Tensor &, const Tensor &)>(tensorTypeIdToBackend(type_id()), is_variable())(const_cast<Tensor&>(*this), weight);
->>>>>>> 1daac9c0
+#endif
 }
 inline std::tuple<Tensor,Tensor> Tensor::prelu_backward(const Tensor & grad_output, const Tensor & weight) const {
 #ifdef USE_STATIC_DISPATCH
     switch(tensorTypeIdToBackend(type_id())) {
         case Backend::CPU:
-            return CPUType::prelu_backward(grad_output, *this, weight);
+            return CPUType::prelu_backward(grad_output, const_cast<Tensor&>(*this), weight);
             break;
         default:
             AT_ERROR("prelu_backward not implemented for ", at::toString(tensorTypeIdToBackend(type_id())));
     }
 #else
     static auto table = globalATenDispatch().getOpTable("aten::prelu_backward(Tensor grad_output, Tensor self, Tensor weight) -> (Tensor, Tensor)");
-<<<<<<< HEAD
-    return table->getOp<std::tuple<Tensor,Tensor> (const Tensor &, const Tensor &, const Tensor &)>(tensorTypeIdToBackend(type_id()), is_variable())(grad_output, *this, weight);
-#endif
-=======
     return table->getOp<std::tuple<Tensor,Tensor> (const Tensor &, const Tensor &, const Tensor &)>(tensorTypeIdToBackend(type_id()), is_variable())(grad_output, const_cast<Tensor&>(*this), weight);
->>>>>>> 1daac9c0
+#endif
 }
 inline Tensor Tensor::hardshrink(Scalar lambd) const {
 #ifdef USE_STATIC_DISPATCH
     switch(tensorTypeIdToBackend(type_id())) {
         case Backend::CPU:
-            return CPUType::hardshrink(*this, lambd);
+            return CPUType::hardshrink(const_cast<Tensor&>(*this), lambd);
             break;
         default:
             AT_ERROR("hardshrink not implemented for ", at::toString(tensorTypeIdToBackend(type_id())));
     }
 #else
     static auto table = globalATenDispatch().getOpTable("aten::hardshrink(Tensor self, Scalar lambd=0.5) -> Tensor");
-<<<<<<< HEAD
-    return table->getOp<Tensor (const Tensor &, Scalar)>(tensorTypeIdToBackend(type_id()), is_variable())(*this, lambd);
-#endif
-=======
     return table->getOp<Tensor (const Tensor &, Scalar)>(tensorTypeIdToBackend(type_id()), is_variable())(const_cast<Tensor&>(*this), lambd);
->>>>>>> 1daac9c0
+#endif
 }
 inline Tensor Tensor::hardshrink_backward(const Tensor & grad_out, Scalar lambd) const {
 #ifdef USE_STATIC_DISPATCH
     switch(tensorTypeIdToBackend(type_id())) {
         case Backend::CPU:
-            return CPUType::hardshrink_backward(grad_out, *this, lambd);
+            return CPUType::hardshrink_backward(grad_out, const_cast<Tensor&>(*this), lambd);
             break;
         default:
             AT_ERROR("hardshrink_backward not implemented for ", at::toString(tensorTypeIdToBackend(type_id())));
     }
 #else
     static auto table = globalATenDispatch().getOpTable("aten::hardshrink_backward(Tensor grad_out, Tensor self, Scalar lambd) -> Tensor");
-<<<<<<< HEAD
-    return table->getOp<Tensor (const Tensor &, const Tensor &, Scalar)>(tensorTypeIdToBackend(type_id()), is_variable())(grad_out, *this, lambd);
-#endif
-=======
     return table->getOp<Tensor (const Tensor &, const Tensor &, Scalar)>(tensorTypeIdToBackend(type_id()), is_variable())(grad_out, const_cast<Tensor&>(*this), lambd);
->>>>>>> 1daac9c0
+#endif
 }
 inline Tensor Tensor::rsqrt() const {
 #ifdef USE_STATIC_DISPATCH
-    return TypeDefault::rsqrt(*this);
+    return TypeDefault::rsqrt(const_cast<Tensor&>(*this));
 #else
     static auto table = globalATenDispatch().getOpTable("aten::rsqrt(Tensor self) -> Tensor");
-<<<<<<< HEAD
-    return table->getOp<Tensor (const Tensor &)>(tensorTypeIdToBackend(type_id()), is_variable())(*this);
-#endif
-}
-inline Tensor & Tensor::rsqrt_() {
-#ifdef USE_STATIC_DISPATCH
-    switch(tensorTypeIdToBackend(type_id())) {
-        case Backend::CPU:
-            return CPUType::rsqrt_(*this);
+    return table->getOp<Tensor (const Tensor &)>(tensorTypeIdToBackend(type_id()), is_variable())(const_cast<Tensor&>(*this));
+#endif
+}
+inline Tensor & Tensor::rsqrt_() const {
+#ifdef USE_STATIC_DISPATCH
+    switch(tensorTypeIdToBackend(type_id())) {
+        case Backend::CPU:
+            return CPUType::rsqrt_(const_cast<Tensor&>(*this));
             break;
         default:
             AT_ERROR("rsqrt_ not implemented for ", at::toString(tensorTypeIdToBackend(type_id())));
     }
 #else
-    static auto table = globalATenDispatch().getOpTable("aten::rsqrt_(Tensor(a!) self) -> Tensor(a!)");
-    return table->getOp<Tensor & (Tensor &)>(tensorTypeIdToBackend(type_id()), is_variable())(*this);
-#endif
-=======
-    return table->getOp<Tensor (const Tensor &)>(tensorTypeIdToBackend(type_id()), is_variable())(const_cast<Tensor&>(*this));
-}
-inline Tensor & Tensor::rsqrt_() const {
     static auto table = globalATenDispatch().getOpTable("aten::rsqrt_(Tensor(a!) self) -> Tensor(a!)");
     return table->getOp<Tensor & (Tensor &)>(tensorTypeIdToBackend(type_id()), is_variable())(const_cast<Tensor&>(*this));
->>>>>>> 1daac9c0
+#endif
 }
 #ifdef BUILD_NAMEDTENSOR
 inline Tensor Tensor::select(Dimname dim, int64_t index) const {
-<<<<<<< HEAD
-#ifdef USE_STATIC_DISPATCH
-    return TypeDefault::select(*this, dim, index);
-#else
-    static auto table = globalATenDispatch().getOpTable("aten::select(Tensor(a) self, Dimname dim, int index) -> Tensor(a)");
-    return table->getOp<Tensor (const Tensor &, Dimname, int64_t)>(tensorTypeIdToBackend(type_id()), is_variable())(*this, dim, index);
-#endif
-}
-#endif
-inline Tensor Tensor::select(int64_t dim, int64_t index) const {
-#ifdef USE_STATIC_DISPATCH
-    return TypeDefault::select(*this, dim, index);
-#else
-    static auto table = globalATenDispatch().getOpTable("aten::select(Tensor(a) self, int dim, int index) -> Tensor(a)");
-    return table->getOp<Tensor (const Tensor &, int64_t, int64_t)>(tensorTypeIdToBackend(type_id()), is_variable())(*this, dim, index);
-#endif
-=======
+#ifdef USE_STATIC_DISPATCH
+    return TypeDefault::select(const_cast<Tensor&>(*this), dim, index);
+#else
     static auto table = globalATenDispatch().getOpTable("aten::select.Dimname(Tensor(a) self, Dimname dim, int index) -> Tensor(a)");
     return table->getOp<Tensor (const Tensor &, Dimname, int64_t)>(tensorTypeIdToBackend(type_id()), is_variable())(const_cast<Tensor&>(*this), dim, index);
+#endif
 }
 #endif
 inline Tensor Tensor::select(int64_t dim, int64_t index) const {
+#ifdef USE_STATIC_DISPATCH
+    return TypeDefault::select(const_cast<Tensor&>(*this), dim, index);
+#else
     static auto table = globalATenDispatch().getOpTable("aten::select.int(Tensor(a) self, int dim, int index) -> Tensor(a)");
     return table->getOp<Tensor (const Tensor &, int64_t, int64_t)>(tensorTypeIdToBackend(type_id()), is_variable())(const_cast<Tensor&>(*this), dim, index);
->>>>>>> 1daac9c0
+#endif
 }
 inline Tensor Tensor::sigmoid() const {
 #ifdef USE_STATIC_DISPATCH
     switch(tensorTypeIdToBackend(type_id())) {
         case Backend::CPU:
-            return CPUType::sigmoid(*this);
+            return CPUType::sigmoid(const_cast<Tensor&>(*this));
             break;
         default:
             AT_ERROR("sigmoid not implemented for ", at::toString(tensorTypeIdToBackend(type_id())));
     }
 #else
     static auto table = globalATenDispatch().getOpTable("aten::sigmoid(Tensor self) -> Tensor");
-<<<<<<< HEAD
-    return table->getOp<Tensor (const Tensor &)>(tensorTypeIdToBackend(type_id()), is_variable())(*this);
-#endif
-}
-inline Tensor & Tensor::sigmoid_() {
-#ifdef USE_STATIC_DISPATCH
-    switch(tensorTypeIdToBackend(type_id())) {
-        case Backend::CPU:
-            return CPUType::sigmoid_(*this);
+    return table->getOp<Tensor (const Tensor &)>(tensorTypeIdToBackend(type_id()), is_variable())(const_cast<Tensor&>(*this));
+#endif
+}
+inline Tensor & Tensor::sigmoid_() const {
+#ifdef USE_STATIC_DISPATCH
+    switch(tensorTypeIdToBackend(type_id())) {
+        case Backend::CPU:
+            return CPUType::sigmoid_(const_cast<Tensor&>(*this));
             break;
         default:
             AT_ERROR("sigmoid_ not implemented for ", at::toString(tensorTypeIdToBackend(type_id())));
     }
 #else
-    static auto table = globalATenDispatch().getOpTable("aten::sigmoid_(Tensor(a!) self) -> Tensor(a!)");
-    return table->getOp<Tensor & (Tensor &)>(tensorTypeIdToBackend(type_id()), is_variable())(*this);
-#endif
-=======
-    return table->getOp<Tensor (const Tensor &)>(tensorTypeIdToBackend(type_id()), is_variable())(const_cast<Tensor&>(*this));
-}
-inline Tensor & Tensor::sigmoid_() const {
     static auto table = globalATenDispatch().getOpTable("aten::sigmoid_(Tensor(a!) self) -> Tensor(a!)");
     return table->getOp<Tensor & (Tensor &)>(tensorTypeIdToBackend(type_id()), is_variable())(const_cast<Tensor&>(*this));
->>>>>>> 1daac9c0
+#endif
 }
 inline Tensor Tensor::sin() const {
 #ifdef USE_STATIC_DISPATCH
-    return TypeDefault::sin(*this);
+    return TypeDefault::sin(const_cast<Tensor&>(*this));
 #else
     static auto table = globalATenDispatch().getOpTable("aten::sin(Tensor self) -> Tensor");
-<<<<<<< HEAD
-    return table->getOp<Tensor (const Tensor &)>(tensorTypeIdToBackend(type_id()), is_variable())(*this);
-#endif
-}
-inline Tensor & Tensor::sin_() {
-#ifdef USE_STATIC_DISPATCH
-    switch(tensorTypeIdToBackend(type_id())) {
-        case Backend::CPU:
-            return CPUType::sin_(*this);
+    return table->getOp<Tensor (const Tensor &)>(tensorTypeIdToBackend(type_id()), is_variable())(const_cast<Tensor&>(*this));
+#endif
+}
+inline Tensor & Tensor::sin_() const {
+#ifdef USE_STATIC_DISPATCH
+    switch(tensorTypeIdToBackend(type_id())) {
+        case Backend::CPU:
+            return CPUType::sin_(const_cast<Tensor&>(*this));
             break;
         default:
             AT_ERROR("sin_ not implemented for ", at::toString(tensorTypeIdToBackend(type_id())));
     }
 #else
-    static auto table = globalATenDispatch().getOpTable("aten::sin_(Tensor(a!) self) -> Tensor(a!)");
-    return table->getOp<Tensor & (Tensor &)>(tensorTypeIdToBackend(type_id()), is_variable())(*this);
-#endif
-=======
-    return table->getOp<Tensor (const Tensor &)>(tensorTypeIdToBackend(type_id()), is_variable())(const_cast<Tensor&>(*this));
-}
-inline Tensor & Tensor::sin_() const {
     static auto table = globalATenDispatch().getOpTable("aten::sin_(Tensor(a!) self) -> Tensor(a!)");
     return table->getOp<Tensor & (Tensor &)>(tensorTypeIdToBackend(type_id()), is_variable())(const_cast<Tensor&>(*this));
->>>>>>> 1daac9c0
+#endif
 }
 inline Tensor Tensor::sinh() const {
 #ifdef USE_STATIC_DISPATCH
-    return TypeDefault::sinh(*this);
+    return TypeDefault::sinh(const_cast<Tensor&>(*this));
 #else
     static auto table = globalATenDispatch().getOpTable("aten::sinh(Tensor self) -> Tensor");
-<<<<<<< HEAD
-    return table->getOp<Tensor (const Tensor &)>(tensorTypeIdToBackend(type_id()), is_variable())(*this);
-#endif
-}
-inline Tensor & Tensor::sinh_() {
-#ifdef USE_STATIC_DISPATCH
-    switch(tensorTypeIdToBackend(type_id())) {
-        case Backend::CPU:
-            return CPUType::sinh_(*this);
+    return table->getOp<Tensor (const Tensor &)>(tensorTypeIdToBackend(type_id()), is_variable())(const_cast<Tensor&>(*this));
+#endif
+}
+inline Tensor & Tensor::sinh_() const {
+#ifdef USE_STATIC_DISPATCH
+    switch(tensorTypeIdToBackend(type_id())) {
+        case Backend::CPU:
+            return CPUType::sinh_(const_cast<Tensor&>(*this));
             break;
         default:
             AT_ERROR("sinh_ not implemented for ", at::toString(tensorTypeIdToBackend(type_id())));
     }
 #else
-    static auto table = globalATenDispatch().getOpTable("aten::sinh_(Tensor(a!) self) -> Tensor(a!)");
-    return table->getOp<Tensor & (Tensor &)>(tensorTypeIdToBackend(type_id()), is_variable())(*this);
-#endif
-=======
-    return table->getOp<Tensor (const Tensor &)>(tensorTypeIdToBackend(type_id()), is_variable())(const_cast<Tensor&>(*this));
-}
-inline Tensor & Tensor::sinh_() const {
     static auto table = globalATenDispatch().getOpTable("aten::sinh_(Tensor(a!) self) -> Tensor(a!)");
     return table->getOp<Tensor & (Tensor &)>(tensorTypeIdToBackend(type_id()), is_variable())(const_cast<Tensor&>(*this));
->>>>>>> 1daac9c0
+#endif
 }
 inline Tensor Tensor::detach() const {
 #ifdef USE_STATIC_DISPATCH
-    return TypeDefault::detach(*this);
+    return TypeDefault::detach(const_cast<Tensor&>(*this));
 #else
     static auto table = globalATenDispatch().getOpTable("aten::detach(Tensor self) -> Tensor");
-<<<<<<< HEAD
-    return table->getOp<Tensor (const Tensor &)>(tensorTypeIdToBackend(type_id()), is_variable())(*this);
-#endif
-}
-inline Tensor & Tensor::detach_() {
-#ifdef USE_STATIC_DISPATCH
-    return TypeDefault::detach_(*this);
-#else
-    static auto table = globalATenDispatch().getOpTable("aten::detach_(Tensor(a!) self) -> Tensor(a!)");
-    return table->getOp<Tensor & (Tensor &)>(tensorTypeIdToBackend(type_id()), is_variable())(*this);
-#endif
-}
-inline int64_t Tensor::size(int64_t dim) const {
-#ifdef USE_STATIC_DISPATCH
-    return TypeDefault::size(*this, dim);
-#else
-    static auto table = globalATenDispatch().getOpTable("aten::size(Tensor self, int dim) -> int");
-    return table->getOp<int64_t (const Tensor &, int64_t)>(tensorTypeIdToBackend(type_id()), is_variable())(*this, dim);
-#endif
-=======
-    return table->getOp<Tensor (const Tensor &)>(tensorTypeIdToBackend(type_id()), is_variable())(const_cast<Tensor&>(*this));
+    return table->getOp<Tensor (const Tensor &)>(tensorTypeIdToBackend(type_id()), is_variable())(const_cast<Tensor&>(*this));
+#endif
 }
 inline Tensor & Tensor::detach_() const {
+#ifdef USE_STATIC_DISPATCH
+    return TypeDefault::detach_(const_cast<Tensor&>(*this));
+#else
     static auto table = globalATenDispatch().getOpTable("aten::detach_(Tensor(a!) self) -> Tensor(a!)");
     return table->getOp<Tensor & (Tensor &)>(tensorTypeIdToBackend(type_id()), is_variable())(const_cast<Tensor&>(*this));
+#endif
 }
 inline int64_t Tensor::size(int64_t dim) const {
+#ifdef USE_STATIC_DISPATCH
+    return TypeDefault::size(const_cast<Tensor&>(*this), dim);
+#else
     static auto table = globalATenDispatch().getOpTable("aten::size.int(Tensor self, int dim) -> int");
     return table->getOp<int64_t (const Tensor &, int64_t)>(tensorTypeIdToBackend(type_id()), is_variable())(const_cast<Tensor&>(*this), dim);
+#endif
 }
 #ifdef BUILD_NAMEDTENSOR
 inline int64_t Tensor::size(Dimname dim) const {
+#ifdef USE_STATIC_DISPATCH
+    return TypeDefault::size(const_cast<Tensor&>(*this), dim);
+#else
     static auto table = globalATenDispatch().getOpTable("aten::size.Dimname(Tensor self, Dimname dim) -> int");
     return table->getOp<int64_t (const Tensor &, Dimname)>(tensorTypeIdToBackend(type_id()), is_variable())(const_cast<Tensor&>(*this), dim);
->>>>>>> 1daac9c0
+#endif
 }
 #endif
 inline Tensor Tensor::slice(int64_t dim, int64_t start, int64_t end, int64_t step) const {
 #ifdef USE_STATIC_DISPATCH
-    return TypeDefault::slice(*this, dim, start, end, step);
+    return TypeDefault::slice(const_cast<Tensor&>(*this), dim, start, end, step);
 #else
     static auto table = globalATenDispatch().getOpTable("aten::slice(Tensor(a) self, int dim=0, int start=0, int end=9223372036854775807, int step=1) -> Tensor(a)");
-<<<<<<< HEAD
-    return table->getOp<Tensor (const Tensor &, int64_t, int64_t, int64_t, int64_t)>(tensorTypeIdToBackend(type_id()), is_variable())(*this, dim, start, end, step);
-#endif
-=======
     return table->getOp<Tensor (const Tensor &, int64_t, int64_t, int64_t, int64_t)>(tensorTypeIdToBackend(type_id()), is_variable())(const_cast<Tensor&>(*this), dim, start, end, step);
->>>>>>> 1daac9c0
+#endif
 }
 inline std::tuple<Tensor,Tensor> Tensor::slogdet() const {
 #ifdef USE_STATIC_DISPATCH
-    return TypeDefault::slogdet(*this);
+    return TypeDefault::slogdet(const_cast<Tensor&>(*this));
 #else
     static auto table = globalATenDispatch().getOpTable("aten::slogdet(Tensor self) -> (Tensor sign, Tensor logabsdet)");
-<<<<<<< HEAD
-    return table->getOp<std::tuple<Tensor,Tensor> (const Tensor &)>(tensorTypeIdToBackend(type_id()), is_variable())(*this);
-#endif
-=======
     return table->getOp<std::tuple<Tensor,Tensor> (const Tensor &)>(tensorTypeIdToBackend(type_id()), is_variable())(const_cast<Tensor&>(*this));
->>>>>>> 1daac9c0
+#endif
 }
 inline Tensor Tensor::smm(const Tensor & mat2) const {
 #ifdef USE_STATIC_DISPATCH
-    return TypeDefault::smm(*this, mat2);
+    return TypeDefault::smm(const_cast<Tensor&>(*this), mat2);
 #else
     static auto table = globalATenDispatch().getOpTable("aten::smm(Tensor self, Tensor mat2) -> Tensor");
-<<<<<<< HEAD
-    return table->getOp<Tensor (const Tensor &, const Tensor &)>(tensorTypeIdToBackend(type_id()), is_variable())(*this, mat2);
-#endif
-=======
     return table->getOp<Tensor (const Tensor &, const Tensor &)>(tensorTypeIdToBackend(type_id()), is_variable())(const_cast<Tensor&>(*this), mat2);
->>>>>>> 1daac9c0
+#endif
 }
 inline Tensor Tensor::softmax(int64_t dim, c10::optional<ScalarType> dtype) const {
 #ifdef USE_STATIC_DISPATCH
-    return TypeDefault::softmax(*this, dim, dtype);
+    return TypeDefault::softmax(const_cast<Tensor&>(*this), dim, dtype);
 #else
     static auto table = globalATenDispatch().getOpTable("aten::softmax(Tensor self, int dim, ScalarType? dtype=None) -> Tensor");
-<<<<<<< HEAD
-    return table->getOp<Tensor (const Tensor &, int64_t, c10::optional<ScalarType>)>(tensorTypeIdToBackend(type_id()), is_variable())(*this, dim, dtype);
-#endif
-=======
     return table->getOp<Tensor (const Tensor &, int64_t, c10::optional<ScalarType>)>(tensorTypeIdToBackend(type_id()), is_variable())(const_cast<Tensor&>(*this), dim, dtype);
->>>>>>> 1daac9c0
+#endif
 }
 inline std::vector<Tensor> Tensor::split(int64_t split_size, int64_t dim) const {
 #ifdef USE_STATIC_DISPATCH
-    return TypeDefault::split(*this, split_size, dim);
+    return TypeDefault::split(const_cast<Tensor&>(*this), split_size, dim);
 #else
     static auto table = globalATenDispatch().getOpTable("aten::split(Tensor(a) self, int split_size, int dim=0) -> Tensor(a)[]");
-<<<<<<< HEAD
-    return table->getOp<std::vector<Tensor> (const Tensor &, int64_t, int64_t)>(tensorTypeIdToBackend(type_id()), is_variable())(*this, split_size, dim);
-#endif
-=======
     return table->getOp<std::vector<Tensor> (const Tensor &, int64_t, int64_t)>(tensorTypeIdToBackend(type_id()), is_variable())(const_cast<Tensor&>(*this), split_size, dim);
->>>>>>> 1daac9c0
+#endif
 }
 inline std::vector<Tensor> Tensor::split_with_sizes(IntArrayRef split_sizes, int64_t dim) const {
 #ifdef USE_STATIC_DISPATCH
-    return TypeDefault::split_with_sizes(*this, split_sizes, dim);
+    return TypeDefault::split_with_sizes(const_cast<Tensor&>(*this), split_sizes, dim);
 #else
     static auto table = globalATenDispatch().getOpTable("aten::split_with_sizes(Tensor self, int[] split_sizes, int dim=0) -> Tensor[]");
-<<<<<<< HEAD
-    return table->getOp<std::vector<Tensor> (const Tensor &, IntArrayRef, int64_t)>(tensorTypeIdToBackend(type_id()), is_variable())(*this, split_sizes, dim);
-#endif
-=======
     return table->getOp<std::vector<Tensor> (const Tensor &, IntArrayRef, int64_t)>(tensorTypeIdToBackend(type_id()), is_variable())(const_cast<Tensor&>(*this), split_sizes, dim);
->>>>>>> 1daac9c0
+#endif
 }
 inline Tensor Tensor::squeeze() const {
 #ifdef USE_STATIC_DISPATCH
-    return TypeDefault::squeeze(*this);
+    return TypeDefault::squeeze(const_cast<Tensor&>(*this));
 #else
     static auto table = globalATenDispatch().getOpTable("aten::squeeze(Tensor(a) self) -> Tensor(a)");
-<<<<<<< HEAD
-    return table->getOp<Tensor (const Tensor &)>(tensorTypeIdToBackend(type_id()), is_variable())(*this);
+    return table->getOp<Tensor (const Tensor &)>(tensorTypeIdToBackend(type_id()), is_variable())(const_cast<Tensor&>(*this));
 #endif
 }
 inline Tensor Tensor::squeeze(int64_t dim) const {
 #ifdef USE_STATIC_DISPATCH
-    return TypeDefault::squeeze(*this, dim);
-#else
-    static auto table = globalATenDispatch().getOpTable("aten::squeeze(Tensor(a) self, int dim) -> Tensor(a)");
-    return table->getOp<Tensor (const Tensor &, int64_t)>(tensorTypeIdToBackend(type_id()), is_variable())(*this, dim);
-#endif
-}
-inline Tensor & Tensor::squeeze_() {
-#ifdef USE_STATIC_DISPATCH
-    return TypeDefault::squeeze_(*this);
-#else
-    static auto table = globalATenDispatch().getOpTable("aten::squeeze_(Tensor(a!) self) -> Tensor(a!)");
-    return table->getOp<Tensor & (Tensor &)>(tensorTypeIdToBackend(type_id()), is_variable())(*this);
-#endif
-}
-inline Tensor & Tensor::squeeze_(int64_t dim) {
-#ifdef USE_STATIC_DISPATCH
-    return TypeDefault::squeeze_(*this, dim);
-#else
-    static auto table = globalATenDispatch().getOpTable("aten::squeeze_(Tensor(a!) self, int dim) -> Tensor(a!)");
-    return table->getOp<Tensor & (Tensor &, int64_t)>(tensorTypeIdToBackend(type_id()), is_variable())(*this, dim);
-#endif
-=======
-    return table->getOp<Tensor (const Tensor &)>(tensorTypeIdToBackend(type_id()), is_variable())(const_cast<Tensor&>(*this));
-}
-inline Tensor Tensor::squeeze(int64_t dim) const {
+    return TypeDefault::squeeze(const_cast<Tensor&>(*this), dim);
+#else
     static auto table = globalATenDispatch().getOpTable("aten::squeeze.dim(Tensor(a) self, int dim) -> Tensor(a)");
     return table->getOp<Tensor (const Tensor &, int64_t)>(tensorTypeIdToBackend(type_id()), is_variable())(const_cast<Tensor&>(*this), dim);
+#endif
 }
 inline Tensor & Tensor::squeeze_() const {
+#ifdef USE_STATIC_DISPATCH
+    return TypeDefault::squeeze_(const_cast<Tensor&>(*this));
+#else
     static auto table = globalATenDispatch().getOpTable("aten::squeeze_(Tensor(a!) self) -> Tensor(a!)");
     return table->getOp<Tensor & (Tensor &)>(tensorTypeIdToBackend(type_id()), is_variable())(const_cast<Tensor&>(*this));
+#endif
 }
 inline Tensor & Tensor::squeeze_(int64_t dim) const {
+#ifdef USE_STATIC_DISPATCH
+    return TypeDefault::squeeze_(const_cast<Tensor&>(*this), dim);
+#else
     static auto table = globalATenDispatch().getOpTable("aten::squeeze_.dim(Tensor(a!) self, int dim) -> Tensor(a!)");
     return table->getOp<Tensor & (Tensor &, int64_t)>(tensorTypeIdToBackend(type_id()), is_variable())(const_cast<Tensor&>(*this), dim);
->>>>>>> 1daac9c0
+#endif
 }
 inline Tensor Tensor::sspaddmm(const Tensor & mat1, const Tensor & mat2, Scalar beta, Scalar alpha) const {
 #ifdef USE_STATIC_DISPATCH
-    return TypeDefault::sspaddmm(*this, mat1, mat2, beta, alpha);
+    return TypeDefault::sspaddmm(const_cast<Tensor&>(*this), mat1, mat2, beta, alpha);
 #else
     static auto table = globalATenDispatch().getOpTable("aten::sspaddmm(Tensor self, Tensor mat1, Tensor mat2, *, Scalar beta=1, Scalar alpha=1) -> Tensor");
-<<<<<<< HEAD
-    return table->getOp<Tensor (const Tensor &, const Tensor &, const Tensor &, Scalar, Scalar)>(tensorTypeIdToBackend(type_id()), is_variable())(*this, mat1, mat2, beta, alpha);
-#endif
-=======
     return table->getOp<Tensor (const Tensor &, const Tensor &, const Tensor &, Scalar, Scalar)>(tensorTypeIdToBackend(type_id()), is_variable())(const_cast<Tensor&>(*this), mat1, mat2, beta, alpha);
->>>>>>> 1daac9c0
+#endif
 }
 inline Tensor Tensor::stft(int64_t n_fft, c10::optional<int64_t> hop_length, c10::optional<int64_t> win_length, const Tensor & window, bool normalized, bool onesided) const {
 #ifdef USE_STATIC_DISPATCH
-    return TypeDefault::stft(*this, n_fft, hop_length, win_length, window, normalized, onesided);
+    return TypeDefault::stft(const_cast<Tensor&>(*this), n_fft, hop_length, win_length, window, normalized, onesided);
 #else
     static auto table = globalATenDispatch().getOpTable("aten::stft(Tensor self, int n_fft, int? hop_length=None, int? win_length=None, Tensor? window=None, bool normalized=False, bool onesided=True) -> Tensor");
-<<<<<<< HEAD
-    return table->getOp<Tensor (const Tensor &, int64_t, c10::optional<int64_t>, c10::optional<int64_t>, const Tensor &, bool, bool)>(tensorTypeIdToBackend(type_id()), is_variable())(*this, n_fft, hop_length, win_length, window, normalized, onesided);
+    return table->getOp<Tensor (const Tensor &, int64_t, c10::optional<int64_t>, c10::optional<int64_t>, const Tensor &, bool, bool)>(tensorTypeIdToBackend(type_id()), is_variable())(const_cast<Tensor&>(*this), n_fft, hop_length, win_length, window, normalized, onesided);
 #endif
 }
 inline int64_t Tensor::stride(int64_t dim) const {
 #ifdef USE_STATIC_DISPATCH
-    return TypeDefault::stride(*this, dim);
-#else
-    static auto table = globalATenDispatch().getOpTable("aten::stride(Tensor self, int dim) -> int");
-    return table->getOp<int64_t (const Tensor &, int64_t)>(tensorTypeIdToBackend(type_id()), is_variable())(*this, dim);
-#endif
-=======
-    return table->getOp<Tensor (const Tensor &, int64_t, c10::optional<int64_t>, c10::optional<int64_t>, const Tensor &, bool, bool)>(tensorTypeIdToBackend(type_id()), is_variable())(const_cast<Tensor&>(*this), n_fft, hop_length, win_length, window, normalized, onesided);
-}
-inline int64_t Tensor::stride(int64_t dim) const {
+    return TypeDefault::stride(const_cast<Tensor&>(*this), dim);
+#else
     static auto table = globalATenDispatch().getOpTable("aten::stride.int(Tensor self, int dim) -> int");
     return table->getOp<int64_t (const Tensor &, int64_t)>(tensorTypeIdToBackend(type_id()), is_variable())(const_cast<Tensor&>(*this), dim);
->>>>>>> 1daac9c0
+#endif
 }
 #ifdef BUILD_NAMEDTENSOR
 inline int64_t Tensor::stride(Dimname dim) const {
+#ifdef USE_STATIC_DISPATCH
+    return TypeDefault::stride(const_cast<Tensor&>(*this), dim);
+#else
     static auto table = globalATenDispatch().getOpTable("aten::stride.Dimname(Tensor self, Dimname dim) -> int");
     return table->getOp<int64_t (const Tensor &, Dimname)>(tensorTypeIdToBackend(type_id()), is_variable())(const_cast<Tensor&>(*this), dim);
+#endif
 }
 #endif
 inline Tensor Tensor::sum(c10::optional<ScalarType> dtype) const {
 #ifdef USE_STATIC_DISPATCH
-    return TypeDefault::sum(*this, dtype);
+    return TypeDefault::sum(const_cast<Tensor&>(*this), dtype);
 #else
     static auto table = globalATenDispatch().getOpTable("aten::sum(Tensor self, *, ScalarType? dtype=None) -> Tensor");
-<<<<<<< HEAD
-    return table->getOp<Tensor (const Tensor &, c10::optional<ScalarType>)>(tensorTypeIdToBackend(type_id()), is_variable())(*this, dtype);
+    return table->getOp<Tensor (const Tensor &, c10::optional<ScalarType>)>(tensorTypeIdToBackend(type_id()), is_variable())(const_cast<Tensor&>(*this), dtype);
 #endif
 }
 inline Tensor Tensor::sum(IntArrayRef dim, bool keepdim, c10::optional<ScalarType> dtype) const {
 #ifdef USE_STATIC_DISPATCH
-    return TypeDefault::sum(*this, dim, keepdim, dtype);
-#else
-    static auto table = globalATenDispatch().getOpTable("aten::sum(Tensor self, int[1] dim, bool keepdim=False, *, ScalarType? dtype=None) -> Tensor");
-    return table->getOp<Tensor (const Tensor &, IntArrayRef, bool, c10::optional<ScalarType>)>(tensorTypeIdToBackend(type_id()), is_variable())(*this, dim, keepdim, dtype);
-#endif
-=======
-    return table->getOp<Tensor (const Tensor &, c10::optional<ScalarType>)>(tensorTypeIdToBackend(type_id()), is_variable())(const_cast<Tensor&>(*this), dtype);
-}
-inline Tensor Tensor::sum(IntArrayRef dim, bool keepdim, c10::optional<ScalarType> dtype) const {
+    return TypeDefault::sum(const_cast<Tensor&>(*this), dim, keepdim, dtype);
+#else
     static auto table = globalATenDispatch().getOpTable("aten::sum.dim_IntList(Tensor self, int[1] dim, bool keepdim=False, *, ScalarType? dtype=None) -> Tensor");
     return table->getOp<Tensor (const Tensor &, IntArrayRef, bool, c10::optional<ScalarType>)>(tensorTypeIdToBackend(type_id()), is_variable())(const_cast<Tensor&>(*this), dim, keepdim, dtype);
+#endif
 }
 #ifdef BUILD_NAMEDTENSOR
 inline Tensor Tensor::sum(DimnameList dim, bool keepdim, c10::optional<ScalarType> dtype) const {
+#ifdef USE_STATIC_DISPATCH
+    return TypeDefault::sum(const_cast<Tensor&>(*this), dim, keepdim, dtype);
+#else
     static auto table = globalATenDispatch().getOpTable("aten::sum.dim_DimnameList(Tensor self, Dimname[1] dim, bool keepdim=False, *, ScalarType? dtype=None) -> Tensor");
     return table->getOp<Tensor (const Tensor &, DimnameList, bool, c10::optional<ScalarType>)>(tensorTypeIdToBackend(type_id()), is_variable())(const_cast<Tensor&>(*this), dim, keepdim, dtype);
->>>>>>> 1daac9c0
+#endif
 }
 #endif
 inline Tensor Tensor::sum_to_size(IntArrayRef size) const {
 #ifdef USE_STATIC_DISPATCH
-    return TypeDefault::sum_to_size(*this, size);
+    return TypeDefault::sum_to_size(const_cast<Tensor&>(*this), size);
 #else
     static auto table = globalATenDispatch().getOpTable("aten::sum_to_size(Tensor self, int[] size) -> Tensor");
-<<<<<<< HEAD
-    return table->getOp<Tensor (const Tensor &, IntArrayRef)>(tensorTypeIdToBackend(type_id()), is_variable())(*this, size);
-#endif
-=======
     return table->getOp<Tensor (const Tensor &, IntArrayRef)>(tensorTypeIdToBackend(type_id()), is_variable())(const_cast<Tensor&>(*this), size);
->>>>>>> 1daac9c0
+#endif
 }
 inline Tensor Tensor::sqrt() const {
 #ifdef USE_STATIC_DISPATCH
-    return TypeDefault::sqrt(*this);
+    return TypeDefault::sqrt(const_cast<Tensor&>(*this));
 #else
     static auto table = globalATenDispatch().getOpTable("aten::sqrt(Tensor self) -> Tensor");
-<<<<<<< HEAD
-    return table->getOp<Tensor (const Tensor &)>(tensorTypeIdToBackend(type_id()), is_variable())(*this);
-#endif
-}
-inline Tensor & Tensor::sqrt_() {
-#ifdef USE_STATIC_DISPATCH
-    switch(tensorTypeIdToBackend(type_id())) {
-        case Backend::CPU:
-            return CPUType::sqrt_(*this);
+    return table->getOp<Tensor (const Tensor &)>(tensorTypeIdToBackend(type_id()), is_variable())(const_cast<Tensor&>(*this));
+#endif
+}
+inline Tensor & Tensor::sqrt_() const {
+#ifdef USE_STATIC_DISPATCH
+    switch(tensorTypeIdToBackend(type_id())) {
+        case Backend::CPU:
+            return CPUType::sqrt_(const_cast<Tensor&>(*this));
             break;
         default:
             AT_ERROR("sqrt_ not implemented for ", at::toString(tensorTypeIdToBackend(type_id())));
     }
 #else
-    static auto table = globalATenDispatch().getOpTable("aten::sqrt_(Tensor(a!) self) -> Tensor(a!)");
-    return table->getOp<Tensor & (Tensor &)>(tensorTypeIdToBackend(type_id()), is_variable())(*this);
-#endif
-=======
-    return table->getOp<Tensor (const Tensor &)>(tensorTypeIdToBackend(type_id()), is_variable())(const_cast<Tensor&>(*this));
-}
-inline Tensor & Tensor::sqrt_() const {
     static auto table = globalATenDispatch().getOpTable("aten::sqrt_(Tensor(a!) self) -> Tensor(a!)");
     return table->getOp<Tensor & (Tensor &)>(tensorTypeIdToBackend(type_id()), is_variable())(const_cast<Tensor&>(*this));
->>>>>>> 1daac9c0
+#endif
 }
 inline Tensor Tensor::std(bool unbiased) const {
 #ifdef USE_STATIC_DISPATCH
-    return TypeDefault::std(*this, unbiased);
+    return TypeDefault::std(const_cast<Tensor&>(*this), unbiased);
 #else
     static auto table = globalATenDispatch().getOpTable("aten::std(Tensor self, bool unbiased=True) -> Tensor");
-<<<<<<< HEAD
-    return table->getOp<Tensor (const Tensor &, bool)>(tensorTypeIdToBackend(type_id()), is_variable())(*this, unbiased);
+    return table->getOp<Tensor (const Tensor &, bool)>(tensorTypeIdToBackend(type_id()), is_variable())(const_cast<Tensor&>(*this), unbiased);
 #endif
 }
 inline Tensor Tensor::std(IntArrayRef dim, bool unbiased, bool keepdim) const {
 #ifdef USE_STATIC_DISPATCH
-    return TypeDefault::std(*this, dim, unbiased, keepdim);
-#else
-    static auto table = globalATenDispatch().getOpTable("aten::std(Tensor self, int[1] dim, bool unbiased=True, bool keepdim=False) -> Tensor");
-    return table->getOp<Tensor (const Tensor &, IntArrayRef, bool, bool)>(tensorTypeIdToBackend(type_id()), is_variable())(*this, dim, unbiased, keepdim);
-#endif
-=======
-    return table->getOp<Tensor (const Tensor &, bool)>(tensorTypeIdToBackend(type_id()), is_variable())(const_cast<Tensor&>(*this), unbiased);
-}
-inline Tensor Tensor::std(IntArrayRef dim, bool unbiased, bool keepdim) const {
+    return TypeDefault::std(const_cast<Tensor&>(*this), dim, unbiased, keepdim);
+#else
     static auto table = globalATenDispatch().getOpTable("aten::std.dim(Tensor self, int[1] dim, bool unbiased=True, bool keepdim=False) -> Tensor");
     return table->getOp<Tensor (const Tensor &, IntArrayRef, bool, bool)>(tensorTypeIdToBackend(type_id()), is_variable())(const_cast<Tensor&>(*this), dim, unbiased, keepdim);
->>>>>>> 1daac9c0
+#endif
 }
 inline Tensor Tensor::prod(c10::optional<ScalarType> dtype) const {
 #ifdef USE_STATIC_DISPATCH
-    return TypeDefault::prod(*this, dtype);
+    return TypeDefault::prod(const_cast<Tensor&>(*this), dtype);
 #else
     static auto table = globalATenDispatch().getOpTable("aten::prod(Tensor self, *, ScalarType? dtype=None) -> Tensor");
-<<<<<<< HEAD
-    return table->getOp<Tensor (const Tensor &, c10::optional<ScalarType>)>(tensorTypeIdToBackend(type_id()), is_variable())(*this, dtype);
+    return table->getOp<Tensor (const Tensor &, c10::optional<ScalarType>)>(tensorTypeIdToBackend(type_id()), is_variable())(const_cast<Tensor&>(*this), dtype);
 #endif
 }
 inline Tensor Tensor::prod(int64_t dim, bool keepdim, c10::optional<ScalarType> dtype) const {
 #ifdef USE_STATIC_DISPATCH
-    return TypeDefault::prod(*this, dim, keepdim, dtype);
-#else
-    static auto table = globalATenDispatch().getOpTable("aten::prod(Tensor self, int dim, bool keepdim=False, *, ScalarType? dtype=None) -> Tensor");
-    return table->getOp<Tensor (const Tensor &, int64_t, bool, c10::optional<ScalarType>)>(tensorTypeIdToBackend(type_id()), is_variable())(*this, dim, keepdim, dtype);
-#endif
-=======
-    return table->getOp<Tensor (const Tensor &, c10::optional<ScalarType>)>(tensorTypeIdToBackend(type_id()), is_variable())(const_cast<Tensor&>(*this), dtype);
-}
-inline Tensor Tensor::prod(int64_t dim, bool keepdim, c10::optional<ScalarType> dtype) const {
+    return TypeDefault::prod(const_cast<Tensor&>(*this), dim, keepdim, dtype);
+#else
     static auto table = globalATenDispatch().getOpTable("aten::prod.dim_int(Tensor self, int dim, bool keepdim=False, *, ScalarType? dtype=None) -> Tensor");
     return table->getOp<Tensor (const Tensor &, int64_t, bool, c10::optional<ScalarType>)>(tensorTypeIdToBackend(type_id()), is_variable())(const_cast<Tensor&>(*this), dim, keepdim, dtype);
+#endif
 }
 #ifdef BUILD_NAMEDTENSOR
 inline Tensor Tensor::prod(Dimname dim, bool keepdim, c10::optional<ScalarType> dtype) const {
+#ifdef USE_STATIC_DISPATCH
+    return TypeDefault::prod(const_cast<Tensor&>(*this), dim, keepdim, dtype);
+#else
     static auto table = globalATenDispatch().getOpTable("aten::prod.dim_Dimname(Tensor self, Dimname dim, bool keepdim=False, *, ScalarType? dtype=None) -> Tensor");
     return table->getOp<Tensor (const Tensor &, Dimname, bool, c10::optional<ScalarType>)>(tensorTypeIdToBackend(type_id()), is_variable())(const_cast<Tensor&>(*this), dim, keepdim, dtype);
->>>>>>> 1daac9c0
+#endif
 }
 #endif
 inline Tensor Tensor::t() const {
 #ifdef USE_STATIC_DISPATCH
-    return TypeDefault::t(*this);
+    return TypeDefault::t(const_cast<Tensor&>(*this));
 #else
     static auto table = globalATenDispatch().getOpTable("aten::t(Tensor(a) self) -> Tensor(a)");
-<<<<<<< HEAD
-    return table->getOp<Tensor (const Tensor &)>(tensorTypeIdToBackend(type_id()), is_variable())(*this);
-#endif
-}
-inline Tensor & Tensor::t_() {
-#ifdef USE_STATIC_DISPATCH
-    return TypeDefault::t_(*this);
-#else
-    static auto table = globalATenDispatch().getOpTable("aten::t_(Tensor(a!) self) -> Tensor(a!)");
-    return table->getOp<Tensor & (Tensor &)>(tensorTypeIdToBackend(type_id()), is_variable())(*this);
-#endif
-=======
-    return table->getOp<Tensor (const Tensor &)>(tensorTypeIdToBackend(type_id()), is_variable())(const_cast<Tensor&>(*this));
+    return table->getOp<Tensor (const Tensor &)>(tensorTypeIdToBackend(type_id()), is_variable())(const_cast<Tensor&>(*this));
+#endif
 }
 inline Tensor & Tensor::t_() const {
+#ifdef USE_STATIC_DISPATCH
+    return TypeDefault::t_(const_cast<Tensor&>(*this));
+#else
     static auto table = globalATenDispatch().getOpTable("aten::t_(Tensor(a!) self) -> Tensor(a!)");
     return table->getOp<Tensor & (Tensor &)>(tensorTypeIdToBackend(type_id()), is_variable())(const_cast<Tensor&>(*this));
->>>>>>> 1daac9c0
+#endif
 }
 inline Tensor Tensor::tan() const {
 #ifdef USE_STATIC_DISPATCH
-    return TypeDefault::tan(*this);
+    return TypeDefault::tan(const_cast<Tensor&>(*this));
 #else
     static auto table = globalATenDispatch().getOpTable("aten::tan(Tensor self) -> Tensor");
-<<<<<<< HEAD
-    return table->getOp<Tensor (const Tensor &)>(tensorTypeIdToBackend(type_id()), is_variable())(*this);
-#endif
-}
-inline Tensor & Tensor::tan_() {
-#ifdef USE_STATIC_DISPATCH
-    switch(tensorTypeIdToBackend(type_id())) {
-        case Backend::CPU:
-            return CPUType::tan_(*this);
+    return table->getOp<Tensor (const Tensor &)>(tensorTypeIdToBackend(type_id()), is_variable())(const_cast<Tensor&>(*this));
+#endif
+}
+inline Tensor & Tensor::tan_() const {
+#ifdef USE_STATIC_DISPATCH
+    switch(tensorTypeIdToBackend(type_id())) {
+        case Backend::CPU:
+            return CPUType::tan_(const_cast<Tensor&>(*this));
             break;
         default:
             AT_ERROR("tan_ not implemented for ", at::toString(tensorTypeIdToBackend(type_id())));
     }
 #else
-    static auto table = globalATenDispatch().getOpTable("aten::tan_(Tensor(a!) self) -> Tensor(a!)");
-    return table->getOp<Tensor & (Tensor &)>(tensorTypeIdToBackend(type_id()), is_variable())(*this);
-#endif
-=======
-    return table->getOp<Tensor (const Tensor &)>(tensorTypeIdToBackend(type_id()), is_variable())(const_cast<Tensor&>(*this));
-}
-inline Tensor & Tensor::tan_() const {
     static auto table = globalATenDispatch().getOpTable("aten::tan_(Tensor(a!) self) -> Tensor(a!)");
     return table->getOp<Tensor & (Tensor &)>(tensorTypeIdToBackend(type_id()), is_variable())(const_cast<Tensor&>(*this));
->>>>>>> 1daac9c0
+#endif
 }
 inline Tensor Tensor::tanh() const {
 #ifdef USE_STATIC_DISPATCH
-    return TypeDefault::tanh(*this);
+    return TypeDefault::tanh(const_cast<Tensor&>(*this));
 #else
     static auto table = globalATenDispatch().getOpTable("aten::tanh(Tensor self) -> Tensor");
-<<<<<<< HEAD
-    return table->getOp<Tensor (const Tensor &)>(tensorTypeIdToBackend(type_id()), is_variable())(*this);
-#endif
-}
-inline Tensor & Tensor::tanh_() {
-#ifdef USE_STATIC_DISPATCH
-    switch(tensorTypeIdToBackend(type_id())) {
-        case Backend::CPU:
-            return CPUType::tanh_(*this);
+    return table->getOp<Tensor (const Tensor &)>(tensorTypeIdToBackend(type_id()), is_variable())(const_cast<Tensor&>(*this));
+#endif
+}
+inline Tensor & Tensor::tanh_() const {
+#ifdef USE_STATIC_DISPATCH
+    switch(tensorTypeIdToBackend(type_id())) {
+        case Backend::CPU:
+            return CPUType::tanh_(const_cast<Tensor&>(*this));
             break;
         default:
             AT_ERROR("tanh_ not implemented for ", at::toString(tensorTypeIdToBackend(type_id())));
     }
 #else
-    static auto table = globalATenDispatch().getOpTable("aten::tanh_(Tensor(a!) self) -> Tensor(a!)");
-    return table->getOp<Tensor & (Tensor &)>(tensorTypeIdToBackend(type_id()), is_variable())(*this);
-#endif
-=======
-    return table->getOp<Tensor (const Tensor &)>(tensorTypeIdToBackend(type_id()), is_variable())(const_cast<Tensor&>(*this));
-}
-inline Tensor & Tensor::tanh_() const {
     static auto table = globalATenDispatch().getOpTable("aten::tanh_(Tensor(a!) self) -> Tensor(a!)");
     return table->getOp<Tensor & (Tensor &)>(tensorTypeIdToBackend(type_id()), is_variable())(const_cast<Tensor&>(*this));
->>>>>>> 1daac9c0
+#endif
 }
 inline Tensor Tensor::transpose(int64_t dim0, int64_t dim1) const {
 #ifdef USE_STATIC_DISPATCH
-    return TypeDefault::transpose(*this, dim0, dim1);
+    return TypeDefault::transpose(const_cast<Tensor&>(*this), dim0, dim1);
 #else
     static auto table = globalATenDispatch().getOpTable("aten::transpose(Tensor(a) self, int dim0, int dim1) -> Tensor(a)");
-<<<<<<< HEAD
-    return table->getOp<Tensor (const Tensor &, int64_t, int64_t)>(tensorTypeIdToBackend(type_id()), is_variable())(*this, dim0, dim1);
-#endif
-}
-inline Tensor & Tensor::transpose_(int64_t dim0, int64_t dim1) {
-#ifdef USE_STATIC_DISPATCH
-    return TypeDefault::transpose_(*this, dim0, dim1);
-#else
-    static auto table = globalATenDispatch().getOpTable("aten::transpose_(Tensor(a!) self, int dim0, int dim1) -> Tensor(a!)");
-    return table->getOp<Tensor & (Tensor &, int64_t, int64_t)>(tensorTypeIdToBackend(type_id()), is_variable())(*this, dim0, dim1);
-#endif
-=======
     return table->getOp<Tensor (const Tensor &, int64_t, int64_t)>(tensorTypeIdToBackend(type_id()), is_variable())(const_cast<Tensor&>(*this), dim0, dim1);
+#endif
 }
 inline Tensor & Tensor::transpose_(int64_t dim0, int64_t dim1) const {
+#ifdef USE_STATIC_DISPATCH
+    return TypeDefault::transpose_(const_cast<Tensor&>(*this), dim0, dim1);
+#else
     static auto table = globalATenDispatch().getOpTable("aten::transpose_(Tensor(a!) self, int dim0, int dim1) -> Tensor(a!)");
     return table->getOp<Tensor & (Tensor &, int64_t, int64_t)>(tensorTypeIdToBackend(type_id()), is_variable())(const_cast<Tensor&>(*this), dim0, dim1);
->>>>>>> 1daac9c0
+#endif
 }
 inline Tensor Tensor::flip(IntArrayRef dims) const {
 #ifdef USE_STATIC_DISPATCH
     switch(tensorTypeIdToBackend(type_id())) {
         case Backend::CPU:
-            return CPUType::flip(*this, dims);
+            return CPUType::flip(const_cast<Tensor&>(*this), dims);
             break;
         default:
             AT_ERROR("flip not implemented for ", at::toString(tensorTypeIdToBackend(type_id())));
     }
 #else
     static auto table = globalATenDispatch().getOpTable("aten::flip(Tensor self, int[] dims) -> Tensor");
-<<<<<<< HEAD
-    return table->getOp<Tensor (const Tensor &, IntArrayRef)>(tensorTypeIdToBackend(type_id()), is_variable())(*this, dims);
-#endif
-=======
     return table->getOp<Tensor (const Tensor &, IntArrayRef)>(tensorTypeIdToBackend(type_id()), is_variable())(const_cast<Tensor&>(*this), dims);
->>>>>>> 1daac9c0
+#endif
 }
 inline Tensor Tensor::roll(IntArrayRef shifts, IntArrayRef dims) const {
 #ifdef USE_STATIC_DISPATCH
     switch(tensorTypeIdToBackend(type_id())) {
         case Backend::CPU:
-            return CPUType::roll(*this, shifts, dims);
+            return CPUType::roll(const_cast<Tensor&>(*this), shifts, dims);
             break;
         default:
             AT_ERROR("roll not implemented for ", at::toString(tensorTypeIdToBackend(type_id())));
     }
 #else
     static auto table = globalATenDispatch().getOpTable("aten::roll(Tensor self, int[1] shifts, int[1] dims=[]) -> Tensor");
-<<<<<<< HEAD
-    return table->getOp<Tensor (const Tensor &, IntArrayRef, IntArrayRef)>(tensorTypeIdToBackend(type_id()), is_variable())(*this, shifts, dims);
-#endif
-=======
     return table->getOp<Tensor (const Tensor &, IntArrayRef, IntArrayRef)>(tensorTypeIdToBackend(type_id()), is_variable())(const_cast<Tensor&>(*this), shifts, dims);
->>>>>>> 1daac9c0
+#endif
 }
 inline Tensor Tensor::rot90(int64_t k, IntArrayRef dims) const {
 #ifdef USE_STATIC_DISPATCH
-    return TypeDefault::rot90(*this, k, dims);
+    return TypeDefault::rot90(const_cast<Tensor&>(*this), k, dims);
 #else
     static auto table = globalATenDispatch().getOpTable("aten::rot90(Tensor self, int k=1, int[] dims=[0,1]) -> Tensor");
-<<<<<<< HEAD
-    return table->getOp<Tensor (const Tensor &, int64_t, IntArrayRef)>(tensorTypeIdToBackend(type_id()), is_variable())(*this, k, dims);
-#endif
-=======
     return table->getOp<Tensor (const Tensor &, int64_t, IntArrayRef)>(tensorTypeIdToBackend(type_id()), is_variable())(const_cast<Tensor&>(*this), k, dims);
->>>>>>> 1daac9c0
+#endif
 }
 inline Tensor Tensor::trunc() const {
 #ifdef USE_STATIC_DISPATCH
-    return TypeDefault::trunc(*this);
+    return TypeDefault::trunc(const_cast<Tensor&>(*this));
 #else
     static auto table = globalATenDispatch().getOpTable("aten::trunc(Tensor self) -> Tensor");
-<<<<<<< HEAD
-    return table->getOp<Tensor (const Tensor &)>(tensorTypeIdToBackend(type_id()), is_variable())(*this);
-#endif
-}
-inline Tensor & Tensor::trunc_() {
-#ifdef USE_STATIC_DISPATCH
-    switch(tensorTypeIdToBackend(type_id())) {
-        case Backend::CPU:
-            return CPUType::trunc_(*this);
+    return table->getOp<Tensor (const Tensor &)>(tensorTypeIdToBackend(type_id()), is_variable())(const_cast<Tensor&>(*this));
+#endif
+}
+inline Tensor & Tensor::trunc_() const {
+#ifdef USE_STATIC_DISPATCH
+    switch(tensorTypeIdToBackend(type_id())) {
+        case Backend::CPU:
+            return CPUType::trunc_(const_cast<Tensor&>(*this));
             break;
         default:
             AT_ERROR("trunc_ not implemented for ", at::toString(tensorTypeIdToBackend(type_id())));
     }
 #else
-    static auto table = globalATenDispatch().getOpTable("aten::trunc_(Tensor(a!) self) -> Tensor(a!)");
-    return table->getOp<Tensor & (Tensor &)>(tensorTypeIdToBackend(type_id()), is_variable())(*this);
-#endif
-=======
-    return table->getOp<Tensor (const Tensor &)>(tensorTypeIdToBackend(type_id()), is_variable())(const_cast<Tensor&>(*this));
-}
-inline Tensor & Tensor::trunc_() const {
     static auto table = globalATenDispatch().getOpTable("aten::trunc_(Tensor(a!) self) -> Tensor(a!)");
     return table->getOp<Tensor & (Tensor &)>(tensorTypeIdToBackend(type_id()), is_variable())(const_cast<Tensor&>(*this));
->>>>>>> 1daac9c0
+#endif
 }
 inline Tensor Tensor::type_as(const Tensor & other) const {
 #ifdef USE_STATIC_DISPATCH
-    return TypeDefault::type_as(*this, other);
+    return TypeDefault::type_as(const_cast<Tensor&>(*this), other);
 #else
     static auto table = globalATenDispatch().getOpTable("aten::type_as(Tensor self, Tensor other) -> Tensor");
-<<<<<<< HEAD
-    return table->getOp<Tensor (const Tensor &, const Tensor &)>(tensorTypeIdToBackend(type_id()), is_variable())(*this, other);
-#endif
-=======
     return table->getOp<Tensor (const Tensor &, const Tensor &)>(tensorTypeIdToBackend(type_id()), is_variable())(const_cast<Tensor&>(*this), other);
->>>>>>> 1daac9c0
+#endif
 }
 inline Tensor Tensor::unsqueeze(int64_t dim) const {
 #ifdef USE_STATIC_DISPATCH
-    return TypeDefault::unsqueeze(*this, dim);
+    return TypeDefault::unsqueeze(const_cast<Tensor&>(*this), dim);
 #else
     static auto table = globalATenDispatch().getOpTable("aten::unsqueeze(Tensor(a) self, int dim) -> Tensor(a)");
-<<<<<<< HEAD
-    return table->getOp<Tensor (const Tensor &, int64_t)>(tensorTypeIdToBackend(type_id()), is_variable())(*this, dim);
-#endif
-}
-inline Tensor & Tensor::unsqueeze_(int64_t dim) {
-#ifdef USE_STATIC_DISPATCH
-    return TypeDefault::unsqueeze_(*this, dim);
-#else
-    static auto table = globalATenDispatch().getOpTable("aten::unsqueeze_(Tensor(a!) self, int dim) -> Tensor(a!)");
-    return table->getOp<Tensor & (Tensor &, int64_t)>(tensorTypeIdToBackend(type_id()), is_variable())(*this, dim);
-#endif
-=======
     return table->getOp<Tensor (const Tensor &, int64_t)>(tensorTypeIdToBackend(type_id()), is_variable())(const_cast<Tensor&>(*this), dim);
+#endif
 }
 inline Tensor & Tensor::unsqueeze_(int64_t dim) const {
+#ifdef USE_STATIC_DISPATCH
+    return TypeDefault::unsqueeze_(const_cast<Tensor&>(*this), dim);
+#else
     static auto table = globalATenDispatch().getOpTable("aten::unsqueeze_(Tensor(a!) self, int dim) -> Tensor(a!)");
     return table->getOp<Tensor & (Tensor &, int64_t)>(tensorTypeIdToBackend(type_id()), is_variable())(const_cast<Tensor&>(*this), dim);
->>>>>>> 1daac9c0
+#endif
 }
 inline Tensor Tensor::var(bool unbiased) const {
 #ifdef USE_STATIC_DISPATCH
-    return TypeDefault::var(*this, unbiased);
+    return TypeDefault::var(const_cast<Tensor&>(*this), unbiased);
 #else
     static auto table = globalATenDispatch().getOpTable("aten::var(Tensor self, bool unbiased=True) -> Tensor");
-<<<<<<< HEAD
-    return table->getOp<Tensor (const Tensor &, bool)>(tensorTypeIdToBackend(type_id()), is_variable())(*this, unbiased);
+    return table->getOp<Tensor (const Tensor &, bool)>(tensorTypeIdToBackend(type_id()), is_variable())(const_cast<Tensor&>(*this), unbiased);
 #endif
 }
 inline Tensor Tensor::var(IntArrayRef dim, bool unbiased, bool keepdim) const {
 #ifdef USE_STATIC_DISPATCH
-    return TypeDefault::var(*this, dim, unbiased, keepdim);
-#else
-    static auto table = globalATenDispatch().getOpTable("aten::var(Tensor self, int[1] dim, bool unbiased=True, bool keepdim=False) -> Tensor");
-    return table->getOp<Tensor (const Tensor &, IntArrayRef, bool, bool)>(tensorTypeIdToBackend(type_id()), is_variable())(*this, dim, unbiased, keepdim);
-#endif
-=======
-    return table->getOp<Tensor (const Tensor &, bool)>(tensorTypeIdToBackend(type_id()), is_variable())(const_cast<Tensor&>(*this), unbiased);
-}
-inline Tensor Tensor::var(IntArrayRef dim, bool unbiased, bool keepdim) const {
+    return TypeDefault::var(const_cast<Tensor&>(*this), dim, unbiased, keepdim);
+#else
     static auto table = globalATenDispatch().getOpTable("aten::var.dim(Tensor self, int[1] dim, bool unbiased=True, bool keepdim=False) -> Tensor");
     return table->getOp<Tensor (const Tensor &, IntArrayRef, bool, bool)>(tensorTypeIdToBackend(type_id()), is_variable())(const_cast<Tensor&>(*this), dim, unbiased, keepdim);
->>>>>>> 1daac9c0
+#endif
 }
 inline Tensor Tensor::view_as(const Tensor & other) const {
 #ifdef USE_STATIC_DISPATCH
-    return TypeDefault::view_as(*this, other);
+    return TypeDefault::view_as(const_cast<Tensor&>(*this), other);
 #else
     static auto table = globalATenDispatch().getOpTable("aten::view_as(Tensor self, Tensor other) -> Tensor");
-<<<<<<< HEAD
-    return table->getOp<Tensor (const Tensor &, const Tensor &)>(tensorTypeIdToBackend(type_id()), is_variable())(*this, other);
+    return table->getOp<Tensor (const Tensor &, const Tensor &)>(tensorTypeIdToBackend(type_id()), is_variable())(const_cast<Tensor&>(*this), other);
 #endif
 }
 inline Tensor Tensor::where(const Tensor & condition, const Tensor & other) const {
 #ifdef USE_STATIC_DISPATCH
-    return TypeDefault::where(condition, *this, other);
-#else
-    static auto table = globalATenDispatch().getOpTable("aten::where(Tensor condition, Tensor self, Tensor other) -> Tensor");
-    return table->getOp<Tensor (const Tensor &, const Tensor &, const Tensor &)>(tensorTypeIdToBackend(type_id()), is_variable())(condition, *this, other);
-#endif
-}
-inline Tensor Tensor::norm(c10::optional<Scalar> p, ScalarType dtype) const {
-#ifdef USE_STATIC_DISPATCH
-    return TypeDefault::norm(*this, p, dtype);
-#else
-    static auto table = globalATenDispatch().getOpTable("aten::norm(Tensor self, Scalar? p, *, ScalarType dtype) -> Tensor");
-    return table->getOp<Tensor (const Tensor &, c10::optional<Scalar>, ScalarType)>(tensorTypeIdToBackend(type_id()), is_variable())(*this, p, dtype);
-#endif
-}
-inline Tensor Tensor::norm(Scalar p) const {
-#ifdef USE_STATIC_DISPATCH
-    return TypeDefault::norm(*this, p);
-#else
-    static auto table = globalATenDispatch().getOpTable("aten::norm(Tensor self, Scalar p=2) -> Tensor");
-    return table->getOp<Tensor (const Tensor &, Scalar)>(tensorTypeIdToBackend(type_id()), is_variable())(*this, p);
-#endif
-}
-inline Tensor Tensor::norm(c10::optional<Scalar> p, IntArrayRef dim, bool keepdim, ScalarType dtype) const {
-#ifdef USE_STATIC_DISPATCH
-    return TypeDefault::norm(*this, p, dim, keepdim, dtype);
-#else
-    static auto table = globalATenDispatch().getOpTable("aten::norm(Tensor self, Scalar? p, int[1] dim, bool keepdim, *, ScalarType dtype) -> Tensor");
-    return table->getOp<Tensor (const Tensor &, c10::optional<Scalar>, IntArrayRef, bool, ScalarType)>(tensorTypeIdToBackend(type_id()), is_variable())(*this, p, dim, keepdim, dtype);
-#endif
-}
-inline Tensor Tensor::norm(c10::optional<Scalar> p, IntArrayRef dim, bool keepdim) const {
-#ifdef USE_STATIC_DISPATCH
-    return TypeDefault::norm(*this, p, dim, keepdim);
-#else
-    static auto table = globalATenDispatch().getOpTable("aten::norm(Tensor self, Scalar? p, int[1] dim, bool keepdim=False) -> Tensor");
-    return table->getOp<Tensor (const Tensor &, c10::optional<Scalar>, IntArrayRef, bool)>(tensorTypeIdToBackend(type_id()), is_variable())(*this, p, dim, keepdim);
-#endif
-=======
-    return table->getOp<Tensor (const Tensor &, const Tensor &)>(tensorTypeIdToBackend(type_id()), is_variable())(const_cast<Tensor&>(*this), other);
-}
-inline Tensor Tensor::where(const Tensor & condition, const Tensor & other) const {
+    return TypeDefault::where(condition, const_cast<Tensor&>(*this), other);
+#else
     static auto table = globalATenDispatch().getOpTable("aten::where.self(Tensor condition, Tensor self, Tensor other) -> Tensor");
     return table->getOp<Tensor (const Tensor &, const Tensor &, const Tensor &)>(tensorTypeIdToBackend(type_id()), is_variable())(condition, const_cast<Tensor&>(*this), other);
+#endif
 }
 inline Tensor Tensor::norm(c10::optional<Scalar> p, ScalarType dtype) const {
+#ifdef USE_STATIC_DISPATCH
+    return TypeDefault::norm(const_cast<Tensor&>(*this), p, dtype);
+#else
     static auto table = globalATenDispatch().getOpTable("aten::norm.ScalarOpt_dtype(Tensor self, Scalar? p, *, ScalarType dtype) -> Tensor");
     return table->getOp<Tensor (const Tensor &, c10::optional<Scalar>, ScalarType)>(tensorTypeIdToBackend(type_id()), is_variable())(const_cast<Tensor&>(*this), p, dtype);
+#endif
 }
 inline Tensor Tensor::norm(Scalar p) const {
+#ifdef USE_STATIC_DISPATCH
+    return TypeDefault::norm(const_cast<Tensor&>(*this), p);
+#else
     static auto table = globalATenDispatch().getOpTable("aten::norm.Scalar(Tensor self, Scalar p=2) -> Tensor");
     return table->getOp<Tensor (const Tensor &, Scalar)>(tensorTypeIdToBackend(type_id()), is_variable())(const_cast<Tensor&>(*this), p);
+#endif
 }
 inline Tensor Tensor::norm(c10::optional<Scalar> p, IntArrayRef dim, bool keepdim, ScalarType dtype) const {
+#ifdef USE_STATIC_DISPATCH
+    return TypeDefault::norm(const_cast<Tensor&>(*this), p, dim, keepdim, dtype);
+#else
     static auto table = globalATenDispatch().getOpTable("aten::norm.ScalarOpt_dim_dtype(Tensor self, Scalar? p, int[1] dim, bool keepdim, *, ScalarType dtype) -> Tensor");
     return table->getOp<Tensor (const Tensor &, c10::optional<Scalar>, IntArrayRef, bool, ScalarType)>(tensorTypeIdToBackend(type_id()), is_variable())(const_cast<Tensor&>(*this), p, dim, keepdim, dtype);
+#endif
 }
 inline Tensor Tensor::norm(c10::optional<Scalar> p, IntArrayRef dim, bool keepdim) const {
+#ifdef USE_STATIC_DISPATCH
+    return TypeDefault::norm(const_cast<Tensor&>(*this), p, dim, keepdim);
+#else
     static auto table = globalATenDispatch().getOpTable("aten::norm.ScalarOpt_dim(Tensor self, Scalar? p, int[1] dim, bool keepdim=False) -> Tensor");
     return table->getOp<Tensor (const Tensor &, c10::optional<Scalar>, IntArrayRef, bool)>(tensorTypeIdToBackend(type_id()), is_variable())(const_cast<Tensor&>(*this), p, dim, keepdim);
->>>>>>> 1daac9c0
+#endif
 }
 inline Tensor Tensor::clone() const {
 #ifdef USE_STATIC_DISPATCH
     switch(tensorTypeIdToBackend(type_id())) {
         case Backend::CPU:
-            return CPUType::clone(*this);
+            return CPUType::clone(const_cast<Tensor&>(*this));
+            break;
+        case Backend::QuantizedCPU:
+            return QuantizedCPUType::clone(const_cast<Tensor&>(*this));
             break;
         case Backend::SparseCPU:
-            return SparseCPUType::clone(*this);
+            return SparseCPUType::clone(const_cast<Tensor&>(*this));
             break;
         default:
             AT_ERROR("clone not implemented for ", at::toString(tensorTypeIdToBackend(type_id())));
     }
 #else
     static auto table = globalATenDispatch().getOpTable("aten::clone(Tensor self) -> Tensor");
-<<<<<<< HEAD
-    return table->getOp<Tensor (const Tensor &)>(tensorTypeIdToBackend(type_id()), is_variable())(*this);
-#endif
-}
-inline Tensor & Tensor::resize_as_(const Tensor & the_template) {
-#ifdef USE_STATIC_DISPATCH
-    switch(tensorTypeIdToBackend(type_id())) {
-        case Backend::CPU:
-            return CPUType::resize_as_(*this, the_template);
+    return table->getOp<Tensor (const Tensor &)>(tensorTypeIdToBackend(type_id()), is_variable())(const_cast<Tensor&>(*this));
+#endif
+}
+inline Tensor & Tensor::resize_as_(const Tensor & the_template) const {
+#ifdef USE_STATIC_DISPATCH
+    switch(tensorTypeIdToBackend(type_id())) {
+        case Backend::CPU:
+            return CPUType::resize_as_(const_cast<Tensor&>(*this), the_template);
             break;
         case Backend::SparseCPU:
-            return SparseCPUType::resize_as_(*this, the_template);
+            return SparseCPUType::resize_as_(const_cast<Tensor&>(*this), the_template);
             break;
         default:
             AT_ERROR("resize_as_ not implemented for ", at::toString(tensorTypeIdToBackend(type_id())));
     }
 #else
-    static auto table = globalATenDispatch().getOpTable("aten::resize_as_(Tensor(a!) self, Tensor the_template) -> Tensor(a!)");
-    return table->getOp<Tensor & (Tensor &, const Tensor &)>(tensorTypeIdToBackend(type_id()), is_variable())(*this, the_template);
-#endif
-}
-inline Tensor Tensor::pow(Scalar exponent) const {
-#ifdef USE_STATIC_DISPATCH
-    switch(tensorTypeIdToBackend(type_id())) {
-        case Backend::CPU:
-            return CPUType::pow(*this, exponent);
-            break;
-        case Backend::SparseCPU:
-            return SparseCPUType::pow(*this, exponent);
-            break;
-        default:
-            AT_ERROR("pow not implemented for ", at::toString(tensorTypeIdToBackend(type_id())));
-    }
-#else
-    static auto table = globalATenDispatch().getOpTable("aten::pow(Tensor self, Scalar exponent) -> Tensor");
-    return table->getOp<Tensor (const Tensor &, Scalar)>(tensorTypeIdToBackend(type_id()), is_variable())(*this, exponent);
-#endif
-}
-inline Tensor & Tensor::zero_() {
-#ifdef USE_STATIC_DISPATCH
-    switch(tensorTypeIdToBackend(type_id())) {
-        case Backend::CPU:
-            return CPUType::zero_(*this);
-            break;
-        case Backend::SparseCPU:
-            return SparseCPUType::zero_(*this);
-            break;
-        default:
-            AT_ERROR("zero_ not implemented for ", at::toString(tensorTypeIdToBackend(type_id())));
-    }
-#else
-    static auto table = globalATenDispatch().getOpTable("aten::zero_(Tensor(a!) self) -> Tensor(a!)");
-    return table->getOp<Tensor & (Tensor &)>(tensorTypeIdToBackend(type_id()), is_variable())(*this);
-#endif
-}
-inline Tensor Tensor::sub(const Tensor & other, Scalar alpha) const {
-#ifdef USE_STATIC_DISPATCH
-    return TypeDefault::sub(*this, other, alpha);
-#else
-    static auto table = globalATenDispatch().getOpTable("aten::sub(Tensor self, Tensor other, *, Scalar alpha=1) -> Tensor");
-    return table->getOp<Tensor (const Tensor &, const Tensor &, Scalar)>(tensorTypeIdToBackend(type_id()), is_variable())(*this, other, alpha);
-#endif
-}
-inline Tensor & Tensor::sub_(const Tensor & other, Scalar alpha) {
-#ifdef USE_STATIC_DISPATCH
-    return TypeDefault::sub_(*this, other, alpha);
-#else
-    static auto table = globalATenDispatch().getOpTable("aten::sub_(Tensor(a!) self, Tensor other, *, Scalar alpha=1) -> Tensor(a!)");
-    return table->getOp<Tensor & (Tensor &, const Tensor &, Scalar)>(tensorTypeIdToBackend(type_id()), is_variable())(*this, other, alpha);
-#endif
-}
-inline Tensor Tensor::sub(Scalar other, Scalar alpha) const {
-#ifdef USE_STATIC_DISPATCH
-    return TypeDefault::sub(*this, other, alpha);
-#else
-    static auto table = globalATenDispatch().getOpTable("aten::sub(Tensor self, Scalar other, Scalar alpha=1) -> Tensor");
-    return table->getOp<Tensor (const Tensor &, Scalar, Scalar)>(tensorTypeIdToBackend(type_id()), is_variable())(*this, other, alpha);
-#endif
-}
-inline Tensor & Tensor::sub_(Scalar other, Scalar alpha) {
-#ifdef USE_STATIC_DISPATCH
-    return TypeDefault::sub_(*this, other, alpha);
-#else
-    static auto table = globalATenDispatch().getOpTable("aten::sub_(Tensor(a!) self, Scalar other, Scalar alpha=1) -> Tensor(a!)");
-    return table->getOp<Tensor & (Tensor &, Scalar, Scalar)>(tensorTypeIdToBackend(type_id()), is_variable())(*this, other, alpha);
-#endif
-=======
-    return table->getOp<Tensor (const Tensor &)>(tensorTypeIdToBackend(type_id()), is_variable())(const_cast<Tensor&>(*this));
-}
-inline Tensor & Tensor::resize_as_(const Tensor & the_template) const {
     static auto table = globalATenDispatch().getOpTable("aten::resize_as_(Tensor(a!) self, Tensor the_template) -> Tensor(a!)");
     return table->getOp<Tensor & (Tensor &, const Tensor &)>(tensorTypeIdToBackend(type_id()), is_variable())(const_cast<Tensor&>(*this), the_template);
+#endif
 }
 inline Tensor Tensor::pow(Scalar exponent) const {
+#ifdef USE_STATIC_DISPATCH
+    switch(tensorTypeIdToBackend(type_id())) {
+        case Backend::CPU:
+            return CPUType::pow(const_cast<Tensor&>(*this), exponent);
+            break;
+        case Backend::SparseCPU:
+            return SparseCPUType::pow(const_cast<Tensor&>(*this), exponent);
+            break;
+        default:
+            AT_ERROR("pow not implemented for ", at::toString(tensorTypeIdToBackend(type_id())));
+    }
+#else
     static auto table = globalATenDispatch().getOpTable("aten::pow.Tensor_Scalar(Tensor self, Scalar exponent) -> Tensor");
     return table->getOp<Tensor (const Tensor &, Scalar)>(tensorTypeIdToBackend(type_id()), is_variable())(const_cast<Tensor&>(*this), exponent);
+#endif
 }
 inline Tensor & Tensor::zero_() const {
+#ifdef USE_STATIC_DISPATCH
+    switch(tensorTypeIdToBackend(type_id())) {
+        case Backend::CPU:
+            return CPUType::zero_(const_cast<Tensor&>(*this));
+            break;
+        case Backend::SparseCPU:
+            return SparseCPUType::zero_(const_cast<Tensor&>(*this));
+            break;
+        default:
+            AT_ERROR("zero_ not implemented for ", at::toString(tensorTypeIdToBackend(type_id())));
+    }
+#else
     static auto table = globalATenDispatch().getOpTable("aten::zero_(Tensor(a!) self) -> Tensor(a!)");
     return table->getOp<Tensor & (Tensor &)>(tensorTypeIdToBackend(type_id()), is_variable())(const_cast<Tensor&>(*this));
+#endif
 }
 inline Tensor Tensor::sub(const Tensor & other, Scalar alpha) const {
+#ifdef USE_STATIC_DISPATCH
+    return TypeDefault::sub(const_cast<Tensor&>(*this), other, alpha);
+#else
     static auto table = globalATenDispatch().getOpTable("aten::sub.Tensor(Tensor self, Tensor other, *, Scalar alpha=1) -> Tensor");
     return table->getOp<Tensor (const Tensor &, const Tensor &, Scalar)>(tensorTypeIdToBackend(type_id()), is_variable())(const_cast<Tensor&>(*this), other, alpha);
+#endif
 }
 inline Tensor & Tensor::sub_(const Tensor & other, Scalar alpha) const {
+#ifdef USE_STATIC_DISPATCH
+    return TypeDefault::sub_(const_cast<Tensor&>(*this), other, alpha);
+#else
     static auto table = globalATenDispatch().getOpTable("aten::sub_.Tensor(Tensor(a!) self, Tensor other, *, Scalar alpha=1) -> Tensor(a!)");
     return table->getOp<Tensor & (Tensor &, const Tensor &, Scalar)>(tensorTypeIdToBackend(type_id()), is_variable())(const_cast<Tensor&>(*this), other, alpha);
+#endif
 }
 inline Tensor Tensor::sub(Scalar other, Scalar alpha) const {
+#ifdef USE_STATIC_DISPATCH
+    return TypeDefault::sub(const_cast<Tensor&>(*this), other, alpha);
+#else
     static auto table = globalATenDispatch().getOpTable("aten::sub.Scalar(Tensor self, Scalar other, Scalar alpha=1) -> Tensor");
     return table->getOp<Tensor (const Tensor &, Scalar, Scalar)>(tensorTypeIdToBackend(type_id()), is_variable())(const_cast<Tensor&>(*this), other, alpha);
+#endif
 }
 inline Tensor & Tensor::sub_(Scalar other, Scalar alpha) const {
+#ifdef USE_STATIC_DISPATCH
+    return TypeDefault::sub_(const_cast<Tensor&>(*this), other, alpha);
+#else
     static auto table = globalATenDispatch().getOpTable("aten::sub_.Scalar(Tensor(a!) self, Scalar other, Scalar alpha=1) -> Tensor(a!)");
     return table->getOp<Tensor & (Tensor &, Scalar, Scalar)>(tensorTypeIdToBackend(type_id()), is_variable())(const_cast<Tensor&>(*this), other, alpha);
->>>>>>> 1daac9c0
+#endif
 }
 inline Tensor Tensor::addmm(const Tensor & mat1, const Tensor & mat2, Scalar beta, Scalar alpha) const {
 #ifdef USE_STATIC_DISPATCH
-    return TypeDefault::addmm(*this, mat1, mat2, beta, alpha);
+    return TypeDefault::addmm(const_cast<Tensor&>(*this), mat1, mat2, beta, alpha);
 #else
     static auto table = globalATenDispatch().getOpTable("aten::addmm(Tensor self, Tensor mat1, Tensor mat2, *, Scalar beta=1, Scalar alpha=1) -> Tensor");
-<<<<<<< HEAD
-    return table->getOp<Tensor (const Tensor &, const Tensor &, const Tensor &, Scalar, Scalar)>(tensorTypeIdToBackend(type_id()), is_variable())(*this, mat1, mat2, beta, alpha);
-#endif
-}
-inline Tensor & Tensor::addmm_(const Tensor & mat1, const Tensor & mat2, Scalar beta, Scalar alpha) {
-#ifdef USE_STATIC_DISPATCH
-    return TypeDefault::addmm_(*this, mat1, mat2, beta, alpha);
-#else
-    static auto table = globalATenDispatch().getOpTable("aten::addmm_(Tensor(a!) self, Tensor mat1, Tensor mat2, *, Scalar beta=1, Scalar alpha=1) -> Tensor(a!)");
-    return table->getOp<Tensor & (Tensor &, const Tensor &, const Tensor &, Scalar, Scalar)>(tensorTypeIdToBackend(type_id()), is_variable())(*this, mat1, mat2, beta, alpha);
-#endif
-}
-inline Tensor & Tensor::sparse_resize_(IntArrayRef size, int64_t sparse_dim, int64_t dense_dim) {
-#ifdef USE_STATIC_DISPATCH
-    switch(tensorTypeIdToBackend(type_id())) {
-        case Backend::SparseCPU:
-            return SparseCPUType::sparse_resize_(*this, size, sparse_dim, dense_dim);
-            break;
-        default:
-            AT_ERROR("sparse_resize_ not implemented for ", at::toString(tensorTypeIdToBackend(type_id())));
-    }
-#else
-    static auto table = globalATenDispatch().getOpTable("aten::sparse_resize_(Tensor(a!) self, int[] size, int sparse_dim, int dense_dim) -> Tensor(a!)");
-    return table->getOp<Tensor & (Tensor &, IntArrayRef, int64_t, int64_t)>(tensorTypeIdToBackend(type_id()), is_variable())(*this, size, sparse_dim, dense_dim);
-#endif
-}
-inline Tensor & Tensor::sparse_resize_and_clear_(IntArrayRef size, int64_t sparse_dim, int64_t dense_dim) {
-#ifdef USE_STATIC_DISPATCH
-    switch(tensorTypeIdToBackend(type_id())) {
-        case Backend::SparseCPU:
-            return SparseCPUType::sparse_resize_and_clear_(*this, size, sparse_dim, dense_dim);
-            break;
-        default:
-            AT_ERROR("sparse_resize_and_clear_ not implemented for ", at::toString(tensorTypeIdToBackend(type_id())));
-    }
-#else
-    static auto table = globalATenDispatch().getOpTable("aten::sparse_resize_and_clear_(Tensor(a!) self, int[] size, int sparse_dim, int dense_dim) -> Tensor(a!)");
-    return table->getOp<Tensor & (Tensor &, IntArrayRef, int64_t, int64_t)>(tensorTypeIdToBackend(type_id()), is_variable())(*this, size, sparse_dim, dense_dim);
-#endif
-=======
     return table->getOp<Tensor (const Tensor &, const Tensor &, const Tensor &, Scalar, Scalar)>(tensorTypeIdToBackend(type_id()), is_variable())(const_cast<Tensor&>(*this), mat1, mat2, beta, alpha);
+#endif
 }
 inline Tensor & Tensor::addmm_(const Tensor & mat1, const Tensor & mat2, Scalar beta, Scalar alpha) const {
+#ifdef USE_STATIC_DISPATCH
+    return TypeDefault::addmm_(const_cast<Tensor&>(*this), mat1, mat2, beta, alpha);
+#else
     static auto table = globalATenDispatch().getOpTable("aten::addmm_(Tensor(a!) self, Tensor mat1, Tensor mat2, *, Scalar beta=1, Scalar alpha=1) -> Tensor(a!)");
     return table->getOp<Tensor & (Tensor &, const Tensor &, const Tensor &, Scalar, Scalar)>(tensorTypeIdToBackend(type_id()), is_variable())(const_cast<Tensor&>(*this), mat1, mat2, beta, alpha);
+#endif
 }
 inline Tensor & Tensor::sparse_resize_(IntArrayRef size, int64_t sparse_dim, int64_t dense_dim) const {
+#ifdef USE_STATIC_DISPATCH
+    switch(tensorTypeIdToBackend(type_id())) {
+        case Backend::SparseCPU:
+            return SparseCPUType::sparse_resize_(const_cast<Tensor&>(*this), size, sparse_dim, dense_dim);
+            break;
+        default:
+            AT_ERROR("sparse_resize_ not implemented for ", at::toString(tensorTypeIdToBackend(type_id())));
+    }
+#else
     static auto table = globalATenDispatch().getOpTable("aten::sparse_resize_(Tensor(a!) self, int[] size, int sparse_dim, int dense_dim) -> Tensor(a!)");
     return table->getOp<Tensor & (Tensor &, IntArrayRef, int64_t, int64_t)>(tensorTypeIdToBackend(type_id()), is_variable())(const_cast<Tensor&>(*this), size, sparse_dim, dense_dim);
+#endif
 }
 inline Tensor & Tensor::sparse_resize_and_clear_(IntArrayRef size, int64_t sparse_dim, int64_t dense_dim) const {
+#ifdef USE_STATIC_DISPATCH
+    switch(tensorTypeIdToBackend(type_id())) {
+        case Backend::SparseCPU:
+            return SparseCPUType::sparse_resize_and_clear_(const_cast<Tensor&>(*this), size, sparse_dim, dense_dim);
+            break;
+        default:
+            AT_ERROR("sparse_resize_and_clear_ not implemented for ", at::toString(tensorTypeIdToBackend(type_id())));
+    }
+#else
     static auto table = globalATenDispatch().getOpTable("aten::sparse_resize_and_clear_(Tensor(a!) self, int[] size, int sparse_dim, int dense_dim) -> Tensor(a!)");
     return table->getOp<Tensor & (Tensor &, IntArrayRef, int64_t, int64_t)>(tensorTypeIdToBackend(type_id()), is_variable())(const_cast<Tensor&>(*this), size, sparse_dim, dense_dim);
->>>>>>> 1daac9c0
+#endif
 }
 inline Tensor Tensor::sparse_mask(const Tensor & mask) const {
 #ifdef USE_STATIC_DISPATCH
     switch(tensorTypeIdToBackend(type_id())) {
         case Backend::CPU:
-            return CPUType::sparse_mask(*this, mask);
+            return CPUType::sparse_mask(const_cast<Tensor&>(*this), mask);
             break;
         default:
             AT_ERROR("sparse_mask not implemented for ", at::toString(tensorTypeIdToBackend(type_id())));
     }
 #else
     static auto table = globalATenDispatch().getOpTable("aten::sparse_mask(Tensor self, Tensor mask) -> Tensor");
-<<<<<<< HEAD
-    return table->getOp<Tensor (const Tensor &, const Tensor &)>(tensorTypeIdToBackend(type_id()), is_variable())(*this, mask);
-#endif
-=======
     return table->getOp<Tensor (const Tensor &, const Tensor &)>(tensorTypeIdToBackend(type_id()), is_variable())(const_cast<Tensor&>(*this), mask);
->>>>>>> 1daac9c0
+#endif
 }
 inline Tensor Tensor::to_dense() const {
 #ifdef USE_STATIC_DISPATCH
     switch(tensorTypeIdToBackend(type_id())) {
         case Backend::SparseCPU:
-            return SparseCPUType::to_dense(*this);
+            return SparseCPUType::to_dense(const_cast<Tensor&>(*this));
             break;
         default:
             AT_ERROR("to_dense not implemented for ", at::toString(tensorTypeIdToBackend(type_id())));
     }
 #else
     static auto table = globalATenDispatch().getOpTable("aten::to_dense(Tensor self) -> Tensor");
-<<<<<<< HEAD
-    return table->getOp<Tensor (const Tensor &)>(tensorTypeIdToBackend(type_id()), is_variable())(*this);
-#endif
-=======
-    return table->getOp<Tensor (const Tensor &)>(tensorTypeIdToBackend(type_id()), is_variable())(const_cast<Tensor&>(*this));
->>>>>>> 1daac9c0
+    return table->getOp<Tensor (const Tensor &)>(tensorTypeIdToBackend(type_id()), is_variable())(const_cast<Tensor&>(*this));
+#endif
 }
 inline int64_t Tensor::sparse_dim() const {
 #ifdef USE_STATIC_DISPATCH
     switch(tensorTypeIdToBackend(type_id())) {
         case Backend::SparseCPU:
-            return SparseCPUType::sparse_dim(*this);
+            return SparseCPUType::sparse_dim(const_cast<Tensor&>(*this));
             break;
         default:
             AT_ERROR("sparse_dim not implemented for ", at::toString(tensorTypeIdToBackend(type_id())));
     }
 #else
     static auto table = globalATenDispatch().getOpTable("aten::sparse_dim(Tensor self) -> int");
-<<<<<<< HEAD
-    return table->getOp<int64_t (const Tensor &)>(tensorTypeIdToBackend(type_id()), is_variable())(*this);
-#endif
-=======
     return table->getOp<int64_t (const Tensor &)>(tensorTypeIdToBackend(type_id()), is_variable())(const_cast<Tensor&>(*this));
->>>>>>> 1daac9c0
+#endif
 }
 inline int64_t Tensor::_dimI() const {
 #ifdef USE_STATIC_DISPATCH
     switch(tensorTypeIdToBackend(type_id())) {
         case Backend::SparseCPU:
-            return SparseCPUType::_dimI(*this);
+            return SparseCPUType::_dimI(const_cast<Tensor&>(*this));
             break;
         default:
             AT_ERROR("_dimI not implemented for ", at::toString(tensorTypeIdToBackend(type_id())));
     }
 #else
     static auto table = globalATenDispatch().getOpTable("aten::_dimI(Tensor self) -> int");
-<<<<<<< HEAD
-    return table->getOp<int64_t (const Tensor &)>(tensorTypeIdToBackend(type_id()), is_variable())(*this);
-#endif
-=======
     return table->getOp<int64_t (const Tensor &)>(tensorTypeIdToBackend(type_id()), is_variable())(const_cast<Tensor&>(*this));
->>>>>>> 1daac9c0
+#endif
 }
 inline int64_t Tensor::dense_dim() const {
 #ifdef USE_STATIC_DISPATCH
     switch(tensorTypeIdToBackend(type_id())) {
         case Backend::SparseCPU:
-            return SparseCPUType::dense_dim(*this);
+            return SparseCPUType::dense_dim(const_cast<Tensor&>(*this));
             break;
         default:
             AT_ERROR("dense_dim not implemented for ", at::toString(tensorTypeIdToBackend(type_id())));
     }
 #else
     static auto table = globalATenDispatch().getOpTable("aten::dense_dim(Tensor self) -> int");
-<<<<<<< HEAD
-    return table->getOp<int64_t (const Tensor &)>(tensorTypeIdToBackend(type_id()), is_variable())(*this);
-#endif
-=======
     return table->getOp<int64_t (const Tensor &)>(tensorTypeIdToBackend(type_id()), is_variable())(const_cast<Tensor&>(*this));
->>>>>>> 1daac9c0
+#endif
 }
 inline int64_t Tensor::_dimV() const {
 #ifdef USE_STATIC_DISPATCH
     switch(tensorTypeIdToBackend(type_id())) {
         case Backend::SparseCPU:
-            return SparseCPUType::_dimV(*this);
+            return SparseCPUType::_dimV(const_cast<Tensor&>(*this));
             break;
         default:
             AT_ERROR("_dimV not implemented for ", at::toString(tensorTypeIdToBackend(type_id())));
     }
 #else
     static auto table = globalATenDispatch().getOpTable("aten::_dimV(Tensor self) -> int");
-<<<<<<< HEAD
-    return table->getOp<int64_t (const Tensor &)>(tensorTypeIdToBackend(type_id()), is_variable())(*this);
-#endif
-=======
     return table->getOp<int64_t (const Tensor &)>(tensorTypeIdToBackend(type_id()), is_variable())(const_cast<Tensor&>(*this));
->>>>>>> 1daac9c0
+#endif
 }
 inline int64_t Tensor::_nnz() const {
 #ifdef USE_STATIC_DISPATCH
     switch(tensorTypeIdToBackend(type_id())) {
         case Backend::SparseCPU:
-            return SparseCPUType::_nnz(*this);
+            return SparseCPUType::_nnz(const_cast<Tensor&>(*this));
             break;
         default:
             AT_ERROR("_nnz not implemented for ", at::toString(tensorTypeIdToBackend(type_id())));
     }
 #else
     static auto table = globalATenDispatch().getOpTable("aten::_nnz(Tensor self) -> int");
-<<<<<<< HEAD
-    return table->getOp<int64_t (const Tensor &)>(tensorTypeIdToBackend(type_id()), is_variable())(*this);
-#endif
-=======
     return table->getOp<int64_t (const Tensor &)>(tensorTypeIdToBackend(type_id()), is_variable())(const_cast<Tensor&>(*this));
->>>>>>> 1daac9c0
+#endif
 }
 inline Tensor Tensor::coalesce() const {
 #ifdef USE_STATIC_DISPATCH
     switch(tensorTypeIdToBackend(type_id())) {
         case Backend::SparseCPU:
-            return SparseCPUType::coalesce(*this);
+            return SparseCPUType::coalesce(const_cast<Tensor&>(*this));
             break;
         default:
             AT_ERROR("coalesce not implemented for ", at::toString(tensorTypeIdToBackend(type_id())));
     }
 #else
     static auto table = globalATenDispatch().getOpTable("aten::coalesce(Tensor self) -> Tensor");
-<<<<<<< HEAD
-    return table->getOp<Tensor (const Tensor &)>(tensorTypeIdToBackend(type_id()), is_variable())(*this);
-#endif
-=======
-    return table->getOp<Tensor (const Tensor &)>(tensorTypeIdToBackend(type_id()), is_variable())(const_cast<Tensor&>(*this));
->>>>>>> 1daac9c0
+    return table->getOp<Tensor (const Tensor &)>(tensorTypeIdToBackend(type_id()), is_variable())(const_cast<Tensor&>(*this));
+#endif
 }
 inline bool Tensor::is_coalesced() const {
 #ifdef USE_STATIC_DISPATCH
     switch(tensorTypeIdToBackend(type_id())) {
         case Backend::SparseCPU:
-            return SparseCPUType::is_coalesced(*this);
+            return SparseCPUType::is_coalesced(const_cast<Tensor&>(*this));
             break;
         default:
             AT_ERROR("is_coalesced not implemented for ", at::toString(tensorTypeIdToBackend(type_id())));
     }
 #else
     static auto table = globalATenDispatch().getOpTable("aten::is_coalesced(Tensor self) -> bool");
-<<<<<<< HEAD
-    return table->getOp<bool (const Tensor &)>(tensorTypeIdToBackend(type_id()), is_variable())(*this);
-#endif
-=======
     return table->getOp<bool (const Tensor &)>(tensorTypeIdToBackend(type_id()), is_variable())(const_cast<Tensor&>(*this));
->>>>>>> 1daac9c0
+#endif
 }
 inline Tensor Tensor::_indices() const {
 #ifdef USE_STATIC_DISPATCH
     switch(tensorTypeIdToBackend(type_id())) {
         case Backend::SparseCPU:
-            return SparseCPUType::_indices(*this);
+            return SparseCPUType::_indices(const_cast<Tensor&>(*this));
             break;
         default:
             AT_ERROR("_indices not implemented for ", at::toString(tensorTypeIdToBackend(type_id())));
     }
 #else
     static auto table = globalATenDispatch().getOpTable("aten::_indices(Tensor(a) self) -> Tensor(a)");
-<<<<<<< HEAD
-    return table->getOp<Tensor (const Tensor &)>(tensorTypeIdToBackend(type_id()), is_variable())(*this);
-#endif
-=======
-    return table->getOp<Tensor (const Tensor &)>(tensorTypeIdToBackend(type_id()), is_variable())(const_cast<Tensor&>(*this));
->>>>>>> 1daac9c0
+    return table->getOp<Tensor (const Tensor &)>(tensorTypeIdToBackend(type_id()), is_variable())(const_cast<Tensor&>(*this));
+#endif
 }
 inline Tensor Tensor::_values() const {
 #ifdef USE_STATIC_DISPATCH
     switch(tensorTypeIdToBackend(type_id())) {
         case Backend::SparseCPU:
-            return SparseCPUType::_values(*this);
+            return SparseCPUType::_values(const_cast<Tensor&>(*this));
             break;
         default:
             AT_ERROR("_values not implemented for ", at::toString(tensorTypeIdToBackend(type_id())));
     }
 #else
     static auto table = globalATenDispatch().getOpTable("aten::_values(Tensor(a) self) -> Tensor(a)");
-<<<<<<< HEAD
-    return table->getOp<Tensor (const Tensor &)>(tensorTypeIdToBackend(type_id()), is_variable())(*this);
-#endif
-}
-inline Tensor & Tensor::_coalesced_(bool coalesced) {
+    return table->getOp<Tensor (const Tensor &)>(tensorTypeIdToBackend(type_id()), is_variable())(const_cast<Tensor&>(*this));
+#endif
+}
+inline Tensor & Tensor::_coalesced_(bool coalesced) const {
 #ifdef USE_STATIC_DISPATCH
     switch(tensorTypeIdToBackend(type_id())) {
         case Backend::SparseCPU:
-            return SparseCPUType::_coalesced_(*this, coalesced);
+            return SparseCPUType::_coalesced_(const_cast<Tensor&>(*this), coalesced);
             break;
         default:
             AT_ERROR("_coalesced_ not implemented for ", at::toString(tensorTypeIdToBackend(type_id())));
     }
 #else
-    static auto table = globalATenDispatch().getOpTable("aten::_coalesced_(Tensor(a!) self, bool coalesced) -> Tensor(a!)");
-    return table->getOp<Tensor & (Tensor &, bool)>(tensorTypeIdToBackend(type_id()), is_variable())(*this, coalesced);
-#endif
-=======
-    return table->getOp<Tensor (const Tensor &)>(tensorTypeIdToBackend(type_id()), is_variable())(const_cast<Tensor&>(*this));
-}
-inline Tensor & Tensor::_coalesced_(bool coalesced) const {
     static auto table = globalATenDispatch().getOpTable("aten::_coalesced_(Tensor(a!) self, bool coalesced) -> Tensor(a!)");
     return table->getOp<Tensor & (Tensor &, bool)>(tensorTypeIdToBackend(type_id()), is_variable())(const_cast<Tensor&>(*this), coalesced);
->>>>>>> 1daac9c0
+#endif
 }
 inline Tensor Tensor::indices() const {
 #ifdef USE_STATIC_DISPATCH
     switch(tensorTypeIdToBackend(type_id())) {
         case Backend::SparseCPU:
-            return SparseCPUType::indices(*this);
+            return SparseCPUType::indices(const_cast<Tensor&>(*this));
             break;
         default:
             AT_ERROR("indices not implemented for ", at::toString(tensorTypeIdToBackend(type_id())));
     }
 #else
     static auto table = globalATenDispatch().getOpTable("aten::indices(Tensor(a) self) -> Tensor(a)");
-<<<<<<< HEAD
-    return table->getOp<Tensor (const Tensor &)>(tensorTypeIdToBackend(type_id()), is_variable())(*this);
-#endif
-=======
-    return table->getOp<Tensor (const Tensor &)>(tensorTypeIdToBackend(type_id()), is_variable())(const_cast<Tensor&>(*this));
->>>>>>> 1daac9c0
+    return table->getOp<Tensor (const Tensor &)>(tensorTypeIdToBackend(type_id()), is_variable())(const_cast<Tensor&>(*this));
+#endif
 }
 inline Tensor Tensor::values() const {
 #ifdef USE_STATIC_DISPATCH
     switch(tensorTypeIdToBackend(type_id())) {
         case Backend::SparseCPU:
-            return SparseCPUType::values(*this);
+            return SparseCPUType::values(const_cast<Tensor&>(*this));
             break;
         default:
             AT_ERROR("values not implemented for ", at::toString(tensorTypeIdToBackend(type_id())));
     }
 #else
     static auto table = globalATenDispatch().getOpTable("aten::values(Tensor(a) self) -> Tensor(a)");
-<<<<<<< HEAD
-    return table->getOp<Tensor (const Tensor &)>(tensorTypeIdToBackend(type_id()), is_variable())(*this);
-#endif
-=======
-    return table->getOp<Tensor (const Tensor &)>(tensorTypeIdToBackend(type_id()), is_variable())(const_cast<Tensor&>(*this));
->>>>>>> 1daac9c0
+    return table->getOp<Tensor (const Tensor &)>(tensorTypeIdToBackend(type_id()), is_variable())(const_cast<Tensor&>(*this));
+#endif
 }
 inline int64_t Tensor::numel() const {
 #ifdef USE_STATIC_DISPATCH
-    return TypeDefault::numel(*this);
+    return TypeDefault::numel(const_cast<Tensor&>(*this));
 #else
     static auto table = globalATenDispatch().getOpTable("aten::numel(Tensor self) -> int");
-<<<<<<< HEAD
-    return table->getOp<int64_t (const Tensor &)>(tensorTypeIdToBackend(type_id()), is_variable())(*this);
-#endif
-=======
     return table->getOp<int64_t (const Tensor &)>(tensorTypeIdToBackend(type_id()), is_variable())(const_cast<Tensor&>(*this));
->>>>>>> 1daac9c0
+#endif
 }
 inline std::vector<Tensor> Tensor::unbind(int64_t dim) const {
 #ifdef USE_STATIC_DISPATCH
-    return TypeDefault::unbind(*this, dim);
+    return TypeDefault::unbind(const_cast<Tensor&>(*this), dim);
 #else
     static auto table = globalATenDispatch().getOpTable("aten::unbind(Tensor(a) self, int dim=0) -> Tensor(a)[]");
-<<<<<<< HEAD
-    return table->getOp<std::vector<Tensor> (const Tensor &, int64_t)>(tensorTypeIdToBackend(type_id()), is_variable())(*this, dim);
+    return table->getOp<std::vector<Tensor> (const Tensor &, int64_t)>(tensorTypeIdToBackend(type_id()), is_variable())(const_cast<Tensor&>(*this), dim);
 #endif
 }
 inline Tensor Tensor::to_sparse(int64_t sparse_dim) const {
 #ifdef USE_STATIC_DISPATCH
     switch(tensorTypeIdToBackend(type_id())) {
         case Backend::CPU:
-            return CPUType::to_sparse(*this, sparse_dim);
+            return CPUType::to_sparse(const_cast<Tensor&>(*this), sparse_dim);
             break;
         default:
             AT_ERROR("to_sparse not implemented for ", at::toString(tensorTypeIdToBackend(type_id())));
     }
 #else
-    static auto table = globalATenDispatch().getOpTable("aten::to_sparse(Tensor self, int sparse_dim) -> Tensor");
-    return table->getOp<Tensor (const Tensor &, int64_t)>(tensorTypeIdToBackend(type_id()), is_variable())(*this, sparse_dim);
-#endif
-=======
-    return table->getOp<std::vector<Tensor> (const Tensor &, int64_t)>(tensorTypeIdToBackend(type_id()), is_variable())(const_cast<Tensor&>(*this), dim);
-}
-inline Tensor Tensor::to_sparse(int64_t sparse_dim) const {
     static auto table = globalATenDispatch().getOpTable("aten::to_sparse.sparse_dim(Tensor self, int sparse_dim) -> Tensor");
     return table->getOp<Tensor (const Tensor &, int64_t)>(tensorTypeIdToBackend(type_id()), is_variable())(const_cast<Tensor&>(*this), sparse_dim);
->>>>>>> 1daac9c0
+#endif
 }
 inline Tensor Tensor::to_sparse() const {
 #ifdef USE_STATIC_DISPATCH
     switch(tensorTypeIdToBackend(type_id())) {
         case Backend::CPU:
-            return CPUType::to_sparse(*this);
+            return CPUType::to_sparse(const_cast<Tensor&>(*this));
             break;
         default:
             AT_ERROR("to_sparse not implemented for ", at::toString(tensorTypeIdToBackend(type_id())));
     }
 #else
     static auto table = globalATenDispatch().getOpTable("aten::to_sparse(Tensor self) -> Tensor");
-<<<<<<< HEAD
-    return table->getOp<Tensor (const Tensor &)>(tensorTypeIdToBackend(type_id()), is_variable())(*this);
-#endif
-=======
-    return table->getOp<Tensor (const Tensor &)>(tensorTypeIdToBackend(type_id()), is_variable())(const_cast<Tensor&>(*this));
->>>>>>> 1daac9c0
+    return table->getOp<Tensor (const Tensor &)>(tensorTypeIdToBackend(type_id()), is_variable())(const_cast<Tensor&>(*this));
+#endif
 }
 inline Tensor Tensor::to_mkldnn() const {
 #ifdef USE_STATIC_DISPATCH
     switch(tensorTypeIdToBackend(type_id())) {
         case Backend::CPU:
-            return CPUType::to_mkldnn(*this);
+            return CPUType::to_mkldnn(const_cast<Tensor&>(*this));
             break;
         default:
             AT_ERROR("to_mkldnn not implemented for ", at::toString(tensorTypeIdToBackend(type_id())));
     }
 #else
     static auto table = globalATenDispatch().getOpTable("aten::to_mkldnn(Tensor self) -> Tensor");
-<<<<<<< HEAD
-    return table->getOp<Tensor (const Tensor &)>(tensorTypeIdToBackend(type_id()), is_variable())(*this);
-#endif
-=======
-    return table->getOp<Tensor (const Tensor &)>(tensorTypeIdToBackend(type_id()), is_variable())(const_cast<Tensor&>(*this));
->>>>>>> 1daac9c0
+    return table->getOp<Tensor (const Tensor &)>(tensorTypeIdToBackend(type_id()), is_variable())(const_cast<Tensor&>(*this));
+#endif
 }
 inline Tensor Tensor::dequantize() const {
 #ifdef USE_STATIC_DISPATCH
     switch(tensorTypeIdToBackend(type_id())) {
         case Backend::QuantizedCPU:
-            return QuantizedCPUType::dequantize(*this);
+            return QuantizedCPUType::dequantize(const_cast<Tensor&>(*this));
             break;
         default:
             AT_ERROR("dequantize not implemented for ", at::toString(tensorTypeIdToBackend(type_id())));
     }
 #else
     static auto table = globalATenDispatch().getOpTable("aten::dequantize(Tensor self) -> Tensor");
-<<<<<<< HEAD
-    return table->getOp<Tensor (const Tensor &)>(tensorTypeIdToBackend(type_id()), is_variable())(*this);
-#endif
-=======
-    return table->getOp<Tensor (const Tensor &)>(tensorTypeIdToBackend(type_id()), is_variable())(const_cast<Tensor&>(*this));
->>>>>>> 1daac9c0
+    return table->getOp<Tensor (const Tensor &)>(tensorTypeIdToBackend(type_id()), is_variable())(const_cast<Tensor&>(*this));
+#endif
 }
 inline double Tensor::q_scale() const {
 #ifdef USE_STATIC_DISPATCH
     switch(tensorTypeIdToBackend(type_id())) {
         case Backend::QuantizedCPU:
-            return QuantizedCPUType::q_scale(*this);
+            return QuantizedCPUType::q_scale(const_cast<Tensor&>(*this));
             break;
         default:
             AT_ERROR("q_scale not implemented for ", at::toString(tensorTypeIdToBackend(type_id())));
     }
 #else
     static auto table = globalATenDispatch().getOpTable("aten::q_scale(Tensor self) -> float");
-<<<<<<< HEAD
-    return table->getOp<double (const Tensor &)>(tensorTypeIdToBackend(type_id()), is_variable())(*this);
-#endif
-=======
     return table->getOp<double (const Tensor &)>(tensorTypeIdToBackend(type_id()), is_variable())(const_cast<Tensor&>(*this));
->>>>>>> 1daac9c0
+#endif
 }
 inline int64_t Tensor::q_zero_point() const {
 #ifdef USE_STATIC_DISPATCH
     switch(tensorTypeIdToBackend(type_id())) {
         case Backend::QuantizedCPU:
-            return QuantizedCPUType::q_zero_point(*this);
+            return QuantizedCPUType::q_zero_point(const_cast<Tensor&>(*this));
             break;
         default:
             AT_ERROR("q_zero_point not implemented for ", at::toString(tensorTypeIdToBackend(type_id())));
     }
 #else
     static auto table = globalATenDispatch().getOpTable("aten::q_zero_point(Tensor self) -> int");
-<<<<<<< HEAD
-    return table->getOp<int64_t (const Tensor &)>(tensorTypeIdToBackend(type_id()), is_variable())(*this);
-#endif
-=======
     return table->getOp<int64_t (const Tensor &)>(tensorTypeIdToBackend(type_id()), is_variable())(const_cast<Tensor&>(*this));
->>>>>>> 1daac9c0
+#endif
 }
 inline Tensor Tensor::int_repr() const {
 #ifdef USE_STATIC_DISPATCH
     switch(tensorTypeIdToBackend(type_id())) {
         case Backend::QuantizedCPU:
-            return QuantizedCPUType::int_repr(*this);
+            return QuantizedCPUType::int_repr(const_cast<Tensor&>(*this));
             break;
         default:
             AT_ERROR("int_repr not implemented for ", at::toString(tensorTypeIdToBackend(type_id())));
     }
 #else
     static auto table = globalATenDispatch().getOpTable("aten::int_repr(Tensor self) -> Tensor");
-<<<<<<< HEAD
-    return table->getOp<Tensor (const Tensor &)>(tensorTypeIdToBackend(type_id()), is_variable())(*this);
-#endif
-=======
-    return table->getOp<Tensor (const Tensor &)>(tensorTypeIdToBackend(type_id()), is_variable())(const_cast<Tensor&>(*this));
->>>>>>> 1daac9c0
+    return table->getOp<Tensor (const Tensor &)>(tensorTypeIdToBackend(type_id()), is_variable())(const_cast<Tensor&>(*this));
+#endif
 }
 inline QScheme Tensor::qscheme() const {
 #ifdef USE_STATIC_DISPATCH
     switch(tensorTypeIdToBackend(type_id())) {
         case Backend::QuantizedCPU:
-            return QuantizedCPUType::qscheme(*this);
+            return QuantizedCPUType::qscheme(const_cast<Tensor&>(*this));
             break;
         default:
             AT_ERROR("qscheme not implemented for ", at::toString(tensorTypeIdToBackend(type_id())));
     }
 #else
     static auto table = globalATenDispatch().getOpTable("aten::qscheme(Tensor self) -> QScheme");
-<<<<<<< HEAD
-    return table->getOp<QScheme (const Tensor &)>(tensorTypeIdToBackend(type_id()), is_variable())(*this);
+    return table->getOp<QScheme (const Tensor &)>(tensorTypeIdToBackend(type_id()), is_variable())(const_cast<Tensor&>(*this));
 #endif
 }
 inline Tensor Tensor::to(const TensorOptions & options, bool non_blocking, bool copy) const {
 #ifdef USE_STATIC_DISPATCH
-    return TypeDefault::to(*this, options, non_blocking, copy);
-#else
-    static auto table = globalATenDispatch().getOpTable("aten::to(Tensor self, *, ScalarType dtype, Layout layout, Device device, bool pin_memory=False, bool non_blocking=False, bool copy=False) -> Tensor");
-    return table->getOp<Tensor (const Tensor &, const TensorOptions &, bool, bool)>(tensorTypeIdToBackend(type_id()), is_variable())(*this, options, non_blocking, copy);
-#endif
-}
-inline Tensor Tensor::to(Device device, ScalarType dtype, bool non_blocking, bool copy) const {
-#ifdef USE_STATIC_DISPATCH
-    return TypeDefault::to(*this, device, dtype, non_blocking, copy);
-#else
-    static auto table = globalATenDispatch().getOpTable("aten::to(Tensor self, Device device, ScalarType dtype, bool non_blocking=False, bool copy=False) -> Tensor");
-    return table->getOp<Tensor (const Tensor &, Device, ScalarType, bool, bool)>(tensorTypeIdToBackend(type_id()), is_variable())(*this, device, dtype, non_blocking, copy);
-#endif
-}
-inline Tensor Tensor::to(ScalarType dtype, bool non_blocking, bool copy) const {
-#ifdef USE_STATIC_DISPATCH
-    return TypeDefault::to(*this, dtype, non_blocking, copy);
-#else
-    static auto table = globalATenDispatch().getOpTable("aten::to(Tensor self, ScalarType dtype, bool non_blocking=False, bool copy=False) -> Tensor");
-    return table->getOp<Tensor (const Tensor &, ScalarType, bool, bool)>(tensorTypeIdToBackend(type_id()), is_variable())(*this, dtype, non_blocking, copy);
-#endif
-}
-inline Tensor Tensor::to(const Tensor & other, bool non_blocking, bool copy) const {
-#ifdef USE_STATIC_DISPATCH
-    return TypeDefault::to(*this, other, non_blocking, copy);
-#else
-    static auto table = globalATenDispatch().getOpTable("aten::to(Tensor self, Tensor other, bool non_blocking=False, bool copy=False) -> Tensor");
-    return table->getOp<Tensor (const Tensor &, const Tensor &, bool, bool)>(tensorTypeIdToBackend(type_id()), is_variable())(*this, other, non_blocking, copy);
-#endif
-=======
-    return table->getOp<QScheme (const Tensor &)>(tensorTypeIdToBackend(type_id()), is_variable())(const_cast<Tensor&>(*this));
-}
-inline Tensor Tensor::to(const TensorOptions & options, bool non_blocking, bool copy) const {
+    return TypeDefault::to(const_cast<Tensor&>(*this), options, non_blocking, copy);
+#else
     static auto table = globalATenDispatch().getOpTable("aten::to.dtype_layout(Tensor self, *, ScalarType dtype, Layout layout, Device device, bool pin_memory=False, bool non_blocking=False, bool copy=False) -> Tensor");
     return table->getOp<Tensor (const Tensor &, const TensorOptions &, bool, bool)>(tensorTypeIdToBackend(type_id()), is_variable())(const_cast<Tensor&>(*this), options, non_blocking, copy);
+#endif
 }
 inline Tensor Tensor::to(Device device, ScalarType dtype, bool non_blocking, bool copy) const {
+#ifdef USE_STATIC_DISPATCH
+    return TypeDefault::to(const_cast<Tensor&>(*this), device, dtype, non_blocking, copy);
+#else
     static auto table = globalATenDispatch().getOpTable("aten::to.device(Tensor self, Device device, ScalarType dtype, bool non_blocking=False, bool copy=False) -> Tensor");
     return table->getOp<Tensor (const Tensor &, Device, ScalarType, bool, bool)>(tensorTypeIdToBackend(type_id()), is_variable())(const_cast<Tensor&>(*this), device, dtype, non_blocking, copy);
+#endif
 }
 inline Tensor Tensor::to(ScalarType dtype, bool non_blocking, bool copy) const {
+#ifdef USE_STATIC_DISPATCH
+    return TypeDefault::to(const_cast<Tensor&>(*this), dtype, non_blocking, copy);
+#else
     static auto table = globalATenDispatch().getOpTable("aten::to.dtype(Tensor self, ScalarType dtype, bool non_blocking=False, bool copy=False) -> Tensor");
     return table->getOp<Tensor (const Tensor &, ScalarType, bool, bool)>(tensorTypeIdToBackend(type_id()), is_variable())(const_cast<Tensor&>(*this), dtype, non_blocking, copy);
+#endif
 }
 inline Tensor Tensor::to(const Tensor & other, bool non_blocking, bool copy) const {
+#ifdef USE_STATIC_DISPATCH
+    return TypeDefault::to(const_cast<Tensor&>(*this), other, non_blocking, copy);
+#else
     static auto table = globalATenDispatch().getOpTable("aten::to.other(Tensor self, Tensor other, bool non_blocking=False, bool copy=False) -> Tensor");
     return table->getOp<Tensor (const Tensor &, const Tensor &, bool, bool)>(tensorTypeIdToBackend(type_id()), is_variable())(const_cast<Tensor&>(*this), other, non_blocking, copy);
->>>>>>> 1daac9c0
+#endif
 }
 inline Scalar Tensor::item() const {
 #ifdef USE_STATIC_DISPATCH
-    return TypeDefault::item(*this);
+    return TypeDefault::item(const_cast<Tensor&>(*this));
 #else
     static auto table = globalATenDispatch().getOpTable("aten::item(Tensor self) -> Scalar");
-<<<<<<< HEAD
-    return table->getOp<Scalar (const Tensor &)>(tensorTypeIdToBackend(type_id()), is_variable())(*this);
-#endif
-}
-inline Tensor & Tensor::set_(Storage source) {
-#ifdef USE_STATIC_DISPATCH
-    switch(tensorTypeIdToBackend(type_id())) {
-        case Backend::CPU:
-            return CPUType::set_(*this, source);
+    return table->getOp<Scalar (const Tensor &)>(tensorTypeIdToBackend(type_id()), is_variable())(const_cast<Tensor&>(*this));
+#endif
+}
+inline Tensor & Tensor::set_(Storage source) const {
+#ifdef USE_STATIC_DISPATCH
+    switch(tensorTypeIdToBackend(type_id())) {
+        case Backend::CPU:
+            return CPUType::set_(const_cast<Tensor&>(*this), source);
             break;
         default:
             AT_ERROR("set_ not implemented for ", at::toString(tensorTypeIdToBackend(type_id())));
     }
 #else
-    static auto table = globalATenDispatch().getOpTable("aten::set_(Tensor(a!) self, Storage source) -> Tensor(a!)");
-    return table->getOp<Tensor & (Tensor &, Storage)>(tensorTypeIdToBackend(type_id()), is_variable())(*this, source);
-#endif
-}
-inline Tensor & Tensor::set_(Storage source, int64_t storage_offset, IntArrayRef size, IntArrayRef stride) {
-#ifdef USE_STATIC_DISPATCH
-    switch(tensorTypeIdToBackend(type_id())) {
-        case Backend::CPU:
-            return CPUType::set_(*this, source, storage_offset, size, stride);
-            break;
-        case Backend::QuantizedCPU:
-            return QuantizedCPUType::set_(*this, source, storage_offset, size, stride);
-            break;
-        default:
-            AT_ERROR("set_ not implemented for ", at::toString(tensorTypeIdToBackend(type_id())));
-    }
-#else
-    static auto table = globalATenDispatch().getOpTable("aten::set_(Tensor(a!) self, Storage source, int storage_offset, int[] size, int[] stride=[]) -> Tensor(a!)");
-    return table->getOp<Tensor & (Tensor &, Storage, int64_t, IntArrayRef, IntArrayRef)>(tensorTypeIdToBackend(type_id()), is_variable())(*this, source, storage_offset, size, stride);
-#endif
-}
-inline Tensor & Tensor::set_(const Tensor & source) {
-#ifdef USE_STATIC_DISPATCH
-    switch(tensorTypeIdToBackend(type_id())) {
-        case Backend::CPU:
-            return CPUType::set_(*this, source);
-            break;
-        default:
-            AT_ERROR("set_ not implemented for ", at::toString(tensorTypeIdToBackend(type_id())));
-    }
-#else
-    static auto table = globalATenDispatch().getOpTable("aten::set_(Tensor(a!) self, Tensor source) -> Tensor(a!)");
-    return table->getOp<Tensor & (Tensor &, const Tensor &)>(tensorTypeIdToBackend(type_id()), is_variable())(*this, source);
-#endif
-}
-inline Tensor & Tensor::set_() {
-#ifdef USE_STATIC_DISPATCH
-    switch(tensorTypeIdToBackend(type_id())) {
-        case Backend::CPU:
-            return CPUType::set_(*this);
-            break;
-        default:
-            AT_ERROR("set_ not implemented for ", at::toString(tensorTypeIdToBackend(type_id())));
-    }
-#else
-    static auto table = globalATenDispatch().getOpTable("aten::set_(Tensor(a!) self) -> Tensor(a!)");
-    return table->getOp<Tensor & (Tensor &)>(tensorTypeIdToBackend(type_id()), is_variable())(*this);
-#endif
-}
-inline Tensor & Tensor::set_quantizer_(ConstQuantizerPtr quantizer) {
-#ifdef USE_STATIC_DISPATCH
-    switch(tensorTypeIdToBackend(type_id())) {
-        case Backend::QuantizedCPU:
-            return QuantizedCPUType::set_quantizer_(*this, quantizer);
-            break;
-        default:
-            AT_ERROR("set_quantizer_ not implemented for ", at::toString(tensorTypeIdToBackend(type_id())));
-    }
-#else
-    static auto table = globalATenDispatch().getOpTable("aten::set_quantizer_(Tensor(a!) self, ConstQuantizerPtr quantizer) -> Tensor(a!)");
-    return table->getOp<Tensor & (Tensor &, ConstQuantizerPtr)>(tensorTypeIdToBackend(type_id()), is_variable())(*this, quantizer);
-#endif
-=======
-    return table->getOp<Scalar (const Tensor &)>(tensorTypeIdToBackend(type_id()), is_variable())(const_cast<Tensor&>(*this));
-}
-inline Tensor & Tensor::set_(Storage source) const {
     static auto table = globalATenDispatch().getOpTable("aten::set_.source_Storage(Tensor(a!) self, Storage source) -> Tensor(a!)");
     return table->getOp<Tensor & (Tensor &, Storage)>(tensorTypeIdToBackend(type_id()), is_variable())(const_cast<Tensor&>(*this), source);
+#endif
 }
 inline Tensor & Tensor::set_(Storage source, int64_t storage_offset, IntArrayRef size, IntArrayRef stride) const {
+#ifdef USE_STATIC_DISPATCH
+    switch(tensorTypeIdToBackend(type_id())) {
+        case Backend::CPU:
+            return CPUType::set_(const_cast<Tensor&>(*this), source, storage_offset, size, stride);
+            break;
+        case Backend::QuantizedCPU:
+            return QuantizedCPUType::set_(const_cast<Tensor&>(*this), source, storage_offset, size, stride);
+            break;
+        default:
+            AT_ERROR("set_ not implemented for ", at::toString(tensorTypeIdToBackend(type_id())));
+    }
+#else
     static auto table = globalATenDispatch().getOpTable("aten::set_.source_Storage_storage_offset(Tensor(a!) self, Storage source, int storage_offset, int[] size, int[] stride=[]) -> Tensor(a!)");
     return table->getOp<Tensor & (Tensor &, Storage, int64_t, IntArrayRef, IntArrayRef)>(tensorTypeIdToBackend(type_id()), is_variable())(const_cast<Tensor&>(*this), source, storage_offset, size, stride);
+#endif
 }
 inline Tensor & Tensor::set_(const Tensor & source) const {
+#ifdef USE_STATIC_DISPATCH
+    switch(tensorTypeIdToBackend(type_id())) {
+        case Backend::CPU:
+            return CPUType::set_(const_cast<Tensor&>(*this), source);
+            break;
+        default:
+            AT_ERROR("set_ not implemented for ", at::toString(tensorTypeIdToBackend(type_id())));
+    }
+#else
     static auto table = globalATenDispatch().getOpTable("aten::set_.source_Tensor(Tensor(a!) self, Tensor source) -> Tensor(a!)");
     return table->getOp<Tensor & (Tensor &, const Tensor &)>(tensorTypeIdToBackend(type_id()), is_variable())(const_cast<Tensor&>(*this), source);
+#endif
 }
 inline Tensor & Tensor::set_() const {
+#ifdef USE_STATIC_DISPATCH
+    switch(tensorTypeIdToBackend(type_id())) {
+        case Backend::CPU:
+            return CPUType::set_(const_cast<Tensor&>(*this));
+            break;
+        default:
+            AT_ERROR("set_ not implemented for ", at::toString(tensorTypeIdToBackend(type_id())));
+    }
+#else
     static auto table = globalATenDispatch().getOpTable("aten::set_(Tensor(a!) self) -> Tensor(a!)");
     return table->getOp<Tensor & (Tensor &)>(tensorTypeIdToBackend(type_id()), is_variable())(const_cast<Tensor&>(*this));
+#endif
 }
 inline Tensor & Tensor::set_quantizer_(ConstQuantizerPtr quantizer) const {
+#ifdef USE_STATIC_DISPATCH
+    switch(tensorTypeIdToBackend(type_id())) {
+        case Backend::QuantizedCPU:
+            return QuantizedCPUType::set_quantizer_(const_cast<Tensor&>(*this), quantizer);
+            break;
+        default:
+            AT_ERROR("set_quantizer_ not implemented for ", at::toString(tensorTypeIdToBackend(type_id())));
+    }
+#else
     static auto table = globalATenDispatch().getOpTable("aten::set_quantizer_(Tensor(a!) self, ConstQuantizerPtr quantizer) -> Tensor(a!)");
     return table->getOp<Tensor & (Tensor &, ConstQuantizerPtr)>(tensorTypeIdToBackend(type_id()), is_variable())(const_cast<Tensor&>(*this), quantizer);
->>>>>>> 1daac9c0
+#endif
 }
 inline bool Tensor::is_set_to(const Tensor & tensor) const {
 #ifdef USE_STATIC_DISPATCH
     switch(tensorTypeIdToBackend(type_id())) {
         case Backend::CPU:
-            return CPUType::is_set_to(*this, tensor);
+            return CPUType::is_set_to(const_cast<Tensor&>(*this), tensor);
             break;
         default:
             AT_ERROR("is_set_to not implemented for ", at::toString(tensorTypeIdToBackend(type_id())));
     }
 #else
     static auto table = globalATenDispatch().getOpTable("aten::is_set_to(Tensor self, Tensor tensor) -> bool");
-<<<<<<< HEAD
-    return table->getOp<bool (const Tensor &, const Tensor &)>(tensorTypeIdToBackend(type_id()), is_variable())(*this, tensor);
-#endif
-}
-inline Tensor & Tensor::masked_fill_(const Tensor & mask, Scalar value) {
-#ifdef USE_STATIC_DISPATCH
-    switch(tensorTypeIdToBackend(type_id())) {
-        case Backend::CPU:
-            return CPUType::masked_fill_(*this, mask, value);
+    return table->getOp<bool (const Tensor &, const Tensor &)>(tensorTypeIdToBackend(type_id()), is_variable())(const_cast<Tensor&>(*this), tensor);
+#endif
+}
+inline Tensor & Tensor::masked_fill_(const Tensor & mask, Scalar value) const {
+#ifdef USE_STATIC_DISPATCH
+    switch(tensorTypeIdToBackend(type_id())) {
+        case Backend::CPU:
+            return CPUType::masked_fill_(const_cast<Tensor&>(*this), mask, value);
             break;
         default:
             AT_ERROR("masked_fill_ not implemented for ", at::toString(tensorTypeIdToBackend(type_id())));
     }
 #else
-    static auto table = globalATenDispatch().getOpTable("aten::masked_fill_(Tensor(a!) self, Tensor mask, Scalar value) -> Tensor(a!)");
-    return table->getOp<Tensor & (Tensor &, const Tensor &, Scalar)>(tensorTypeIdToBackend(type_id()), is_variable())(*this, mask, value);
-#endif
-}
-inline Tensor Tensor::masked_fill(const Tensor & mask, Scalar value) const {
-#ifdef USE_STATIC_DISPATCH
-    return TypeDefault::masked_fill(*this, mask, value);
-#else
-    static auto table = globalATenDispatch().getOpTable("aten::masked_fill(Tensor self, Tensor mask, Scalar value) -> Tensor");
-    return table->getOp<Tensor (const Tensor &, const Tensor &, Scalar)>(tensorTypeIdToBackend(type_id()), is_variable())(*this, mask, value);
-#endif
-}
-inline Tensor & Tensor::masked_fill_(const Tensor & mask, const Tensor & value) {
-#ifdef USE_STATIC_DISPATCH
-    switch(tensorTypeIdToBackend(type_id())) {
-        case Backend::CPU:
-            return CPUType::masked_fill_(*this, mask, value);
-            break;
-        default:
-            AT_ERROR("masked_fill_ not implemented for ", at::toString(tensorTypeIdToBackend(type_id())));
-    }
-#else
-    static auto table = globalATenDispatch().getOpTable("aten::masked_fill_(Tensor(a!) self, Tensor mask, Tensor value) -> Tensor(a!)");
-    return table->getOp<Tensor & (Tensor &, const Tensor &, const Tensor &)>(tensorTypeIdToBackend(type_id()), is_variable())(*this, mask, value);
-#endif
-}
-inline Tensor Tensor::masked_fill(const Tensor & mask, const Tensor & value) const {
-#ifdef USE_STATIC_DISPATCH
-    return TypeDefault::masked_fill(*this, mask, value);
-#else
-    static auto table = globalATenDispatch().getOpTable("aten::masked_fill(Tensor self, Tensor mask, Tensor value) -> Tensor");
-    return table->getOp<Tensor (const Tensor &, const Tensor &, const Tensor &)>(tensorTypeIdToBackend(type_id()), is_variable())(*this, mask, value);
-#endif
-}
-inline Tensor & Tensor::masked_scatter_(const Tensor & mask, const Tensor & source) {
-#ifdef USE_STATIC_DISPATCH
-    switch(tensorTypeIdToBackend(type_id())) {
-        case Backend::CPU:
-            return CPUType::masked_scatter_(*this, mask, source);
-            break;
-        default:
-            AT_ERROR("masked_scatter_ not implemented for ", at::toString(tensorTypeIdToBackend(type_id())));
-    }
-#else
-    static auto table = globalATenDispatch().getOpTable("aten::masked_scatter_(Tensor(a!) self, Tensor mask, Tensor source) -> Tensor(a!)");
-    return table->getOp<Tensor & (Tensor &, const Tensor &, const Tensor &)>(tensorTypeIdToBackend(type_id()), is_variable())(*this, mask, source);
-#endif
-=======
-    return table->getOp<bool (const Tensor &, const Tensor &)>(tensorTypeIdToBackend(type_id()), is_variable())(const_cast<Tensor&>(*this), tensor);
-}
-inline Tensor & Tensor::masked_fill_(const Tensor & mask, Scalar value) const {
     static auto table = globalATenDispatch().getOpTable("aten::masked_fill_.Scalar(Tensor(a!) self, Tensor mask, Scalar value) -> Tensor(a!)");
     return table->getOp<Tensor & (Tensor &, const Tensor &, Scalar)>(tensorTypeIdToBackend(type_id()), is_variable())(const_cast<Tensor&>(*this), mask, value);
+#endif
 }
 inline Tensor Tensor::masked_fill(const Tensor & mask, Scalar value) const {
+#ifdef USE_STATIC_DISPATCH
+    return TypeDefault::masked_fill(const_cast<Tensor&>(*this), mask, value);
+#else
     static auto table = globalATenDispatch().getOpTable("aten::masked_fill.Scalar(Tensor self, Tensor mask, Scalar value) -> Tensor");
     return table->getOp<Tensor (const Tensor &, const Tensor &, Scalar)>(tensorTypeIdToBackend(type_id()), is_variable())(const_cast<Tensor&>(*this), mask, value);
+#endif
 }
 inline Tensor & Tensor::masked_fill_(const Tensor & mask, const Tensor & value) const {
+#ifdef USE_STATIC_DISPATCH
+    switch(tensorTypeIdToBackend(type_id())) {
+        case Backend::CPU:
+            return CPUType::masked_fill_(const_cast<Tensor&>(*this), mask, value);
+            break;
+        default:
+            AT_ERROR("masked_fill_ not implemented for ", at::toString(tensorTypeIdToBackend(type_id())));
+    }
+#else
     static auto table = globalATenDispatch().getOpTable("aten::masked_fill_.Tensor(Tensor(a!) self, Tensor mask, Tensor value) -> Tensor(a!)");
     return table->getOp<Tensor & (Tensor &, const Tensor &, const Tensor &)>(tensorTypeIdToBackend(type_id()), is_variable())(const_cast<Tensor&>(*this), mask, value);
+#endif
 }
 inline Tensor Tensor::masked_fill(const Tensor & mask, const Tensor & value) const {
+#ifdef USE_STATIC_DISPATCH
+    return TypeDefault::masked_fill(const_cast<Tensor&>(*this), mask, value);
+#else
     static auto table = globalATenDispatch().getOpTable("aten::masked_fill.Tensor(Tensor self, Tensor mask, Tensor value) -> Tensor");
     return table->getOp<Tensor (const Tensor &, const Tensor &, const Tensor &)>(tensorTypeIdToBackend(type_id()), is_variable())(const_cast<Tensor&>(*this), mask, value);
+#endif
 }
 inline Tensor & Tensor::masked_scatter_(const Tensor & mask, const Tensor & source) const {
+#ifdef USE_STATIC_DISPATCH
+    switch(tensorTypeIdToBackend(type_id())) {
+        case Backend::CPU:
+            return CPUType::masked_scatter_(const_cast<Tensor&>(*this), mask, source);
+            break;
+        default:
+            AT_ERROR("masked_scatter_ not implemented for ", at::toString(tensorTypeIdToBackend(type_id())));
+    }
+#else
     static auto table = globalATenDispatch().getOpTable("aten::masked_scatter_(Tensor(a!) self, Tensor mask, Tensor source) -> Tensor(a!)");
     return table->getOp<Tensor & (Tensor &, const Tensor &, const Tensor &)>(tensorTypeIdToBackend(type_id()), is_variable())(const_cast<Tensor&>(*this), mask, source);
->>>>>>> 1daac9c0
+#endif
 }
 inline Tensor Tensor::masked_scatter(const Tensor & mask, const Tensor & source) const {
 #ifdef USE_STATIC_DISPATCH
-    return TypeDefault::masked_scatter(*this, mask, source);
+    return TypeDefault::masked_scatter(const_cast<Tensor&>(*this), mask, source);
 #else
     static auto table = globalATenDispatch().getOpTable("aten::masked_scatter(Tensor self, Tensor mask, Tensor source) -> Tensor");
-<<<<<<< HEAD
-    return table->getOp<Tensor (const Tensor &, const Tensor &, const Tensor &)>(tensorTypeIdToBackend(type_id()), is_variable())(*this, mask, source);
-#endif
-=======
     return table->getOp<Tensor (const Tensor &, const Tensor &, const Tensor &)>(tensorTypeIdToBackend(type_id()), is_variable())(const_cast<Tensor&>(*this), mask, source);
->>>>>>> 1daac9c0
+#endif
 }
 inline Tensor Tensor::view(IntArrayRef size) const {
 #ifdef USE_STATIC_DISPATCH
     switch(tensorTypeIdToBackend(type_id())) {
         case Backend::CPU:
-            return CPUType::view(*this, size);
+            return CPUType::view(const_cast<Tensor&>(*this), size);
+            break;
+        case Backend::QuantizedCPU:
+            return QuantizedCPUType::view(const_cast<Tensor&>(*this), size);
             break;
         default:
             AT_ERROR("view not implemented for ", at::toString(tensorTypeIdToBackend(type_id())));
     }
 #else
     static auto table = globalATenDispatch().getOpTable("aten::view(Tensor(a) self, int[] size) -> Tensor(a)");
-<<<<<<< HEAD
-    return table->getOp<Tensor (const Tensor &, IntArrayRef)>(tensorTypeIdToBackend(type_id()), is_variable())(*this, size);
-#endif
-}
-inline Tensor & Tensor::put_(const Tensor & index, const Tensor & source, bool accumulate) {
-#ifdef USE_STATIC_DISPATCH
-    switch(tensorTypeIdToBackend(type_id())) {
-        case Backend::CPU:
-            return CPUType::put_(*this, index, source, accumulate);
+    return table->getOp<Tensor (const Tensor &, IntArrayRef)>(tensorTypeIdToBackend(type_id()), is_variable())(const_cast<Tensor&>(*this), size);
+#endif
+}
+inline Tensor & Tensor::put_(const Tensor & index, const Tensor & source, bool accumulate) const {
+#ifdef USE_STATIC_DISPATCH
+    switch(tensorTypeIdToBackend(type_id())) {
+        case Backend::CPU:
+            return CPUType::put_(const_cast<Tensor&>(*this), index, source, accumulate);
             break;
         default:
             AT_ERROR("put_ not implemented for ", at::toString(tensorTypeIdToBackend(type_id())));
     }
 #else
-    static auto table = globalATenDispatch().getOpTable("aten::put_(Tensor(a!) self, Tensor index, Tensor source, bool accumulate=False) -> Tensor(a!)");
-    return table->getOp<Tensor & (Tensor &, const Tensor &, const Tensor &, bool)>(tensorTypeIdToBackend(type_id()), is_variable())(*this, index, source, accumulate);
-#endif
-}
-inline Tensor & Tensor::index_add_(int64_t dim, const Tensor & index, const Tensor & source) {
-#ifdef USE_STATIC_DISPATCH
-    switch(tensorTypeIdToBackend(type_id())) {
-        case Backend::CPU:
-            return CPUType::index_add_(*this, dim, index, source);
-            break;
-        default:
-            AT_ERROR("index_add_ not implemented for ", at::toString(tensorTypeIdToBackend(type_id())));
-    }
-#else
-    static auto table = globalATenDispatch().getOpTable("aten::index_add_(Tensor(a!) self, int dim, Tensor index, Tensor source) -> Tensor(a!)");
-    return table->getOp<Tensor & (Tensor &, int64_t, const Tensor &, const Tensor &)>(tensorTypeIdToBackend(type_id()), is_variable())(*this, dim, index, source);
-#endif
-=======
-    return table->getOp<Tensor (const Tensor &, IntArrayRef)>(tensorTypeIdToBackend(type_id()), is_variable())(const_cast<Tensor&>(*this), size);
-}
-inline Tensor & Tensor::put_(const Tensor & index, const Tensor & source, bool accumulate) const {
     static auto table = globalATenDispatch().getOpTable("aten::put_(Tensor(a!) self, Tensor index, Tensor source, bool accumulate=False) -> Tensor(a!)");
     return table->getOp<Tensor & (Tensor &, const Tensor &, const Tensor &, bool)>(tensorTypeIdToBackend(type_id()), is_variable())(const_cast<Tensor&>(*this), index, source, accumulate);
+#endif
 }
 inline Tensor & Tensor::index_add_(int64_t dim, const Tensor & index, const Tensor & source) const {
+#ifdef USE_STATIC_DISPATCH
+    switch(tensorTypeIdToBackend(type_id())) {
+        case Backend::CPU:
+            return CPUType::index_add_(const_cast<Tensor&>(*this), dim, index, source);
+            break;
+        default:
+            AT_ERROR("index_add_ not implemented for ", at::toString(tensorTypeIdToBackend(type_id())));
+    }
+#else
     static auto table = globalATenDispatch().getOpTable("aten::index_add_(Tensor(a!) self, int dim, Tensor index, Tensor source) -> Tensor(a!)");
     return table->getOp<Tensor & (Tensor &, int64_t, const Tensor &, const Tensor &)>(tensorTypeIdToBackend(type_id()), is_variable())(const_cast<Tensor&>(*this), dim, index, source);
->>>>>>> 1daac9c0
+#endif
 }
 inline Tensor Tensor::index_add(int64_t dim, const Tensor & index, const Tensor & source) const {
 #ifdef USE_STATIC_DISPATCH
-    return TypeDefault::index_add(*this, dim, index, source);
+    return TypeDefault::index_add(const_cast<Tensor&>(*this), dim, index, source);
 #else
     static auto table = globalATenDispatch().getOpTable("aten::index_add(Tensor self, int dim, Tensor index, Tensor source) -> Tensor");
-<<<<<<< HEAD
-    return table->getOp<Tensor (const Tensor &, int64_t, const Tensor &, const Tensor &)>(tensorTypeIdToBackend(type_id()), is_variable())(*this, dim, index, source);
-#endif
-}
-inline Tensor & Tensor::index_fill_(int64_t dim, const Tensor & index, Scalar value) {
-#ifdef USE_STATIC_DISPATCH
-    switch(tensorTypeIdToBackend(type_id())) {
-        case Backend::CPU:
-            return CPUType::index_fill_(*this, dim, index, value);
+    return table->getOp<Tensor (const Tensor &, int64_t, const Tensor &, const Tensor &)>(tensorTypeIdToBackend(type_id()), is_variable())(const_cast<Tensor&>(*this), dim, index, source);
+#endif
+}
+inline Tensor & Tensor::index_fill_(int64_t dim, const Tensor & index, Scalar value) const {
+#ifdef USE_STATIC_DISPATCH
+    switch(tensorTypeIdToBackend(type_id())) {
+        case Backend::CPU:
+            return CPUType::index_fill_(const_cast<Tensor&>(*this), dim, index, value);
             break;
         default:
             AT_ERROR("index_fill_ not implemented for ", at::toString(tensorTypeIdToBackend(type_id())));
     }
 #else
-    static auto table = globalATenDispatch().getOpTable("aten::index_fill_(Tensor(a!) self, int dim, Tensor index, Scalar value) -> Tensor(a!)");
-    return table->getOp<Tensor & (Tensor &, int64_t, const Tensor &, Scalar)>(tensorTypeIdToBackend(type_id()), is_variable())(*this, dim, index, value);
-#endif
-}
-inline Tensor Tensor::index_fill(int64_t dim, const Tensor & index, Scalar value) const {
-#ifdef USE_STATIC_DISPATCH
-    return TypeDefault::index_fill(*this, dim, index, value);
-#else
-    static auto table = globalATenDispatch().getOpTable("aten::index_fill(Tensor self, int dim, Tensor index, Scalar value) -> Tensor");
-    return table->getOp<Tensor (const Tensor &, int64_t, const Tensor &, Scalar)>(tensorTypeIdToBackend(type_id()), is_variable())(*this, dim, index, value);
-#endif
-}
-inline Tensor & Tensor::index_fill_(int64_t dim, const Tensor & index, const Tensor & value) {
-#ifdef USE_STATIC_DISPATCH
-    switch(tensorTypeIdToBackend(type_id())) {
-        case Backend::CPU:
-            return CPUType::index_fill_(*this, dim, index, value);
-            break;
-        default:
-            AT_ERROR("index_fill_ not implemented for ", at::toString(tensorTypeIdToBackend(type_id())));
-    }
-#else
-    static auto table = globalATenDispatch().getOpTable("aten::index_fill_(Tensor(a!) self, int dim, Tensor index, Tensor value) -> Tensor(a!)");
-    return table->getOp<Tensor & (Tensor &, int64_t, const Tensor &, const Tensor &)>(tensorTypeIdToBackend(type_id()), is_variable())(*this, dim, index, value);
-#endif
-}
-inline Tensor Tensor::index_fill(int64_t dim, const Tensor & index, const Tensor & value) const {
-#ifdef USE_STATIC_DISPATCH
-    return TypeDefault::index_fill(*this, dim, index, value);
-#else
-    static auto table = globalATenDispatch().getOpTable("aten::index_fill(Tensor self, int dim, Tensor index, Tensor value) -> Tensor");
-    return table->getOp<Tensor (const Tensor &, int64_t, const Tensor &, const Tensor &)>(tensorTypeIdToBackend(type_id()), is_variable())(*this, dim, index, value);
-#endif
-}
-inline Tensor & Tensor::scatter_(int64_t dim, const Tensor & index, const Tensor & src) {
-#ifdef USE_STATIC_DISPATCH
-    switch(tensorTypeIdToBackend(type_id())) {
-        case Backend::CPU:
-            return CPUType::scatter_(*this, dim, index, src);
-            break;
-        default:
-            AT_ERROR("scatter_ not implemented for ", at::toString(tensorTypeIdToBackend(type_id())));
-    }
-#else
-    static auto table = globalATenDispatch().getOpTable("aten::scatter_(Tensor(a!) self, int dim, Tensor index, Tensor src) -> Tensor(a!)");
-    return table->getOp<Tensor & (Tensor &, int64_t, const Tensor &, const Tensor &)>(tensorTypeIdToBackend(type_id()), is_variable())(*this, dim, index, src);
-#endif
-}
-inline Tensor Tensor::scatter(int64_t dim, const Tensor & index, const Tensor & src) const {
-#ifdef USE_STATIC_DISPATCH
-    return TypeDefault::scatter(*this, dim, index, src);
-#else
-    static auto table = globalATenDispatch().getOpTable("aten::scatter(Tensor self, int dim, Tensor index, Tensor src) -> Tensor");
-    return table->getOp<Tensor (const Tensor &, int64_t, const Tensor &, const Tensor &)>(tensorTypeIdToBackend(type_id()), is_variable())(*this, dim, index, src);
-#endif
-}
-inline Tensor & Tensor::scatter_(int64_t dim, const Tensor & index, Scalar value) {
-#ifdef USE_STATIC_DISPATCH
-    switch(tensorTypeIdToBackend(type_id())) {
-        case Backend::CPU:
-            return CPUType::scatter_(*this, dim, index, value);
-            break;
-        default:
-            AT_ERROR("scatter_ not implemented for ", at::toString(tensorTypeIdToBackend(type_id())));
-    }
-#else
-    static auto table = globalATenDispatch().getOpTable("aten::scatter_(Tensor(a!) self, int dim, Tensor index, Scalar value) -> Tensor(a!)");
-    return table->getOp<Tensor & (Tensor &, int64_t, const Tensor &, Scalar)>(tensorTypeIdToBackend(type_id()), is_variable())(*this, dim, index, value);
-#endif
-}
-inline Tensor Tensor::scatter(int64_t dim, const Tensor & index, Scalar value) const {
-#ifdef USE_STATIC_DISPATCH
-    return TypeDefault::scatter(*this, dim, index, value);
-#else
-    static auto table = globalATenDispatch().getOpTable("aten::scatter(Tensor self, int dim, Tensor index, Scalar value) -> Tensor");
-    return table->getOp<Tensor (const Tensor &, int64_t, const Tensor &, Scalar)>(tensorTypeIdToBackend(type_id()), is_variable())(*this, dim, index, value);
-#endif
-}
-inline Tensor & Tensor::scatter_add_(int64_t dim, const Tensor & index, const Tensor & src) {
-#ifdef USE_STATIC_DISPATCH
-    switch(tensorTypeIdToBackend(type_id())) {
-        case Backend::CPU:
-            return CPUType::scatter_add_(*this, dim, index, src);
-            break;
-        default:
-            AT_ERROR("scatter_add_ not implemented for ", at::toString(tensorTypeIdToBackend(type_id())));
-    }
-#else
-    static auto table = globalATenDispatch().getOpTable("aten::scatter_add_(Tensor(a!) self, int dim, Tensor index, Tensor src) -> Tensor(a!)");
-    return table->getOp<Tensor & (Tensor &, int64_t, const Tensor &, const Tensor &)>(tensorTypeIdToBackend(type_id()), is_variable())(*this, dim, index, src);
-#endif
-=======
-    return table->getOp<Tensor (const Tensor &, int64_t, const Tensor &, const Tensor &)>(tensorTypeIdToBackend(type_id()), is_variable())(const_cast<Tensor&>(*this), dim, index, source);
-}
-inline Tensor & Tensor::index_fill_(int64_t dim, const Tensor & index, Scalar value) const {
     static auto table = globalATenDispatch().getOpTable("aten::index_fill_.Scalar(Tensor(a!) self, int dim, Tensor index, Scalar value) -> Tensor(a!)");
     return table->getOp<Tensor & (Tensor &, int64_t, const Tensor &, Scalar)>(tensorTypeIdToBackend(type_id()), is_variable())(const_cast<Tensor&>(*this), dim, index, value);
+#endif
 }
 inline Tensor Tensor::index_fill(int64_t dim, const Tensor & index, Scalar value) const {
+#ifdef USE_STATIC_DISPATCH
+    return TypeDefault::index_fill(const_cast<Tensor&>(*this), dim, index, value);
+#else
     static auto table = globalATenDispatch().getOpTable("aten::index_fill.Scalar(Tensor self, int dim, Tensor index, Scalar value) -> Tensor");
     return table->getOp<Tensor (const Tensor &, int64_t, const Tensor &, Scalar)>(tensorTypeIdToBackend(type_id()), is_variable())(const_cast<Tensor&>(*this), dim, index, value);
+#endif
 }
 inline Tensor & Tensor::index_fill_(int64_t dim, const Tensor & index, const Tensor & value) const {
+#ifdef USE_STATIC_DISPATCH
+    switch(tensorTypeIdToBackend(type_id())) {
+        case Backend::CPU:
+            return CPUType::index_fill_(const_cast<Tensor&>(*this), dim, index, value);
+            break;
+        default:
+            AT_ERROR("index_fill_ not implemented for ", at::toString(tensorTypeIdToBackend(type_id())));
+    }
+#else
     static auto table = globalATenDispatch().getOpTable("aten::index_fill_.Tensor(Tensor(a!) self, int dim, Tensor index, Tensor value) -> Tensor(a!)");
     return table->getOp<Tensor & (Tensor &, int64_t, const Tensor &, const Tensor &)>(tensorTypeIdToBackend(type_id()), is_variable())(const_cast<Tensor&>(*this), dim, index, value);
+#endif
 }
 inline Tensor Tensor::index_fill(int64_t dim, const Tensor & index, const Tensor & value) const {
+#ifdef USE_STATIC_DISPATCH
+    return TypeDefault::index_fill(const_cast<Tensor&>(*this), dim, index, value);
+#else
     static auto table = globalATenDispatch().getOpTable("aten::index_fill.Tensor(Tensor self, int dim, Tensor index, Tensor value) -> Tensor");
     return table->getOp<Tensor (const Tensor &, int64_t, const Tensor &, const Tensor &)>(tensorTypeIdToBackend(type_id()), is_variable())(const_cast<Tensor&>(*this), dim, index, value);
+#endif
 }
 inline Tensor & Tensor::scatter_(int64_t dim, const Tensor & index, const Tensor & src) const {
+#ifdef USE_STATIC_DISPATCH
+    switch(tensorTypeIdToBackend(type_id())) {
+        case Backend::CPU:
+            return CPUType::scatter_(const_cast<Tensor&>(*this), dim, index, src);
+            break;
+        default:
+            AT_ERROR("scatter_ not implemented for ", at::toString(tensorTypeIdToBackend(type_id())));
+    }
+#else
     static auto table = globalATenDispatch().getOpTable("aten::scatter_.src(Tensor(a!) self, int dim, Tensor index, Tensor src) -> Tensor(a!)");
     return table->getOp<Tensor & (Tensor &, int64_t, const Tensor &, const Tensor &)>(tensorTypeIdToBackend(type_id()), is_variable())(const_cast<Tensor&>(*this), dim, index, src);
+#endif
 }
 inline Tensor Tensor::scatter(int64_t dim, const Tensor & index, const Tensor & src) const {
+#ifdef USE_STATIC_DISPATCH
+    return TypeDefault::scatter(const_cast<Tensor&>(*this), dim, index, src);
+#else
     static auto table = globalATenDispatch().getOpTable("aten::scatter.src(Tensor self, int dim, Tensor index, Tensor src) -> Tensor");
     return table->getOp<Tensor (const Tensor &, int64_t, const Tensor &, const Tensor &)>(tensorTypeIdToBackend(type_id()), is_variable())(const_cast<Tensor&>(*this), dim, index, src);
+#endif
 }
 inline Tensor & Tensor::scatter_(int64_t dim, const Tensor & index, Scalar value) const {
+#ifdef USE_STATIC_DISPATCH
+    switch(tensorTypeIdToBackend(type_id())) {
+        case Backend::CPU:
+            return CPUType::scatter_(const_cast<Tensor&>(*this), dim, index, value);
+            break;
+        default:
+            AT_ERROR("scatter_ not implemented for ", at::toString(tensorTypeIdToBackend(type_id())));
+    }
+#else
     static auto table = globalATenDispatch().getOpTable("aten::scatter_.value(Tensor(a!) self, int dim, Tensor index, Scalar value) -> Tensor(a!)");
     return table->getOp<Tensor & (Tensor &, int64_t, const Tensor &, Scalar)>(tensorTypeIdToBackend(type_id()), is_variable())(const_cast<Tensor&>(*this), dim, index, value);
+#endif
 }
 inline Tensor Tensor::scatter(int64_t dim, const Tensor & index, Scalar value) const {
+#ifdef USE_STATIC_DISPATCH
+    return TypeDefault::scatter(const_cast<Tensor&>(*this), dim, index, value);
+#else
     static auto table = globalATenDispatch().getOpTable("aten::scatter.value(Tensor self, int dim, Tensor index, Scalar value) -> Tensor");
     return table->getOp<Tensor (const Tensor &, int64_t, const Tensor &, Scalar)>(tensorTypeIdToBackend(type_id()), is_variable())(const_cast<Tensor&>(*this), dim, index, value);
+#endif
 }
 inline Tensor & Tensor::scatter_add_(int64_t dim, const Tensor & index, const Tensor & src) const {
+#ifdef USE_STATIC_DISPATCH
+    switch(tensorTypeIdToBackend(type_id())) {
+        case Backend::CPU:
+            return CPUType::scatter_add_(const_cast<Tensor&>(*this), dim, index, src);
+            break;
+        default:
+            AT_ERROR("scatter_add_ not implemented for ", at::toString(tensorTypeIdToBackend(type_id())));
+    }
+#else
     static auto table = globalATenDispatch().getOpTable("aten::scatter_add_(Tensor(a!) self, int dim, Tensor index, Tensor src) -> Tensor(a!)");
     return table->getOp<Tensor & (Tensor &, int64_t, const Tensor &, const Tensor &)>(tensorTypeIdToBackend(type_id()), is_variable())(const_cast<Tensor&>(*this), dim, index, src);
->>>>>>> 1daac9c0
+#endif
 }
 inline Tensor Tensor::scatter_add(int64_t dim, const Tensor & index, const Tensor & src) const {
 #ifdef USE_STATIC_DISPATCH
-    return TypeDefault::scatter_add(*this, dim, index, src);
+    return TypeDefault::scatter_add(const_cast<Tensor&>(*this), dim, index, src);
 #else
     static auto table = globalATenDispatch().getOpTable("aten::scatter_add(Tensor self, int dim, Tensor index, Tensor src) -> Tensor");
-<<<<<<< HEAD
-    return table->getOp<Tensor (const Tensor &, int64_t, const Tensor &, const Tensor &)>(tensorTypeIdToBackend(type_id()), is_variable())(*this, dim, index, src);
-#endif
-}
-inline Tensor & Tensor::lt_(Scalar other) {
-#ifdef USE_STATIC_DISPATCH
-    switch(tensorTypeIdToBackend(type_id())) {
-        case Backend::CPU:
-            return CPUType::lt_(*this, other);
+    return table->getOp<Tensor (const Tensor &, int64_t, const Tensor &, const Tensor &)>(tensorTypeIdToBackend(type_id()), is_variable())(const_cast<Tensor&>(*this), dim, index, src);
+#endif
+}
+inline Tensor & Tensor::lt_(Scalar other) const {
+#ifdef USE_STATIC_DISPATCH
+    switch(tensorTypeIdToBackend(type_id())) {
+        case Backend::CPU:
+            return CPUType::lt_(const_cast<Tensor&>(*this), other);
             break;
         default:
             AT_ERROR("lt_ not implemented for ", at::toString(tensorTypeIdToBackend(type_id())));
     }
 #else
-    static auto table = globalATenDispatch().getOpTable("aten::lt_(Tensor(a!) self, Scalar other) -> Tensor(a!)");
-    return table->getOp<Tensor & (Tensor &, Scalar)>(tensorTypeIdToBackend(type_id()), is_variable())(*this, other);
-#endif
-}
-inline Tensor & Tensor::lt_(const Tensor & other) {
-#ifdef USE_STATIC_DISPATCH
-    switch(tensorTypeIdToBackend(type_id())) {
-        case Backend::CPU:
-            return CPUType::lt_(*this, other);
-            break;
-        default:
-            AT_ERROR("lt_ not implemented for ", at::toString(tensorTypeIdToBackend(type_id())));
-    }
-#else
-    static auto table = globalATenDispatch().getOpTable("aten::lt_(Tensor(a!) self, Tensor other) -> Tensor(a!)");
-    return table->getOp<Tensor & (Tensor &, const Tensor &)>(tensorTypeIdToBackend(type_id()), is_variable())(*this, other);
-#endif
-}
-inline Tensor & Tensor::gt_(Scalar other) {
-#ifdef USE_STATIC_DISPATCH
-    switch(tensorTypeIdToBackend(type_id())) {
-        case Backend::CPU:
-            return CPUType::gt_(*this, other);
-            break;
-        default:
-            AT_ERROR("gt_ not implemented for ", at::toString(tensorTypeIdToBackend(type_id())));
-    }
-#else
-    static auto table = globalATenDispatch().getOpTable("aten::gt_(Tensor(a!) self, Scalar other) -> Tensor(a!)");
-    return table->getOp<Tensor & (Tensor &, Scalar)>(tensorTypeIdToBackend(type_id()), is_variable())(*this, other);
-#endif
-}
-inline Tensor & Tensor::gt_(const Tensor & other) {
-#ifdef USE_STATIC_DISPATCH
-    switch(tensorTypeIdToBackend(type_id())) {
-        case Backend::CPU:
-            return CPUType::gt_(*this, other);
-            break;
-        default:
-            AT_ERROR("gt_ not implemented for ", at::toString(tensorTypeIdToBackend(type_id())));
-    }
-#else
-    static auto table = globalATenDispatch().getOpTable("aten::gt_(Tensor(a!) self, Tensor other) -> Tensor(a!)");
-    return table->getOp<Tensor & (Tensor &, const Tensor &)>(tensorTypeIdToBackend(type_id()), is_variable())(*this, other);
-#endif
-}
-inline Tensor & Tensor::le_(Scalar other) {
-#ifdef USE_STATIC_DISPATCH
-    switch(tensorTypeIdToBackend(type_id())) {
-        case Backend::CPU:
-            return CPUType::le_(*this, other);
-            break;
-        default:
-            AT_ERROR("le_ not implemented for ", at::toString(tensorTypeIdToBackend(type_id())));
-    }
-#else
-    static auto table = globalATenDispatch().getOpTable("aten::le_(Tensor(a!) self, Scalar other) -> Tensor(a!)");
-    return table->getOp<Tensor & (Tensor &, Scalar)>(tensorTypeIdToBackend(type_id()), is_variable())(*this, other);
-#endif
-}
-inline Tensor & Tensor::le_(const Tensor & other) {
-#ifdef USE_STATIC_DISPATCH
-    switch(tensorTypeIdToBackend(type_id())) {
-        case Backend::CPU:
-            return CPUType::le_(*this, other);
-            break;
-        default:
-            AT_ERROR("le_ not implemented for ", at::toString(tensorTypeIdToBackend(type_id())));
-    }
-#else
-    static auto table = globalATenDispatch().getOpTable("aten::le_(Tensor(a!) self, Tensor other) -> Tensor(a!)");
-    return table->getOp<Tensor & (Tensor &, const Tensor &)>(tensorTypeIdToBackend(type_id()), is_variable())(*this, other);
-#endif
-}
-inline Tensor & Tensor::ge_(Scalar other) {
-#ifdef USE_STATIC_DISPATCH
-    switch(tensorTypeIdToBackend(type_id())) {
-        case Backend::CPU:
-            return CPUType::ge_(*this, other);
-            break;
-        default:
-            AT_ERROR("ge_ not implemented for ", at::toString(tensorTypeIdToBackend(type_id())));
-    }
-#else
-    static auto table = globalATenDispatch().getOpTable("aten::ge_(Tensor(a!) self, Scalar other) -> Tensor(a!)");
-    return table->getOp<Tensor & (Tensor &, Scalar)>(tensorTypeIdToBackend(type_id()), is_variable())(*this, other);
-#endif
-}
-inline Tensor & Tensor::ge_(const Tensor & other) {
-#ifdef USE_STATIC_DISPATCH
-    switch(tensorTypeIdToBackend(type_id())) {
-        case Backend::CPU:
-            return CPUType::ge_(*this, other);
-            break;
-        default:
-            AT_ERROR("ge_ not implemented for ", at::toString(tensorTypeIdToBackend(type_id())));
-    }
-#else
-    static auto table = globalATenDispatch().getOpTable("aten::ge_(Tensor(a!) self, Tensor other) -> Tensor(a!)");
-    return table->getOp<Tensor & (Tensor &, const Tensor &)>(tensorTypeIdToBackend(type_id()), is_variable())(*this, other);
-#endif
-}
-inline Tensor & Tensor::eq_(Scalar other) {
-#ifdef USE_STATIC_DISPATCH
-    switch(tensorTypeIdToBackend(type_id())) {
-        case Backend::CPU:
-            return CPUType::eq_(*this, other);
-            break;
-        default:
-            AT_ERROR("eq_ not implemented for ", at::toString(tensorTypeIdToBackend(type_id())));
-    }
-#else
-    static auto table = globalATenDispatch().getOpTable("aten::eq_(Tensor(a!) self, Scalar other) -> Tensor(a!)");
-    return table->getOp<Tensor & (Tensor &, Scalar)>(tensorTypeIdToBackend(type_id()), is_variable())(*this, other);
-#endif
-}
-inline Tensor & Tensor::eq_(const Tensor & other) {
-#ifdef USE_STATIC_DISPATCH
-    switch(tensorTypeIdToBackend(type_id())) {
-        case Backend::CPU:
-            return CPUType::eq_(*this, other);
-            break;
-        default:
-            AT_ERROR("eq_ not implemented for ", at::toString(tensorTypeIdToBackend(type_id())));
-    }
-#else
-    static auto table = globalATenDispatch().getOpTable("aten::eq_(Tensor(a!) self, Tensor other) -> Tensor(a!)");
-    return table->getOp<Tensor & (Tensor &, const Tensor &)>(tensorTypeIdToBackend(type_id()), is_variable())(*this, other);
-#endif
-}
-inline Tensor & Tensor::ne_(Scalar other) {
-#ifdef USE_STATIC_DISPATCH
-    switch(tensorTypeIdToBackend(type_id())) {
-        case Backend::CPU:
-            return CPUType::ne_(*this, other);
-            break;
-        default:
-            AT_ERROR("ne_ not implemented for ", at::toString(tensorTypeIdToBackend(type_id())));
-    }
-#else
-    static auto table = globalATenDispatch().getOpTable("aten::ne_(Tensor(a!) self, Scalar other) -> Tensor(a!)");
-    return table->getOp<Tensor & (Tensor &, Scalar)>(tensorTypeIdToBackend(type_id()), is_variable())(*this, other);
-#endif
-}
-inline Tensor & Tensor::ne_(const Tensor & other) {
-#ifdef USE_STATIC_DISPATCH
-    switch(tensorTypeIdToBackend(type_id())) {
-        case Backend::CPU:
-            return CPUType::ne_(*this, other);
-            break;
-        default:
-            AT_ERROR("ne_ not implemented for ", at::toString(tensorTypeIdToBackend(type_id())));
-    }
-#else
-    static auto table = globalATenDispatch().getOpTable("aten::ne_(Tensor(a!) self, Tensor other) -> Tensor(a!)");
-    return table->getOp<Tensor & (Tensor &, const Tensor &)>(tensorTypeIdToBackend(type_id()), is_variable())(*this, other);
-#endif
-}
-inline Tensor Tensor::__and__(Scalar other) const {
-#ifdef USE_STATIC_DISPATCH
-    switch(tensorTypeIdToBackend(type_id())) {
-        case Backend::CPU:
-            return CPUType::__and__(*this, other);
-            break;
-        default:
-            AT_ERROR("__and__ not implemented for ", at::toString(tensorTypeIdToBackend(type_id())));
-    }
-#else
-    static auto table = globalATenDispatch().getOpTable("aten::__and__(Tensor self, Scalar other) -> Tensor");
-    return table->getOp<Tensor (const Tensor &, Scalar)>(tensorTypeIdToBackend(type_id()), is_variable())(*this, other);
-#endif
-}
-inline Tensor Tensor::__and__(const Tensor & other) const {
-#ifdef USE_STATIC_DISPATCH
-    switch(tensorTypeIdToBackend(type_id())) {
-        case Backend::CPU:
-            return CPUType::__and__(*this, other);
-            break;
-        default:
-            AT_ERROR("__and__ not implemented for ", at::toString(tensorTypeIdToBackend(type_id())));
-    }
-#else
-    static auto table = globalATenDispatch().getOpTable("aten::__and__(Tensor self, Tensor other) -> Tensor");
-    return table->getOp<Tensor (const Tensor &, const Tensor &)>(tensorTypeIdToBackend(type_id()), is_variable())(*this, other);
-#endif
-}
-inline Tensor & Tensor::__iand__(Scalar other) {
-#ifdef USE_STATIC_DISPATCH
-    switch(tensorTypeIdToBackend(type_id())) {
-        case Backend::CPU:
-            return CPUType::__iand__(*this, other);
-            break;
-        default:
-            AT_ERROR("__iand__ not implemented for ", at::toString(tensorTypeIdToBackend(type_id())));
-    }
-#else
-    static auto table = globalATenDispatch().getOpTable("aten::__iand__(Tensor(a!) self, Scalar other) -> Tensor(a!)");
-    return table->getOp<Tensor & (Tensor &, Scalar)>(tensorTypeIdToBackend(type_id()), is_variable())(*this, other);
-#endif
-}
-inline Tensor & Tensor::__iand__(const Tensor & other) {
-#ifdef USE_STATIC_DISPATCH
-    switch(tensorTypeIdToBackend(type_id())) {
-        case Backend::CPU:
-            return CPUType::__iand__(*this, other);
-            break;
-        default:
-            AT_ERROR("__iand__ not implemented for ", at::toString(tensorTypeIdToBackend(type_id())));
-    }
-#else
-    static auto table = globalATenDispatch().getOpTable("aten::__iand__(Tensor(a!) self, Tensor other) -> Tensor(a!)");
-    return table->getOp<Tensor & (Tensor &, const Tensor &)>(tensorTypeIdToBackend(type_id()), is_variable())(*this, other);
-#endif
-}
-inline Tensor Tensor::__or__(Scalar other) const {
-#ifdef USE_STATIC_DISPATCH
-    switch(tensorTypeIdToBackend(type_id())) {
-        case Backend::CPU:
-            return CPUType::__or__(*this, other);
-            break;
-        default:
-            AT_ERROR("__or__ not implemented for ", at::toString(tensorTypeIdToBackend(type_id())));
-    }
-#else
-    static auto table = globalATenDispatch().getOpTable("aten::__or__(Tensor self, Scalar other) -> Tensor");
-    return table->getOp<Tensor (const Tensor &, Scalar)>(tensorTypeIdToBackend(type_id()), is_variable())(*this, other);
-#endif
-}
-inline Tensor Tensor::__or__(const Tensor & other) const {
-#ifdef USE_STATIC_DISPATCH
-    switch(tensorTypeIdToBackend(type_id())) {
-        case Backend::CPU:
-            return CPUType::__or__(*this, other);
-            break;
-        default:
-            AT_ERROR("__or__ not implemented for ", at::toString(tensorTypeIdToBackend(type_id())));
-    }
-#else
-    static auto table = globalATenDispatch().getOpTable("aten::__or__(Tensor self, Tensor other) -> Tensor");
-    return table->getOp<Tensor (const Tensor &, const Tensor &)>(tensorTypeIdToBackend(type_id()), is_variable())(*this, other);
-#endif
-}
-inline Tensor & Tensor::__ior__(Scalar other) {
-#ifdef USE_STATIC_DISPATCH
-    switch(tensorTypeIdToBackend(type_id())) {
-        case Backend::CPU:
-            return CPUType::__ior__(*this, other);
-            break;
-        default:
-            AT_ERROR("__ior__ not implemented for ", at::toString(tensorTypeIdToBackend(type_id())));
-    }
-#else
-    static auto table = globalATenDispatch().getOpTable("aten::__ior__(Tensor(a!) self, Scalar other) -> Tensor(a!)");
-    return table->getOp<Tensor & (Tensor &, Scalar)>(tensorTypeIdToBackend(type_id()), is_variable())(*this, other);
-#endif
-}
-inline Tensor & Tensor::__ior__(const Tensor & other) {
-#ifdef USE_STATIC_DISPATCH
-    switch(tensorTypeIdToBackend(type_id())) {
-        case Backend::CPU:
-            return CPUType::__ior__(*this, other);
-            break;
-        default:
-            AT_ERROR("__ior__ not implemented for ", at::toString(tensorTypeIdToBackend(type_id())));
-    }
-#else
-    static auto table = globalATenDispatch().getOpTable("aten::__ior__(Tensor(a!) self, Tensor other) -> Tensor(a!)");
-    return table->getOp<Tensor & (Tensor &, const Tensor &)>(tensorTypeIdToBackend(type_id()), is_variable())(*this, other);
-#endif
-}
-inline Tensor Tensor::__xor__(Scalar other) const {
-#ifdef USE_STATIC_DISPATCH
-    switch(tensorTypeIdToBackend(type_id())) {
-        case Backend::CPU:
-            return CPUType::__xor__(*this, other);
-            break;
-        default:
-            AT_ERROR("__xor__ not implemented for ", at::toString(tensorTypeIdToBackend(type_id())));
-    }
-#else
-    static auto table = globalATenDispatch().getOpTable("aten::__xor__(Tensor self, Scalar other) -> Tensor");
-    return table->getOp<Tensor (const Tensor &, Scalar)>(tensorTypeIdToBackend(type_id()), is_variable())(*this, other);
-#endif
-}
-inline Tensor Tensor::__xor__(const Tensor & other) const {
-#ifdef USE_STATIC_DISPATCH
-    switch(tensorTypeIdToBackend(type_id())) {
-        case Backend::CPU:
-            return CPUType::__xor__(*this, other);
-            break;
-        default:
-            AT_ERROR("__xor__ not implemented for ", at::toString(tensorTypeIdToBackend(type_id())));
-    }
-#else
-    static auto table = globalATenDispatch().getOpTable("aten::__xor__(Tensor self, Tensor other) -> Tensor");
-    return table->getOp<Tensor (const Tensor &, const Tensor &)>(tensorTypeIdToBackend(type_id()), is_variable())(*this, other);
-#endif
-}
-inline Tensor & Tensor::__ixor__(Scalar other) {
-#ifdef USE_STATIC_DISPATCH
-    switch(tensorTypeIdToBackend(type_id())) {
-        case Backend::CPU:
-            return CPUType::__ixor__(*this, other);
-            break;
-        default:
-            AT_ERROR("__ixor__ not implemented for ", at::toString(tensorTypeIdToBackend(type_id())));
-    }
-#else
-    static auto table = globalATenDispatch().getOpTable("aten::__ixor__(Tensor(a!) self, Scalar other) -> Tensor(a!)");
-    return table->getOp<Tensor & (Tensor &, Scalar)>(tensorTypeIdToBackend(type_id()), is_variable())(*this, other);
-#endif
-}
-inline Tensor & Tensor::__ixor__(const Tensor & other) {
-#ifdef USE_STATIC_DISPATCH
-    switch(tensorTypeIdToBackend(type_id())) {
-        case Backend::CPU:
-            return CPUType::__ixor__(*this, other);
-            break;
-        default:
-            AT_ERROR("__ixor__ not implemented for ", at::toString(tensorTypeIdToBackend(type_id())));
-    }
-#else
-    static auto table = globalATenDispatch().getOpTable("aten::__ixor__(Tensor(a!) self, Tensor other) -> Tensor(a!)");
-    return table->getOp<Tensor & (Tensor &, const Tensor &)>(tensorTypeIdToBackend(type_id()), is_variable())(*this, other);
-#endif
-}
-inline Tensor Tensor::__lshift__(Scalar other) const {
-#ifdef USE_STATIC_DISPATCH
-    switch(tensorTypeIdToBackend(type_id())) {
-        case Backend::CPU:
-            return CPUType::__lshift__(*this, other);
-            break;
-        default:
-            AT_ERROR("__lshift__ not implemented for ", at::toString(tensorTypeIdToBackend(type_id())));
-    }
-#else
-    static auto table = globalATenDispatch().getOpTable("aten::__lshift__(Tensor self, Scalar other) -> Tensor");
-    return table->getOp<Tensor (const Tensor &, Scalar)>(tensorTypeIdToBackend(type_id()), is_variable())(*this, other);
-#endif
-}
-inline Tensor Tensor::__lshift__(const Tensor & other) const {
-#ifdef USE_STATIC_DISPATCH
-    switch(tensorTypeIdToBackend(type_id())) {
-        case Backend::CPU:
-            return CPUType::__lshift__(*this, other);
-            break;
-        default:
-            AT_ERROR("__lshift__ not implemented for ", at::toString(tensorTypeIdToBackend(type_id())));
-    }
-#else
-    static auto table = globalATenDispatch().getOpTable("aten::__lshift__(Tensor self, Tensor other) -> Tensor");
-    return table->getOp<Tensor (const Tensor &, const Tensor &)>(tensorTypeIdToBackend(type_id()), is_variable())(*this, other);
-#endif
-}
-inline Tensor & Tensor::__ilshift__(Scalar other) {
-#ifdef USE_STATIC_DISPATCH
-    switch(tensorTypeIdToBackend(type_id())) {
-        case Backend::CPU:
-            return CPUType::__ilshift__(*this, other);
-            break;
-        default:
-            AT_ERROR("__ilshift__ not implemented for ", at::toString(tensorTypeIdToBackend(type_id())));
-    }
-#else
-    static auto table = globalATenDispatch().getOpTable("aten::__ilshift__(Tensor(a!) self, Scalar other) -> Tensor(a!)");
-    return table->getOp<Tensor & (Tensor &, Scalar)>(tensorTypeIdToBackend(type_id()), is_variable())(*this, other);
-#endif
-}
-inline Tensor & Tensor::__ilshift__(const Tensor & other) {
-#ifdef USE_STATIC_DISPATCH
-    switch(tensorTypeIdToBackend(type_id())) {
-        case Backend::CPU:
-            return CPUType::__ilshift__(*this, other);
-            break;
-        default:
-            AT_ERROR("__ilshift__ not implemented for ", at::toString(tensorTypeIdToBackend(type_id())));
-    }
-#else
-    static auto table = globalATenDispatch().getOpTable("aten::__ilshift__(Tensor(a!) self, Tensor other) -> Tensor(a!)");
-    return table->getOp<Tensor & (Tensor &, const Tensor &)>(tensorTypeIdToBackend(type_id()), is_variable())(*this, other);
-#endif
-}
-inline Tensor Tensor::__rshift__(Scalar other) const {
-#ifdef USE_STATIC_DISPATCH
-    switch(tensorTypeIdToBackend(type_id())) {
-        case Backend::CPU:
-            return CPUType::__rshift__(*this, other);
-            break;
-        default:
-            AT_ERROR("__rshift__ not implemented for ", at::toString(tensorTypeIdToBackend(type_id())));
-    }
-#else
-    static auto table = globalATenDispatch().getOpTable("aten::__rshift__(Tensor self, Scalar other) -> Tensor");
-    return table->getOp<Tensor (const Tensor &, Scalar)>(tensorTypeIdToBackend(type_id()), is_variable())(*this, other);
-#endif
-}
-inline Tensor Tensor::__rshift__(const Tensor & other) const {
-#ifdef USE_STATIC_DISPATCH
-    switch(tensorTypeIdToBackend(type_id())) {
-        case Backend::CPU:
-            return CPUType::__rshift__(*this, other);
-            break;
-        default:
-            AT_ERROR("__rshift__ not implemented for ", at::toString(tensorTypeIdToBackend(type_id())));
-    }
-#else
-    static auto table = globalATenDispatch().getOpTable("aten::__rshift__(Tensor self, Tensor other) -> Tensor");
-    return table->getOp<Tensor (const Tensor &, const Tensor &)>(tensorTypeIdToBackend(type_id()), is_variable())(*this, other);
-#endif
-}
-inline Tensor & Tensor::__irshift__(Scalar other) {
-#ifdef USE_STATIC_DISPATCH
-    switch(tensorTypeIdToBackend(type_id())) {
-        case Backend::CPU:
-            return CPUType::__irshift__(*this, other);
-            break;
-        default:
-            AT_ERROR("__irshift__ not implemented for ", at::toString(tensorTypeIdToBackend(type_id())));
-    }
-#else
-    static auto table = globalATenDispatch().getOpTable("aten::__irshift__(Tensor(a!) self, Scalar other) -> Tensor(a!)");
-    return table->getOp<Tensor & (Tensor &, Scalar)>(tensorTypeIdToBackend(type_id()), is_variable())(*this, other);
-#endif
-}
-inline Tensor & Tensor::__irshift__(const Tensor & other) {
-#ifdef USE_STATIC_DISPATCH
-    switch(tensorTypeIdToBackend(type_id())) {
-        case Backend::CPU:
-            return CPUType::__irshift__(*this, other);
-            break;
-        default:
-            AT_ERROR("__irshift__ not implemented for ", at::toString(tensorTypeIdToBackend(type_id())));
-    }
-#else
-    static auto table = globalATenDispatch().getOpTable("aten::__irshift__(Tensor(a!) self, Tensor other) -> Tensor(a!)");
-    return table->getOp<Tensor & (Tensor &, const Tensor &)>(tensorTypeIdToBackend(type_id()), is_variable())(*this, other);
-#endif
-}
-inline Tensor & Tensor::lgamma_() {
-#ifdef USE_STATIC_DISPATCH
-    switch(tensorTypeIdToBackend(type_id())) {
-        case Backend::CPU:
-            return CPUType::lgamma_(*this);
-            break;
-        default:
-            AT_ERROR("lgamma_ not implemented for ", at::toString(tensorTypeIdToBackend(type_id())));
-    }
-#else
-    static auto table = globalATenDispatch().getOpTable("aten::lgamma_(Tensor(a!) self) -> Tensor(a!)");
-    return table->getOp<Tensor & (Tensor &)>(tensorTypeIdToBackend(type_id()), is_variable())(*this);
-#endif
-}
-inline Tensor & Tensor::atan2_(const Tensor & other) {
-#ifdef USE_STATIC_DISPATCH
-    switch(tensorTypeIdToBackend(type_id())) {
-        case Backend::CPU:
-            return CPUType::atan2_(*this, other);
-            break;
-        default:
-            AT_ERROR("atan2_ not implemented for ", at::toString(tensorTypeIdToBackend(type_id())));
-    }
-#else
-    static auto table = globalATenDispatch().getOpTable("aten::atan2_(Tensor(a!) self, Tensor other) -> Tensor(a!)");
-    return table->getOp<Tensor & (Tensor &, const Tensor &)>(tensorTypeIdToBackend(type_id()), is_variable())(*this, other);
-#endif
-}
-inline Tensor & Tensor::tril_(int64_t diagonal) {
-#ifdef USE_STATIC_DISPATCH
-    switch(tensorTypeIdToBackend(type_id())) {
-        case Backend::CPU:
-            return CPUType::tril_(*this, diagonal);
-            break;
-        default:
-            AT_ERROR("tril_ not implemented for ", at::toString(tensorTypeIdToBackend(type_id())));
-    }
-#else
-    static auto table = globalATenDispatch().getOpTable("aten::tril_(Tensor(a!) self, int diagonal=0) -> Tensor(a!)");
-    return table->getOp<Tensor & (Tensor &, int64_t)>(tensorTypeIdToBackend(type_id()), is_variable())(*this, diagonal);
-#endif
-}
-inline Tensor & Tensor::triu_(int64_t diagonal) {
-#ifdef USE_STATIC_DISPATCH
-    switch(tensorTypeIdToBackend(type_id())) {
-        case Backend::CPU:
-            return CPUType::triu_(*this, diagonal);
-            break;
-        default:
-            AT_ERROR("triu_ not implemented for ", at::toString(tensorTypeIdToBackend(type_id())));
-    }
-#else
-    static auto table = globalATenDispatch().getOpTable("aten::triu_(Tensor(a!) self, int diagonal=0) -> Tensor(a!)");
-    return table->getOp<Tensor & (Tensor &, int64_t)>(tensorTypeIdToBackend(type_id()), is_variable())(*this, diagonal);
-#endif
-}
-inline Tensor & Tensor::digamma_() {
-#ifdef USE_STATIC_DISPATCH
-    switch(tensorTypeIdToBackend(type_id())) {
-        case Backend::CPU:
-            return CPUType::digamma_(*this);
-            break;
-        default:
-            AT_ERROR("digamma_ not implemented for ", at::toString(tensorTypeIdToBackend(type_id())));
-    }
-#else
-    static auto table = globalATenDispatch().getOpTable("aten::digamma_(Tensor(a!) self) -> Tensor(a!)");
-    return table->getOp<Tensor & (Tensor &)>(tensorTypeIdToBackend(type_id()), is_variable())(*this);
-#endif
-}
-inline Tensor & Tensor::polygamma_(int64_t n) {
-#ifdef USE_STATIC_DISPATCH
-    switch(tensorTypeIdToBackend(type_id())) {
-        case Backend::CPU:
-            return CPUType::polygamma_(*this, n);
-            break;
-        default:
-            AT_ERROR("polygamma_ not implemented for ", at::toString(tensorTypeIdToBackend(type_id())));
-    }
-#else
-    static auto table = globalATenDispatch().getOpTable("aten::polygamma_(Tensor(a!) self, int n) -> Tensor(a!)");
-    return table->getOp<Tensor & (Tensor &, int64_t)>(tensorTypeIdToBackend(type_id()), is_variable())(*this, n);
-#endif
-}
-inline Tensor & Tensor::erfinv_() {
-#ifdef USE_STATIC_DISPATCH
-    switch(tensorTypeIdToBackend(type_id())) {
-        case Backend::CPU:
-            return CPUType::erfinv_(*this);
-            break;
-        default:
-            AT_ERROR("erfinv_ not implemented for ", at::toString(tensorTypeIdToBackend(type_id())));
-    }
-#else
-    static auto table = globalATenDispatch().getOpTable("aten::erfinv_(Tensor(a!) self) -> Tensor(a!)");
-    return table->getOp<Tensor & (Tensor &)>(tensorTypeIdToBackend(type_id()), is_variable())(*this);
-#endif
-}
-inline Tensor & Tensor::renorm_(Scalar p, int64_t dim, Scalar maxnorm) {
-#ifdef USE_STATIC_DISPATCH
-    switch(tensorTypeIdToBackend(type_id())) {
-        case Backend::CPU:
-            return CPUType::renorm_(*this, p, dim, maxnorm);
-            break;
-        default:
-            AT_ERROR("renorm_ not implemented for ", at::toString(tensorTypeIdToBackend(type_id())));
-    }
-#else
-    static auto table = globalATenDispatch().getOpTable("aten::renorm_(Tensor(a!) self, Scalar p, int dim, Scalar maxnorm) -> Tensor(a!)");
-    return table->getOp<Tensor & (Tensor &, Scalar, int64_t, Scalar)>(tensorTypeIdToBackend(type_id()), is_variable())(*this, p, dim, maxnorm);
-#endif
-}
-inline Tensor & Tensor::pow_(Scalar exponent) {
-#ifdef USE_STATIC_DISPATCH
-    switch(tensorTypeIdToBackend(type_id())) {
-        case Backend::CPU:
-            return CPUType::pow_(*this, exponent);
-            break;
-        default:
-            AT_ERROR("pow_ not implemented for ", at::toString(tensorTypeIdToBackend(type_id())));
-    }
-#else
-    static auto table = globalATenDispatch().getOpTable("aten::pow_(Tensor(a!) self, Scalar exponent) -> Tensor(a!)");
-    return table->getOp<Tensor & (Tensor &, Scalar)>(tensorTypeIdToBackend(type_id()), is_variable())(*this, exponent);
-#endif
-}
-inline Tensor & Tensor::pow_(const Tensor & exponent) {
-#ifdef USE_STATIC_DISPATCH
-    switch(tensorTypeIdToBackend(type_id())) {
-        case Backend::CPU:
-            return CPUType::pow_(*this, exponent);
-            break;
-        default:
-            AT_ERROR("pow_ not implemented for ", at::toString(tensorTypeIdToBackend(type_id())));
-    }
-#else
-    static auto table = globalATenDispatch().getOpTable("aten::pow_(Tensor(a!) self, Tensor exponent) -> Tensor(a!)");
-    return table->getOp<Tensor & (Tensor &, const Tensor &)>(tensorTypeIdToBackend(type_id()), is_variable())(*this, exponent);
-#endif
-}
-inline Tensor & Tensor::lerp_(const Tensor & end, Scalar weight) {
-#ifdef USE_STATIC_DISPATCH
-    switch(tensorTypeIdToBackend(type_id())) {
-        case Backend::CPU:
-            return CPUType::lerp_(*this, end, weight);
-            break;
-        default:
-            AT_ERROR("lerp_ not implemented for ", at::toString(tensorTypeIdToBackend(type_id())));
-    }
-#else
-    static auto table = globalATenDispatch().getOpTable("aten::lerp_(Tensor(a!) self, Tensor end, Scalar weight) -> Tensor(a!)");
-    return table->getOp<Tensor & (Tensor &, const Tensor &, Scalar)>(tensorTypeIdToBackend(type_id()), is_variable())(*this, end, weight);
-#endif
-}
-inline Tensor & Tensor::lerp_(const Tensor & end, const Tensor & weight) {
-#ifdef USE_STATIC_DISPATCH
-    switch(tensorTypeIdToBackend(type_id())) {
-        case Backend::CPU:
-            return CPUType::lerp_(*this, end, weight);
-            break;
-        default:
-            AT_ERROR("lerp_ not implemented for ", at::toString(tensorTypeIdToBackend(type_id())));
-    }
-#else
-    static auto table = globalATenDispatch().getOpTable("aten::lerp_(Tensor(a!) self, Tensor end, Tensor weight) -> Tensor(a!)");
-    return table->getOp<Tensor & (Tensor &, const Tensor &, const Tensor &)>(tensorTypeIdToBackend(type_id()), is_variable())(*this, end, weight);
-#endif
-}
-inline Tensor & Tensor::sign_() {
-#ifdef USE_STATIC_DISPATCH
-    switch(tensorTypeIdToBackend(type_id())) {
-        case Backend::CPU:
-            return CPUType::sign_(*this);
-            break;
-        default:
-            AT_ERROR("sign_ not implemented for ", at::toString(tensorTypeIdToBackend(type_id())));
-    }
-#else
-    static auto table = globalATenDispatch().getOpTable("aten::sign_(Tensor(a!) self) -> Tensor(a!)");
-    return table->getOp<Tensor & (Tensor &)>(tensorTypeIdToBackend(type_id()), is_variable())(*this);
-#endif
-}
-inline Tensor & Tensor::fmod_(Scalar other) {
-#ifdef USE_STATIC_DISPATCH
-    switch(tensorTypeIdToBackend(type_id())) {
-        case Backend::CPU:
-            return CPUType::fmod_(*this, other);
-            break;
-        default:
-            AT_ERROR("fmod_ not implemented for ", at::toString(tensorTypeIdToBackend(type_id())));
-    }
-#else
-    static auto table = globalATenDispatch().getOpTable("aten::fmod_(Tensor(a!) self, Scalar other) -> Tensor(a!)");
-    return table->getOp<Tensor & (Tensor &, Scalar)>(tensorTypeIdToBackend(type_id()), is_variable())(*this, other);
-#endif
-}
-inline Tensor & Tensor::fmod_(const Tensor & other) {
-#ifdef USE_STATIC_DISPATCH
-    switch(tensorTypeIdToBackend(type_id())) {
-        case Backend::CPU:
-            return CPUType::fmod_(*this, other);
-            break;
-        default:
-            AT_ERROR("fmod_ not implemented for ", at::toString(tensorTypeIdToBackend(type_id())));
-    }
-#else
-    static auto table = globalATenDispatch().getOpTable("aten::fmod_(Tensor(a!) self, Tensor other) -> Tensor(a!)");
-    return table->getOp<Tensor & (Tensor &, const Tensor &)>(tensorTypeIdToBackend(type_id()), is_variable())(*this, other);
-#endif
-}
-inline Tensor & Tensor::remainder_(Scalar other) {
-#ifdef USE_STATIC_DISPATCH
-    switch(tensorTypeIdToBackend(type_id())) {
-        case Backend::CPU:
-            return CPUType::remainder_(*this, other);
-            break;
-        default:
-            AT_ERROR("remainder_ not implemented for ", at::toString(tensorTypeIdToBackend(type_id())));
-    }
-#else
-    static auto table = globalATenDispatch().getOpTable("aten::remainder_(Tensor(a!) self, Scalar other) -> Tensor(a!)");
-    return table->getOp<Tensor & (Tensor &, Scalar)>(tensorTypeIdToBackend(type_id()), is_variable())(*this, other);
-#endif
-}
-inline Tensor & Tensor::remainder_(const Tensor & other) {
-#ifdef USE_STATIC_DISPATCH
-    switch(tensorTypeIdToBackend(type_id())) {
-        case Backend::CPU:
-            return CPUType::remainder_(*this, other);
-            break;
-        default:
-            AT_ERROR("remainder_ not implemented for ", at::toString(tensorTypeIdToBackend(type_id())));
-    }
-#else
-    static auto table = globalATenDispatch().getOpTable("aten::remainder_(Tensor(a!) self, Tensor other) -> Tensor(a!)");
-    return table->getOp<Tensor & (Tensor &, const Tensor &)>(tensorTypeIdToBackend(type_id()), is_variable())(*this, other);
-#endif
-}
-inline Tensor & Tensor::addbmm_(const Tensor & batch1, const Tensor & batch2, Scalar beta, Scalar alpha) {
-#ifdef USE_STATIC_DISPATCH
-    switch(tensorTypeIdToBackend(type_id())) {
-        case Backend::CPU:
-            return CPUType::addbmm_(*this, batch1, batch2, beta, alpha);
-            break;
-        default:
-            AT_ERROR("addbmm_ not implemented for ", at::toString(tensorTypeIdToBackend(type_id())));
-    }
-#else
-    static auto table = globalATenDispatch().getOpTable("aten::addbmm_(Tensor(a!) self, Tensor batch1, Tensor batch2, *, Scalar beta=1, Scalar alpha=1) -> Tensor(a!)");
-    return table->getOp<Tensor & (Tensor &, const Tensor &, const Tensor &, Scalar, Scalar)>(tensorTypeIdToBackend(type_id()), is_variable())(*this, batch1, batch2, beta, alpha);
-#endif
-=======
-    return table->getOp<Tensor (const Tensor &, int64_t, const Tensor &, const Tensor &)>(tensorTypeIdToBackend(type_id()), is_variable())(const_cast<Tensor&>(*this), dim, index, src);
-}
-inline Tensor & Tensor::lt_(Scalar other) const {
     static auto table = globalATenDispatch().getOpTable("aten::lt_.Scalar(Tensor(a!) self, Scalar other) -> Tensor(a!)");
     return table->getOp<Tensor & (Tensor &, Scalar)>(tensorTypeIdToBackend(type_id()), is_variable())(const_cast<Tensor&>(*this), other);
+#endif
 }
 inline Tensor & Tensor::lt_(const Tensor & other) const {
+#ifdef USE_STATIC_DISPATCH
+    switch(tensorTypeIdToBackend(type_id())) {
+        case Backend::CPU:
+            return CPUType::lt_(const_cast<Tensor&>(*this), other);
+            break;
+        default:
+            AT_ERROR("lt_ not implemented for ", at::toString(tensorTypeIdToBackend(type_id())));
+    }
+#else
     static auto table = globalATenDispatch().getOpTable("aten::lt_.Tensor(Tensor(a!) self, Tensor other) -> Tensor(a!)");
     return table->getOp<Tensor & (Tensor &, const Tensor &)>(tensorTypeIdToBackend(type_id()), is_variable())(const_cast<Tensor&>(*this), other);
+#endif
 }
 inline Tensor & Tensor::gt_(Scalar other) const {
+#ifdef USE_STATIC_DISPATCH
+    switch(tensorTypeIdToBackend(type_id())) {
+        case Backend::CPU:
+            return CPUType::gt_(const_cast<Tensor&>(*this), other);
+            break;
+        default:
+            AT_ERROR("gt_ not implemented for ", at::toString(tensorTypeIdToBackend(type_id())));
+    }
+#else
     static auto table = globalATenDispatch().getOpTable("aten::gt_.Scalar(Tensor(a!) self, Scalar other) -> Tensor(a!)");
     return table->getOp<Tensor & (Tensor &, Scalar)>(tensorTypeIdToBackend(type_id()), is_variable())(const_cast<Tensor&>(*this), other);
+#endif
 }
 inline Tensor & Tensor::gt_(const Tensor & other) const {
+#ifdef USE_STATIC_DISPATCH
+    switch(tensorTypeIdToBackend(type_id())) {
+        case Backend::CPU:
+            return CPUType::gt_(const_cast<Tensor&>(*this), other);
+            break;
+        default:
+            AT_ERROR("gt_ not implemented for ", at::toString(tensorTypeIdToBackend(type_id())));
+    }
+#else
     static auto table = globalATenDispatch().getOpTable("aten::gt_.Tensor(Tensor(a!) self, Tensor other) -> Tensor(a!)");
     return table->getOp<Tensor & (Tensor &, const Tensor &)>(tensorTypeIdToBackend(type_id()), is_variable())(const_cast<Tensor&>(*this), other);
+#endif
 }
 inline Tensor & Tensor::le_(Scalar other) const {
+#ifdef USE_STATIC_DISPATCH
+    switch(tensorTypeIdToBackend(type_id())) {
+        case Backend::CPU:
+            return CPUType::le_(const_cast<Tensor&>(*this), other);
+            break;
+        default:
+            AT_ERROR("le_ not implemented for ", at::toString(tensorTypeIdToBackend(type_id())));
+    }
+#else
     static auto table = globalATenDispatch().getOpTable("aten::le_.Scalar(Tensor(a!) self, Scalar other) -> Tensor(a!)");
     return table->getOp<Tensor & (Tensor &, Scalar)>(tensorTypeIdToBackend(type_id()), is_variable())(const_cast<Tensor&>(*this), other);
+#endif
 }
 inline Tensor & Tensor::le_(const Tensor & other) const {
+#ifdef USE_STATIC_DISPATCH
+    switch(tensorTypeIdToBackend(type_id())) {
+        case Backend::CPU:
+            return CPUType::le_(const_cast<Tensor&>(*this), other);
+            break;
+        default:
+            AT_ERROR("le_ not implemented for ", at::toString(tensorTypeIdToBackend(type_id())));
+    }
+#else
     static auto table = globalATenDispatch().getOpTable("aten::le_.Tensor(Tensor(a!) self, Tensor other) -> Tensor(a!)");
     return table->getOp<Tensor & (Tensor &, const Tensor &)>(tensorTypeIdToBackend(type_id()), is_variable())(const_cast<Tensor&>(*this), other);
+#endif
 }
 inline Tensor & Tensor::ge_(Scalar other) const {
+#ifdef USE_STATIC_DISPATCH
+    switch(tensorTypeIdToBackend(type_id())) {
+        case Backend::CPU:
+            return CPUType::ge_(const_cast<Tensor&>(*this), other);
+            break;
+        default:
+            AT_ERROR("ge_ not implemented for ", at::toString(tensorTypeIdToBackend(type_id())));
+    }
+#else
     static auto table = globalATenDispatch().getOpTable("aten::ge_.Scalar(Tensor(a!) self, Scalar other) -> Tensor(a!)");
     return table->getOp<Tensor & (Tensor &, Scalar)>(tensorTypeIdToBackend(type_id()), is_variable())(const_cast<Tensor&>(*this), other);
+#endif
 }
 inline Tensor & Tensor::ge_(const Tensor & other) const {
+#ifdef USE_STATIC_DISPATCH
+    switch(tensorTypeIdToBackend(type_id())) {
+        case Backend::CPU:
+            return CPUType::ge_(const_cast<Tensor&>(*this), other);
+            break;
+        default:
+            AT_ERROR("ge_ not implemented for ", at::toString(tensorTypeIdToBackend(type_id())));
+    }
+#else
     static auto table = globalATenDispatch().getOpTable("aten::ge_.Tensor(Tensor(a!) self, Tensor other) -> Tensor(a!)");
     return table->getOp<Tensor & (Tensor &, const Tensor &)>(tensorTypeIdToBackend(type_id()), is_variable())(const_cast<Tensor&>(*this), other);
+#endif
 }
 inline Tensor & Tensor::eq_(Scalar other) const {
+#ifdef USE_STATIC_DISPATCH
+    switch(tensorTypeIdToBackend(type_id())) {
+        case Backend::CPU:
+            return CPUType::eq_(const_cast<Tensor&>(*this), other);
+            break;
+        default:
+            AT_ERROR("eq_ not implemented for ", at::toString(tensorTypeIdToBackend(type_id())));
+    }
+#else
     static auto table = globalATenDispatch().getOpTable("aten::eq_.Scalar(Tensor(a!) self, Scalar other) -> Tensor(a!)");
     return table->getOp<Tensor & (Tensor &, Scalar)>(tensorTypeIdToBackend(type_id()), is_variable())(const_cast<Tensor&>(*this), other);
+#endif
 }
 inline Tensor & Tensor::eq_(const Tensor & other) const {
+#ifdef USE_STATIC_DISPATCH
+    switch(tensorTypeIdToBackend(type_id())) {
+        case Backend::CPU:
+            return CPUType::eq_(const_cast<Tensor&>(*this), other);
+            break;
+        default:
+            AT_ERROR("eq_ not implemented for ", at::toString(tensorTypeIdToBackend(type_id())));
+    }
+#else
     static auto table = globalATenDispatch().getOpTable("aten::eq_.Tensor(Tensor(a!) self, Tensor other) -> Tensor(a!)");
     return table->getOp<Tensor & (Tensor &, const Tensor &)>(tensorTypeIdToBackend(type_id()), is_variable())(const_cast<Tensor&>(*this), other);
+#endif
 }
 inline Tensor & Tensor::ne_(Scalar other) const {
+#ifdef USE_STATIC_DISPATCH
+    switch(tensorTypeIdToBackend(type_id())) {
+        case Backend::CPU:
+            return CPUType::ne_(const_cast<Tensor&>(*this), other);
+            break;
+        default:
+            AT_ERROR("ne_ not implemented for ", at::toString(tensorTypeIdToBackend(type_id())));
+    }
+#else
     static auto table = globalATenDispatch().getOpTable("aten::ne_.Scalar(Tensor(a!) self, Scalar other) -> Tensor(a!)");
     return table->getOp<Tensor & (Tensor &, Scalar)>(tensorTypeIdToBackend(type_id()), is_variable())(const_cast<Tensor&>(*this), other);
+#endif
 }
 inline Tensor & Tensor::ne_(const Tensor & other) const {
+#ifdef USE_STATIC_DISPATCH
+    switch(tensorTypeIdToBackend(type_id())) {
+        case Backend::CPU:
+            return CPUType::ne_(const_cast<Tensor&>(*this), other);
+            break;
+        default:
+            AT_ERROR("ne_ not implemented for ", at::toString(tensorTypeIdToBackend(type_id())));
+    }
+#else
     static auto table = globalATenDispatch().getOpTable("aten::ne_.Tensor(Tensor(a!) self, Tensor other) -> Tensor(a!)");
     return table->getOp<Tensor & (Tensor &, const Tensor &)>(tensorTypeIdToBackend(type_id()), is_variable())(const_cast<Tensor&>(*this), other);
+#endif
 }
 inline Tensor Tensor::__and__(Scalar other) const {
+#ifdef USE_STATIC_DISPATCH
+    switch(tensorTypeIdToBackend(type_id())) {
+        case Backend::CPU:
+            return CPUType::__and__(const_cast<Tensor&>(*this), other);
+            break;
+        default:
+            AT_ERROR("__and__ not implemented for ", at::toString(tensorTypeIdToBackend(type_id())));
+    }
+#else
     static auto table = globalATenDispatch().getOpTable("aten::__and__.Scalar(Tensor self, Scalar other) -> Tensor");
     return table->getOp<Tensor (const Tensor &, Scalar)>(tensorTypeIdToBackend(type_id()), is_variable())(const_cast<Tensor&>(*this), other);
+#endif
 }
 inline Tensor Tensor::__and__(const Tensor & other) const {
+#ifdef USE_STATIC_DISPATCH
+    switch(tensorTypeIdToBackend(type_id())) {
+        case Backend::CPU:
+            return CPUType::__and__(const_cast<Tensor&>(*this), other);
+            break;
+        default:
+            AT_ERROR("__and__ not implemented for ", at::toString(tensorTypeIdToBackend(type_id())));
+    }
+#else
     static auto table = globalATenDispatch().getOpTable("aten::__and__.Tensor(Tensor self, Tensor other) -> Tensor");
     return table->getOp<Tensor (const Tensor &, const Tensor &)>(tensorTypeIdToBackend(type_id()), is_variable())(const_cast<Tensor&>(*this), other);
+#endif
 }
 inline Tensor & Tensor::__iand__(Scalar other) const {
+#ifdef USE_STATIC_DISPATCH
+    switch(tensorTypeIdToBackend(type_id())) {
+        case Backend::CPU:
+            return CPUType::__iand__(const_cast<Tensor&>(*this), other);
+            break;
+        default:
+            AT_ERROR("__iand__ not implemented for ", at::toString(tensorTypeIdToBackend(type_id())));
+    }
+#else
     static auto table = globalATenDispatch().getOpTable("aten::__iand__.Scalar(Tensor(a!) self, Scalar other) -> Tensor(a!)");
     return table->getOp<Tensor & (Tensor &, Scalar)>(tensorTypeIdToBackend(type_id()), is_variable())(const_cast<Tensor&>(*this), other);
+#endif
 }
 inline Tensor & Tensor::__iand__(const Tensor & other) const {
+#ifdef USE_STATIC_DISPATCH
+    switch(tensorTypeIdToBackend(type_id())) {
+        case Backend::CPU:
+            return CPUType::__iand__(const_cast<Tensor&>(*this), other);
+            break;
+        default:
+            AT_ERROR("__iand__ not implemented for ", at::toString(tensorTypeIdToBackend(type_id())));
+    }
+#else
     static auto table = globalATenDispatch().getOpTable("aten::__iand__.Tensor(Tensor(a!) self, Tensor other) -> Tensor(a!)");
     return table->getOp<Tensor & (Tensor &, const Tensor &)>(tensorTypeIdToBackend(type_id()), is_variable())(const_cast<Tensor&>(*this), other);
+#endif
 }
 inline Tensor Tensor::__or__(Scalar other) const {
+#ifdef USE_STATIC_DISPATCH
+    switch(tensorTypeIdToBackend(type_id())) {
+        case Backend::CPU:
+            return CPUType::__or__(const_cast<Tensor&>(*this), other);
+            break;
+        default:
+            AT_ERROR("__or__ not implemented for ", at::toString(tensorTypeIdToBackend(type_id())));
+    }
+#else
     static auto table = globalATenDispatch().getOpTable("aten::__or__.Scalar(Tensor self, Scalar other) -> Tensor");
     return table->getOp<Tensor (const Tensor &, Scalar)>(tensorTypeIdToBackend(type_id()), is_variable())(const_cast<Tensor&>(*this), other);
+#endif
 }
 inline Tensor Tensor::__or__(const Tensor & other) const {
+#ifdef USE_STATIC_DISPATCH
+    switch(tensorTypeIdToBackend(type_id())) {
+        case Backend::CPU:
+            return CPUType::__or__(const_cast<Tensor&>(*this), other);
+            break;
+        default:
+            AT_ERROR("__or__ not implemented for ", at::toString(tensorTypeIdToBackend(type_id())));
+    }
+#else
     static auto table = globalATenDispatch().getOpTable("aten::__or__.Tensor(Tensor self, Tensor other) -> Tensor");
     return table->getOp<Tensor (const Tensor &, const Tensor &)>(tensorTypeIdToBackend(type_id()), is_variable())(const_cast<Tensor&>(*this), other);
+#endif
 }
 inline Tensor & Tensor::__ior__(Scalar other) const {
+#ifdef USE_STATIC_DISPATCH
+    switch(tensorTypeIdToBackend(type_id())) {
+        case Backend::CPU:
+            return CPUType::__ior__(const_cast<Tensor&>(*this), other);
+            break;
+        default:
+            AT_ERROR("__ior__ not implemented for ", at::toString(tensorTypeIdToBackend(type_id())));
+    }
+#else
     static auto table = globalATenDispatch().getOpTable("aten::__ior__.Scalar(Tensor(a!) self, Scalar other) -> Tensor(a!)");
     return table->getOp<Tensor & (Tensor &, Scalar)>(tensorTypeIdToBackend(type_id()), is_variable())(const_cast<Tensor&>(*this), other);
+#endif
 }
 inline Tensor & Tensor::__ior__(const Tensor & other) const {
+#ifdef USE_STATIC_DISPATCH
+    switch(tensorTypeIdToBackend(type_id())) {
+        case Backend::CPU:
+            return CPUType::__ior__(const_cast<Tensor&>(*this), other);
+            break;
+        default:
+            AT_ERROR("__ior__ not implemented for ", at::toString(tensorTypeIdToBackend(type_id())));
+    }
+#else
     static auto table = globalATenDispatch().getOpTable("aten::__ior__.Tensor(Tensor(a!) self, Tensor other) -> Tensor(a!)");
     return table->getOp<Tensor & (Tensor &, const Tensor &)>(tensorTypeIdToBackend(type_id()), is_variable())(const_cast<Tensor&>(*this), other);
+#endif
 }
 inline Tensor Tensor::__xor__(Scalar other) const {
+#ifdef USE_STATIC_DISPATCH
+    switch(tensorTypeIdToBackend(type_id())) {
+        case Backend::CPU:
+            return CPUType::__xor__(const_cast<Tensor&>(*this), other);
+            break;
+        default:
+            AT_ERROR("__xor__ not implemented for ", at::toString(tensorTypeIdToBackend(type_id())));
+    }
+#else
     static auto table = globalATenDispatch().getOpTable("aten::__xor__.Scalar(Tensor self, Scalar other) -> Tensor");
     return table->getOp<Tensor (const Tensor &, Scalar)>(tensorTypeIdToBackend(type_id()), is_variable())(const_cast<Tensor&>(*this), other);
+#endif
 }
 inline Tensor Tensor::__xor__(const Tensor & other) const {
+#ifdef USE_STATIC_DISPATCH
+    switch(tensorTypeIdToBackend(type_id())) {
+        case Backend::CPU:
+            return CPUType::__xor__(const_cast<Tensor&>(*this), other);
+            break;
+        default:
+            AT_ERROR("__xor__ not implemented for ", at::toString(tensorTypeIdToBackend(type_id())));
+    }
+#else
     static auto table = globalATenDispatch().getOpTable("aten::__xor__.Tensor(Tensor self, Tensor other) -> Tensor");
     return table->getOp<Tensor (const Tensor &, const Tensor &)>(tensorTypeIdToBackend(type_id()), is_variable())(const_cast<Tensor&>(*this), other);
+#endif
 }
 inline Tensor & Tensor::__ixor__(Scalar other) const {
+#ifdef USE_STATIC_DISPATCH
+    switch(tensorTypeIdToBackend(type_id())) {
+        case Backend::CPU:
+            return CPUType::__ixor__(const_cast<Tensor&>(*this), other);
+            break;
+        default:
+            AT_ERROR("__ixor__ not implemented for ", at::toString(tensorTypeIdToBackend(type_id())));
+    }
+#else
     static auto table = globalATenDispatch().getOpTable("aten::__ixor__.Scalar(Tensor(a!) self, Scalar other) -> Tensor(a!)");
     return table->getOp<Tensor & (Tensor &, Scalar)>(tensorTypeIdToBackend(type_id()), is_variable())(const_cast<Tensor&>(*this), other);
+#endif
 }
 inline Tensor & Tensor::__ixor__(const Tensor & other) const {
+#ifdef USE_STATIC_DISPATCH
+    switch(tensorTypeIdToBackend(type_id())) {
+        case Backend::CPU:
+            return CPUType::__ixor__(const_cast<Tensor&>(*this), other);
+            break;
+        default:
+            AT_ERROR("__ixor__ not implemented for ", at::toString(tensorTypeIdToBackend(type_id())));
+    }
+#else
     static auto table = globalATenDispatch().getOpTable("aten::__ixor__.Tensor(Tensor(a!) self, Tensor other) -> Tensor(a!)");
     return table->getOp<Tensor & (Tensor &, const Tensor &)>(tensorTypeIdToBackend(type_id()), is_variable())(const_cast<Tensor&>(*this), other);
+#endif
 }
 inline Tensor Tensor::__lshift__(Scalar other) const {
+#ifdef USE_STATIC_DISPATCH
+    switch(tensorTypeIdToBackend(type_id())) {
+        case Backend::CPU:
+            return CPUType::__lshift__(const_cast<Tensor&>(*this), other);
+            break;
+        default:
+            AT_ERROR("__lshift__ not implemented for ", at::toString(tensorTypeIdToBackend(type_id())));
+    }
+#else
     static auto table = globalATenDispatch().getOpTable("aten::__lshift__.Scalar(Tensor self, Scalar other) -> Tensor");
     return table->getOp<Tensor (const Tensor &, Scalar)>(tensorTypeIdToBackend(type_id()), is_variable())(const_cast<Tensor&>(*this), other);
+#endif
 }
 inline Tensor Tensor::__lshift__(const Tensor & other) const {
+#ifdef USE_STATIC_DISPATCH
+    switch(tensorTypeIdToBackend(type_id())) {
+        case Backend::CPU:
+            return CPUType::__lshift__(const_cast<Tensor&>(*this), other);
+            break;
+        default:
+            AT_ERROR("__lshift__ not implemented for ", at::toString(tensorTypeIdToBackend(type_id())));
+    }
+#else
     static auto table = globalATenDispatch().getOpTable("aten::__lshift__.Tensor(Tensor self, Tensor other) -> Tensor");
     return table->getOp<Tensor (const Tensor &, const Tensor &)>(tensorTypeIdToBackend(type_id()), is_variable())(const_cast<Tensor&>(*this), other);
+#endif
 }
 inline Tensor & Tensor::__ilshift__(Scalar other) const {
+#ifdef USE_STATIC_DISPATCH
+    switch(tensorTypeIdToBackend(type_id())) {
+        case Backend::CPU:
+            return CPUType::__ilshift__(const_cast<Tensor&>(*this), other);
+            break;
+        default:
+            AT_ERROR("__ilshift__ not implemented for ", at::toString(tensorTypeIdToBackend(type_id())));
+    }
+#else
     static auto table = globalATenDispatch().getOpTable("aten::__ilshift__.Scalar(Tensor(a!) self, Scalar other) -> Tensor(a!)");
     return table->getOp<Tensor & (Tensor &, Scalar)>(tensorTypeIdToBackend(type_id()), is_variable())(const_cast<Tensor&>(*this), other);
+#endif
 }
 inline Tensor & Tensor::__ilshift__(const Tensor & other) const {
+#ifdef USE_STATIC_DISPATCH
+    switch(tensorTypeIdToBackend(type_id())) {
+        case Backend::CPU:
+            return CPUType::__ilshift__(const_cast<Tensor&>(*this), other);
+            break;
+        default:
+            AT_ERROR("__ilshift__ not implemented for ", at::toString(tensorTypeIdToBackend(type_id())));
+    }
+#else
     static auto table = globalATenDispatch().getOpTable("aten::__ilshift__.Tensor(Tensor(a!) self, Tensor other) -> Tensor(a!)");
     return table->getOp<Tensor & (Tensor &, const Tensor &)>(tensorTypeIdToBackend(type_id()), is_variable())(const_cast<Tensor&>(*this), other);
+#endif
 }
 inline Tensor Tensor::__rshift__(Scalar other) const {
+#ifdef USE_STATIC_DISPATCH
+    switch(tensorTypeIdToBackend(type_id())) {
+        case Backend::CPU:
+            return CPUType::__rshift__(const_cast<Tensor&>(*this), other);
+            break;
+        default:
+            AT_ERROR("__rshift__ not implemented for ", at::toString(tensorTypeIdToBackend(type_id())));
+    }
+#else
     static auto table = globalATenDispatch().getOpTable("aten::__rshift__.Scalar(Tensor self, Scalar other) -> Tensor");
     return table->getOp<Tensor (const Tensor &, Scalar)>(tensorTypeIdToBackend(type_id()), is_variable())(const_cast<Tensor&>(*this), other);
+#endif
 }
 inline Tensor Tensor::__rshift__(const Tensor & other) const {
+#ifdef USE_STATIC_DISPATCH
+    switch(tensorTypeIdToBackend(type_id())) {
+        case Backend::CPU:
+            return CPUType::__rshift__(const_cast<Tensor&>(*this), other);
+            break;
+        default:
+            AT_ERROR("__rshift__ not implemented for ", at::toString(tensorTypeIdToBackend(type_id())));
+    }
+#else
     static auto table = globalATenDispatch().getOpTable("aten::__rshift__.Tensor(Tensor self, Tensor other) -> Tensor");
     return table->getOp<Tensor (const Tensor &, const Tensor &)>(tensorTypeIdToBackend(type_id()), is_variable())(const_cast<Tensor&>(*this), other);
+#endif
 }
 inline Tensor & Tensor::__irshift__(Scalar other) const {
+#ifdef USE_STATIC_DISPATCH
+    switch(tensorTypeIdToBackend(type_id())) {
+        case Backend::CPU:
+            return CPUType::__irshift__(const_cast<Tensor&>(*this), other);
+            break;
+        default:
+            AT_ERROR("__irshift__ not implemented for ", at::toString(tensorTypeIdToBackend(type_id())));
+    }
+#else
     static auto table = globalATenDispatch().getOpTable("aten::__irshift__.Scalar(Tensor(a!) self, Scalar other) -> Tensor(a!)");
     return table->getOp<Tensor & (Tensor &, Scalar)>(tensorTypeIdToBackend(type_id()), is_variable())(const_cast<Tensor&>(*this), other);
+#endif
 }
 inline Tensor & Tensor::__irshift__(const Tensor & other) const {
+#ifdef USE_STATIC_DISPATCH
+    switch(tensorTypeIdToBackend(type_id())) {
+        case Backend::CPU:
+            return CPUType::__irshift__(const_cast<Tensor&>(*this), other);
+            break;
+        default:
+            AT_ERROR("__irshift__ not implemented for ", at::toString(tensorTypeIdToBackend(type_id())));
+    }
+#else
     static auto table = globalATenDispatch().getOpTable("aten::__irshift__.Tensor(Tensor(a!) self, Tensor other) -> Tensor(a!)");
     return table->getOp<Tensor & (Tensor &, const Tensor &)>(tensorTypeIdToBackend(type_id()), is_variable())(const_cast<Tensor&>(*this), other);
+#endif
 }
 inline Tensor & Tensor::lgamma_() const {
+#ifdef USE_STATIC_DISPATCH
+    switch(tensorTypeIdToBackend(type_id())) {
+        case Backend::CPU:
+            return CPUType::lgamma_(const_cast<Tensor&>(*this));
+            break;
+        default:
+            AT_ERROR("lgamma_ not implemented for ", at::toString(tensorTypeIdToBackend(type_id())));
+    }
+#else
     static auto table = globalATenDispatch().getOpTable("aten::lgamma_(Tensor(a!) self) -> Tensor(a!)");
     return table->getOp<Tensor & (Tensor &)>(tensorTypeIdToBackend(type_id()), is_variable())(const_cast<Tensor&>(*this));
+#endif
 }
 inline Tensor & Tensor::atan2_(const Tensor & other) const {
+#ifdef USE_STATIC_DISPATCH
+    return TypeDefault::atan2_(const_cast<Tensor&>(*this), other);
+#else
     static auto table = globalATenDispatch().getOpTable("aten::atan2_(Tensor(a!) self, Tensor other) -> Tensor(a!)");
     return table->getOp<Tensor & (Tensor &, const Tensor &)>(tensorTypeIdToBackend(type_id()), is_variable())(const_cast<Tensor&>(*this), other);
+#endif
 }
 inline Tensor & Tensor::tril_(int64_t diagonal) const {
+#ifdef USE_STATIC_DISPATCH
+    switch(tensorTypeIdToBackend(type_id())) {
+        case Backend::CPU:
+            return CPUType::tril_(const_cast<Tensor&>(*this), diagonal);
+            break;
+        default:
+            AT_ERROR("tril_ not implemented for ", at::toString(tensorTypeIdToBackend(type_id())));
+    }
+#else
     static auto table = globalATenDispatch().getOpTable("aten::tril_(Tensor(a!) self, int diagonal=0) -> Tensor(a!)");
     return table->getOp<Tensor & (Tensor &, int64_t)>(tensorTypeIdToBackend(type_id()), is_variable())(const_cast<Tensor&>(*this), diagonal);
+#endif
 }
 inline Tensor & Tensor::triu_(int64_t diagonal) const {
+#ifdef USE_STATIC_DISPATCH
+    switch(tensorTypeIdToBackend(type_id())) {
+        case Backend::CPU:
+            return CPUType::triu_(const_cast<Tensor&>(*this), diagonal);
+            break;
+        default:
+            AT_ERROR("triu_ not implemented for ", at::toString(tensorTypeIdToBackend(type_id())));
+    }
+#else
     static auto table = globalATenDispatch().getOpTable("aten::triu_(Tensor(a!) self, int diagonal=0) -> Tensor(a!)");
     return table->getOp<Tensor & (Tensor &, int64_t)>(tensorTypeIdToBackend(type_id()), is_variable())(const_cast<Tensor&>(*this), diagonal);
+#endif
 }
 inline Tensor & Tensor::digamma_() const {
+#ifdef USE_STATIC_DISPATCH
+    switch(tensorTypeIdToBackend(type_id())) {
+        case Backend::CPU:
+            return CPUType::digamma_(const_cast<Tensor&>(*this));
+            break;
+        default:
+            AT_ERROR("digamma_ not implemented for ", at::toString(tensorTypeIdToBackend(type_id())));
+    }
+#else
     static auto table = globalATenDispatch().getOpTable("aten::digamma_(Tensor(a!) self) -> Tensor(a!)");
     return table->getOp<Tensor & (Tensor &)>(tensorTypeIdToBackend(type_id()), is_variable())(const_cast<Tensor&>(*this));
+#endif
 }
 inline Tensor & Tensor::polygamma_(int64_t n) const {
+#ifdef USE_STATIC_DISPATCH
+    switch(tensorTypeIdToBackend(type_id())) {
+        case Backend::CPU:
+            return CPUType::polygamma_(const_cast<Tensor&>(*this), n);
+            break;
+        default:
+            AT_ERROR("polygamma_ not implemented for ", at::toString(tensorTypeIdToBackend(type_id())));
+    }
+#else
     static auto table = globalATenDispatch().getOpTable("aten::polygamma_(Tensor(a!) self, int n) -> Tensor(a!)");
     return table->getOp<Tensor & (Tensor &, int64_t)>(tensorTypeIdToBackend(type_id()), is_variable())(const_cast<Tensor&>(*this), n);
+#endif
 }
 inline Tensor & Tensor::erfinv_() const {
+#ifdef USE_STATIC_DISPATCH
+    switch(tensorTypeIdToBackend(type_id())) {
+        case Backend::CPU:
+            return CPUType::erfinv_(const_cast<Tensor&>(*this));
+            break;
+        default:
+            AT_ERROR("erfinv_ not implemented for ", at::toString(tensorTypeIdToBackend(type_id())));
+    }
+#else
     static auto table = globalATenDispatch().getOpTable("aten::erfinv_(Tensor(a!) self) -> Tensor(a!)");
     return table->getOp<Tensor & (Tensor &)>(tensorTypeIdToBackend(type_id()), is_variable())(const_cast<Tensor&>(*this));
+#endif
 }
 inline Tensor & Tensor::renorm_(Scalar p, int64_t dim, Scalar maxnorm) const {
+#ifdef USE_STATIC_DISPATCH
+    switch(tensorTypeIdToBackend(type_id())) {
+        case Backend::CPU:
+            return CPUType::renorm_(const_cast<Tensor&>(*this), p, dim, maxnorm);
+            break;
+        default:
+            AT_ERROR("renorm_ not implemented for ", at::toString(tensorTypeIdToBackend(type_id())));
+    }
+#else
     static auto table = globalATenDispatch().getOpTable("aten::renorm_(Tensor(a!) self, Scalar p, int dim, Scalar maxnorm) -> Tensor(a!)");
     return table->getOp<Tensor & (Tensor &, Scalar, int64_t, Scalar)>(tensorTypeIdToBackend(type_id()), is_variable())(const_cast<Tensor&>(*this), p, dim, maxnorm);
+#endif
 }
 inline Tensor & Tensor::pow_(Scalar exponent) const {
+#ifdef USE_STATIC_DISPATCH
+    switch(tensorTypeIdToBackend(type_id())) {
+        case Backend::CPU:
+            return CPUType::pow_(const_cast<Tensor&>(*this), exponent);
+            break;
+        default:
+            AT_ERROR("pow_ not implemented for ", at::toString(tensorTypeIdToBackend(type_id())));
+    }
+#else
     static auto table = globalATenDispatch().getOpTable("aten::pow_.Scalar(Tensor(a!) self, Scalar exponent) -> Tensor(a!)");
     return table->getOp<Tensor & (Tensor &, Scalar)>(tensorTypeIdToBackend(type_id()), is_variable())(const_cast<Tensor&>(*this), exponent);
+#endif
 }
 inline Tensor & Tensor::pow_(const Tensor & exponent) const {
+#ifdef USE_STATIC_DISPATCH
+    switch(tensorTypeIdToBackend(type_id())) {
+        case Backend::CPU:
+            return CPUType::pow_(const_cast<Tensor&>(*this), exponent);
+            break;
+        default:
+            AT_ERROR("pow_ not implemented for ", at::toString(tensorTypeIdToBackend(type_id())));
+    }
+#else
     static auto table = globalATenDispatch().getOpTable("aten::pow_.Tensor(Tensor(a!) self, Tensor exponent) -> Tensor(a!)");
     return table->getOp<Tensor & (Tensor &, const Tensor &)>(tensorTypeIdToBackend(type_id()), is_variable())(const_cast<Tensor&>(*this), exponent);
+#endif
 }
 inline Tensor & Tensor::lerp_(const Tensor & end, Scalar weight) const {
+#ifdef USE_STATIC_DISPATCH
+    switch(tensorTypeIdToBackend(type_id())) {
+        case Backend::CPU:
+            return CPUType::lerp_(const_cast<Tensor&>(*this), end, weight);
+            break;
+        default:
+            AT_ERROR("lerp_ not implemented for ", at::toString(tensorTypeIdToBackend(type_id())));
+    }
+#else
     static auto table = globalATenDispatch().getOpTable("aten::lerp_.Scalar(Tensor(a!) self, Tensor end, Scalar weight) -> Tensor(a!)");
     return table->getOp<Tensor & (Tensor &, const Tensor &, Scalar)>(tensorTypeIdToBackend(type_id()), is_variable())(const_cast<Tensor&>(*this), end, weight);
+#endif
 }
 inline Tensor & Tensor::lerp_(const Tensor & end, const Tensor & weight) const {
+#ifdef USE_STATIC_DISPATCH
+    switch(tensorTypeIdToBackend(type_id())) {
+        case Backend::CPU:
+            return CPUType::lerp_(const_cast<Tensor&>(*this), end, weight);
+            break;
+        default:
+            AT_ERROR("lerp_ not implemented for ", at::toString(tensorTypeIdToBackend(type_id())));
+    }
+#else
     static auto table = globalATenDispatch().getOpTable("aten::lerp_.Tensor(Tensor(a!) self, Tensor end, Tensor weight) -> Tensor(a!)");
     return table->getOp<Tensor & (Tensor &, const Tensor &, const Tensor &)>(tensorTypeIdToBackend(type_id()), is_variable())(const_cast<Tensor&>(*this), end, weight);
+#endif
 }
 inline Tensor & Tensor::sign_() const {
+#ifdef USE_STATIC_DISPATCH
+    switch(tensorTypeIdToBackend(type_id())) {
+        case Backend::CPU:
+            return CPUType::sign_(const_cast<Tensor&>(*this));
+            break;
+        default:
+            AT_ERROR("sign_ not implemented for ", at::toString(tensorTypeIdToBackend(type_id())));
+    }
+#else
     static auto table = globalATenDispatch().getOpTable("aten::sign_(Tensor(a!) self) -> Tensor(a!)");
     return table->getOp<Tensor & (Tensor &)>(tensorTypeIdToBackend(type_id()), is_variable())(const_cast<Tensor&>(*this));
+#endif
 }
 inline Tensor & Tensor::fmod_(Scalar other) const {
+#ifdef USE_STATIC_DISPATCH
+    switch(tensorTypeIdToBackend(type_id())) {
+        case Backend::CPU:
+            return CPUType::fmod_(const_cast<Tensor&>(*this), other);
+            break;
+        default:
+            AT_ERROR("fmod_ not implemented for ", at::toString(tensorTypeIdToBackend(type_id())));
+    }
+#else
     static auto table = globalATenDispatch().getOpTable("aten::fmod_.Scalar(Tensor(a!) self, Scalar other) -> Tensor(a!)");
     return table->getOp<Tensor & (Tensor &, Scalar)>(tensorTypeIdToBackend(type_id()), is_variable())(const_cast<Tensor&>(*this), other);
+#endif
 }
 inline Tensor & Tensor::fmod_(const Tensor & other) const {
+#ifdef USE_STATIC_DISPATCH
+    switch(tensorTypeIdToBackend(type_id())) {
+        case Backend::CPU:
+            return CPUType::fmod_(const_cast<Tensor&>(*this), other);
+            break;
+        default:
+            AT_ERROR("fmod_ not implemented for ", at::toString(tensorTypeIdToBackend(type_id())));
+    }
+#else
     static auto table = globalATenDispatch().getOpTable("aten::fmod_.Tensor(Tensor(a!) self, Tensor other) -> Tensor(a!)");
     return table->getOp<Tensor & (Tensor &, const Tensor &)>(tensorTypeIdToBackend(type_id()), is_variable())(const_cast<Tensor&>(*this), other);
+#endif
 }
 inline Tensor & Tensor::remainder_(Scalar other) const {
+#ifdef USE_STATIC_DISPATCH
+    switch(tensorTypeIdToBackend(type_id())) {
+        case Backend::CPU:
+            return CPUType::remainder_(const_cast<Tensor&>(*this), other);
+            break;
+        default:
+            AT_ERROR("remainder_ not implemented for ", at::toString(tensorTypeIdToBackend(type_id())));
+    }
+#else
     static auto table = globalATenDispatch().getOpTable("aten::remainder_.Scalar(Tensor(a!) self, Scalar other) -> Tensor(a!)");
     return table->getOp<Tensor & (Tensor &, Scalar)>(tensorTypeIdToBackend(type_id()), is_variable())(const_cast<Tensor&>(*this), other);
+#endif
 }
 inline Tensor & Tensor::remainder_(const Tensor & other) const {
+#ifdef USE_STATIC_DISPATCH
+    switch(tensorTypeIdToBackend(type_id())) {
+        case Backend::CPU:
+            return CPUType::remainder_(const_cast<Tensor&>(*this), other);
+            break;
+        default:
+            AT_ERROR("remainder_ not implemented for ", at::toString(tensorTypeIdToBackend(type_id())));
+    }
+#else
     static auto table = globalATenDispatch().getOpTable("aten::remainder_.Tensor(Tensor(a!) self, Tensor other) -> Tensor(a!)");
     return table->getOp<Tensor & (Tensor &, const Tensor &)>(tensorTypeIdToBackend(type_id()), is_variable())(const_cast<Tensor&>(*this), other);
+#endif
 }
 inline Tensor & Tensor::addbmm_(const Tensor & batch1, const Tensor & batch2, Scalar beta, Scalar alpha) const {
+#ifdef USE_STATIC_DISPATCH
+    switch(tensorTypeIdToBackend(type_id())) {
+        case Backend::CPU:
+            return CPUType::addbmm_(const_cast<Tensor&>(*this), batch1, batch2, beta, alpha);
+            break;
+        default:
+            AT_ERROR("addbmm_ not implemented for ", at::toString(tensorTypeIdToBackend(type_id())));
+    }
+#else
     static auto table = globalATenDispatch().getOpTable("aten::addbmm_(Tensor(a!) self, Tensor batch1, Tensor batch2, *, Scalar beta=1, Scalar alpha=1) -> Tensor(a!)");
     return table->getOp<Tensor & (Tensor &, const Tensor &, const Tensor &, Scalar, Scalar)>(tensorTypeIdToBackend(type_id()), is_variable())(const_cast<Tensor&>(*this), batch1, batch2, beta, alpha);
->>>>>>> 1daac9c0
+#endif
 }
 inline Tensor Tensor::addbmm(const Tensor & batch1, const Tensor & batch2, Scalar beta, Scalar alpha) const {
 #ifdef USE_STATIC_DISPATCH
     switch(tensorTypeIdToBackend(type_id())) {
         case Backend::CPU:
-            return CPUType::addbmm(*this, batch1, batch2, beta, alpha);
+            return CPUType::addbmm(const_cast<Tensor&>(*this), batch1, batch2, beta, alpha);
             break;
         default:
             AT_ERROR("addbmm not implemented for ", at::toString(tensorTypeIdToBackend(type_id())));
     }
 #else
     static auto table = globalATenDispatch().getOpTable("aten::addbmm(Tensor self, Tensor batch1, Tensor batch2, *, Scalar beta=1, Scalar alpha=1) -> Tensor");
-<<<<<<< HEAD
-    return table->getOp<Tensor (const Tensor &, const Tensor &, const Tensor &, Scalar, Scalar)>(tensorTypeIdToBackend(type_id()), is_variable())(*this, batch1, batch2, beta, alpha);
-#endif
-}
-inline Tensor & Tensor::addcmul_(const Tensor & tensor1, const Tensor & tensor2, Scalar value) {
-#ifdef USE_STATIC_DISPATCH
-    switch(tensorTypeIdToBackend(type_id())) {
-        case Backend::CPU:
-            return CPUType::addcmul_(*this, tensor1, tensor2, value);
-            break;
-        default:
-            AT_ERROR("addcmul_ not implemented for ", at::toString(tensorTypeIdToBackend(type_id())));
-    }
-#else
-    static auto table = globalATenDispatch().getOpTable("aten::addcmul_(Tensor(a!) self, Tensor tensor1, Tensor tensor2, *, Scalar value=1) -> Tensor(a!)");
-    return table->getOp<Tensor & (Tensor &, const Tensor &, const Tensor &, Scalar)>(tensorTypeIdToBackend(type_id()), is_variable())(*this, tensor1, tensor2, value);
-#endif
-}
-inline Tensor & Tensor::addcdiv_(const Tensor & tensor1, const Tensor & tensor2, Scalar value) {
-#ifdef USE_STATIC_DISPATCH
-    switch(tensorTypeIdToBackend(type_id())) {
-        case Backend::CPU:
-            return CPUType::addcdiv_(*this, tensor1, tensor2, value);
-            break;
-        default:
-            AT_ERROR("addcdiv_ not implemented for ", at::toString(tensorTypeIdToBackend(type_id())));
-    }
-#else
-    static auto table = globalATenDispatch().getOpTable("aten::addcdiv_(Tensor(a!) self, Tensor tensor1, Tensor tensor2, *, Scalar value=1) -> Tensor(a!)");
-    return table->getOp<Tensor & (Tensor &, const Tensor &, const Tensor &, Scalar)>(tensorTypeIdToBackend(type_id()), is_variable())(*this, tensor1, tensor2, value);
-#endif
-}
-inline Tensor & Tensor::random_(int64_t from, int64_t to, Generator * generator) {
-#ifdef USE_STATIC_DISPATCH
-    switch(tensorTypeIdToBackend(type_id())) {
-        case Backend::CPU:
-            return CPUType::random_(*this, from, to, generator);
-            break;
-        default:
-            AT_ERROR("random_ not implemented for ", at::toString(tensorTypeIdToBackend(type_id())));
-    }
-#else
-    static auto table = globalATenDispatch().getOpTable("aten::random_(Tensor(a!) self, int from, int to, *, Generator? generator=None) -> Tensor(a!)");
-    return table->getOp<Tensor & (Tensor &, int64_t, int64_t, Generator *)>(tensorTypeIdToBackend(type_id()), is_variable())(*this, from, to, generator);
-#endif
-}
-inline Tensor & Tensor::random_(int64_t to, Generator * generator) {
-#ifdef USE_STATIC_DISPATCH
-    switch(tensorTypeIdToBackend(type_id())) {
-        case Backend::CPU:
-            return CPUType::random_(*this, to, generator);
-            break;
-        default:
-            AT_ERROR("random_ not implemented for ", at::toString(tensorTypeIdToBackend(type_id())));
-    }
-#else
-    static auto table = globalATenDispatch().getOpTable("aten::random_(Tensor(a!) self, int to, *, Generator? generator=None) -> Tensor(a!)");
-    return table->getOp<Tensor & (Tensor &, int64_t, Generator *)>(tensorTypeIdToBackend(type_id()), is_variable())(*this, to, generator);
-#endif
-}
-inline Tensor & Tensor::random_(Generator * generator) {
-#ifdef USE_STATIC_DISPATCH
-    switch(tensorTypeIdToBackend(type_id())) {
-        case Backend::CPU:
-            return CPUType::random_(*this, generator);
-            break;
-        default:
-            AT_ERROR("random_ not implemented for ", at::toString(tensorTypeIdToBackend(type_id())));
-    }
-#else
-    static auto table = globalATenDispatch().getOpTable("aten::random_(Tensor(a!) self, *, Generator? generator=None) -> Tensor(a!)");
-    return table->getOp<Tensor & (Tensor &, Generator *)>(tensorTypeIdToBackend(type_id()), is_variable())(*this, generator);
-#endif
-}
-inline Tensor & Tensor::uniform_(double from, double to, Generator * generator) {
-#ifdef USE_STATIC_DISPATCH
-    switch(tensorTypeIdToBackend(type_id())) {
-        case Backend::CPU:
-            return CPUType::uniform_(*this, from, to, generator);
-            break;
-        default:
-            AT_ERROR("uniform_ not implemented for ", at::toString(tensorTypeIdToBackend(type_id())));
-    }
-#else
-    static auto table = globalATenDispatch().getOpTable("aten::uniform_(Tensor(a!) self, float from=0, float to=1, *, Generator? generator=None) -> Tensor(a!)");
-    return table->getOp<Tensor & (Tensor &, double, double, Generator *)>(tensorTypeIdToBackend(type_id()), is_variable())(*this, from, to, generator);
-#endif
-}
-inline Tensor & Tensor::normal_(double mean, double std, Generator * generator) {
-#ifdef USE_STATIC_DISPATCH
-    switch(tensorTypeIdToBackend(type_id())) {
-        case Backend::CPU:
-            return CPUType::normal_(*this, mean, std, generator);
-            break;
-        default:
-            AT_ERROR("normal_ not implemented for ", at::toString(tensorTypeIdToBackend(type_id())));
-    }
-#else
-    static auto table = globalATenDispatch().getOpTable("aten::normal_(Tensor(a!) self, float mean=0, float std=1, *, Generator? generator=None) -> Tensor(a!)");
-    return table->getOp<Tensor & (Tensor &, double, double, Generator *)>(tensorTypeIdToBackend(type_id()), is_variable())(*this, mean, std, generator);
-#endif
-}
-inline Tensor & Tensor::cauchy_(double median, double sigma, Generator * generator) {
-#ifdef USE_STATIC_DISPATCH
-    switch(tensorTypeIdToBackend(type_id())) {
-        case Backend::CPU:
-            return CPUType::cauchy_(*this, median, sigma, generator);
-            break;
-        default:
-            AT_ERROR("cauchy_ not implemented for ", at::toString(tensorTypeIdToBackend(type_id())));
-    }
-#else
-    static auto table = globalATenDispatch().getOpTable("aten::cauchy_(Tensor(a!) self, float median=0, float sigma=1, *, Generator? generator=None) -> Tensor(a!)");
-    return table->getOp<Tensor & (Tensor &, double, double, Generator *)>(tensorTypeIdToBackend(type_id()), is_variable())(*this, median, sigma, generator);
-#endif
-}
-inline Tensor & Tensor::log_normal_(double mean, double std, Generator * generator) {
-#ifdef USE_STATIC_DISPATCH
-    switch(tensorTypeIdToBackend(type_id())) {
-        case Backend::CPU:
-            return CPUType::log_normal_(*this, mean, std, generator);
-            break;
-        default:
-            AT_ERROR("log_normal_ not implemented for ", at::toString(tensorTypeIdToBackend(type_id())));
-    }
-#else
-    static auto table = globalATenDispatch().getOpTable("aten::log_normal_(Tensor(a!) self, float mean=1, float std=2, *, Generator? generator=None) -> Tensor(a!)");
-    return table->getOp<Tensor & (Tensor &, double, double, Generator *)>(tensorTypeIdToBackend(type_id()), is_variable())(*this, mean, std, generator);
-#endif
-}
-inline Tensor & Tensor::exponential_(double lambd, Generator * generator) {
-#ifdef USE_STATIC_DISPATCH
-    switch(tensorTypeIdToBackend(type_id())) {
-        case Backend::CPU:
-            return CPUType::exponential_(*this, lambd, generator);
-            break;
-        default:
-            AT_ERROR("exponential_ not implemented for ", at::toString(tensorTypeIdToBackend(type_id())));
-    }
-#else
-    static auto table = globalATenDispatch().getOpTable("aten::exponential_(Tensor(a!) self, float lambd=1, *, Generator? generator=None) -> Tensor(a!)");
-    return table->getOp<Tensor & (Tensor &, double, Generator *)>(tensorTypeIdToBackend(type_id()), is_variable())(*this, lambd, generator);
-#endif
-}
-inline Tensor & Tensor::geometric_(double p, Generator * generator) {
-#ifdef USE_STATIC_DISPATCH
-    switch(tensorTypeIdToBackend(type_id())) {
-        case Backend::CPU:
-            return CPUType::geometric_(*this, p, generator);
-            break;
-        default:
-            AT_ERROR("geometric_ not implemented for ", at::toString(tensorTypeIdToBackend(type_id())));
-    }
-#else
-    static auto table = globalATenDispatch().getOpTable("aten::geometric_(Tensor(a!) self, float p, *, Generator? generator=None) -> Tensor(a!)");
-    return table->getOp<Tensor & (Tensor &, double, Generator *)>(tensorTypeIdToBackend(type_id()), is_variable())(*this, p, generator);
-#endif
-=======
     return table->getOp<Tensor (const Tensor &, const Tensor &, const Tensor &, Scalar, Scalar)>(tensorTypeIdToBackend(type_id()), is_variable())(const_cast<Tensor&>(*this), batch1, batch2, beta, alpha);
+#endif
 }
 inline Tensor & Tensor::addcdiv_(const Tensor & tensor1, const Tensor & tensor2, Scalar value) const {
+#ifdef USE_STATIC_DISPATCH
+    return TypeDefault::addcdiv_(const_cast<Tensor&>(*this), tensor1, tensor2, value);
+#else
     static auto table = globalATenDispatch().getOpTable("aten::addcdiv_(Tensor(a!) self, Tensor tensor1, Tensor tensor2, *, Scalar value=1) -> Tensor(a!)");
     return table->getOp<Tensor & (Tensor &, const Tensor &, const Tensor &, Scalar)>(tensorTypeIdToBackend(type_id()), is_variable())(const_cast<Tensor&>(*this), tensor1, tensor2, value);
+#endif
 }
 inline Tensor & Tensor::random_(int64_t from, int64_t to, Generator * generator) const {
+#ifdef USE_STATIC_DISPATCH
+    switch(tensorTypeIdToBackend(type_id())) {
+        case Backend::CPU:
+            return CPUType::random_(const_cast<Tensor&>(*this), from, to, generator);
+            break;
+        default:
+            AT_ERROR("random_ not implemented for ", at::toString(tensorTypeIdToBackend(type_id())));
+    }
+#else
     static auto table = globalATenDispatch().getOpTable("aten::random_.from(Tensor(a!) self, int from, int to, *, Generator? generator=None) -> Tensor(a!)");
     return table->getOp<Tensor & (Tensor &, int64_t, int64_t, Generator *)>(tensorTypeIdToBackend(type_id()), is_variable())(const_cast<Tensor&>(*this), from, to, generator);
+#endif
 }
 inline Tensor & Tensor::random_(int64_t to, Generator * generator) const {
+#ifdef USE_STATIC_DISPATCH
+    switch(tensorTypeIdToBackend(type_id())) {
+        case Backend::CPU:
+            return CPUType::random_(const_cast<Tensor&>(*this), to, generator);
+            break;
+        default:
+            AT_ERROR("random_ not implemented for ", at::toString(tensorTypeIdToBackend(type_id())));
+    }
+#else
     static auto table = globalATenDispatch().getOpTable("aten::random_.to(Tensor(a!) self, int to, *, Generator? generator=None) -> Tensor(a!)");
     return table->getOp<Tensor & (Tensor &, int64_t, Generator *)>(tensorTypeIdToBackend(type_id()), is_variable())(const_cast<Tensor&>(*this), to, generator);
+#endif
 }
 inline Tensor & Tensor::random_(Generator * generator) const {
+#ifdef USE_STATIC_DISPATCH
+    switch(tensorTypeIdToBackend(type_id())) {
+        case Backend::CPU:
+            return CPUType::random_(const_cast<Tensor&>(*this), generator);
+            break;
+        default:
+            AT_ERROR("random_ not implemented for ", at::toString(tensorTypeIdToBackend(type_id())));
+    }
+#else
     static auto table = globalATenDispatch().getOpTable("aten::random_(Tensor(a!) self, *, Generator? generator=None) -> Tensor(a!)");
     return table->getOp<Tensor & (Tensor &, Generator *)>(tensorTypeIdToBackend(type_id()), is_variable())(const_cast<Tensor&>(*this), generator);
+#endif
 }
 inline Tensor & Tensor::uniform_(double from, double to, Generator * generator) const {
+#ifdef USE_STATIC_DISPATCH
+    switch(tensorTypeIdToBackend(type_id())) {
+        case Backend::CPU:
+            return CPUType::uniform_(const_cast<Tensor&>(*this), from, to, generator);
+            break;
+        default:
+            AT_ERROR("uniform_ not implemented for ", at::toString(tensorTypeIdToBackend(type_id())));
+    }
+#else
     static auto table = globalATenDispatch().getOpTable("aten::uniform_(Tensor(a!) self, float from=0, float to=1, *, Generator? generator=None) -> Tensor(a!)");
     return table->getOp<Tensor & (Tensor &, double, double, Generator *)>(tensorTypeIdToBackend(type_id()), is_variable())(const_cast<Tensor&>(*this), from, to, generator);
+#endif
 }
 inline Tensor & Tensor::normal_(double mean, double std, Generator * generator) const {
+#ifdef USE_STATIC_DISPATCH
+    switch(tensorTypeIdToBackend(type_id())) {
+        case Backend::CPU:
+            return CPUType::normal_(const_cast<Tensor&>(*this), mean, std, generator);
+            break;
+        default:
+            AT_ERROR("normal_ not implemented for ", at::toString(tensorTypeIdToBackend(type_id())));
+    }
+#else
     static auto table = globalATenDispatch().getOpTable("aten::normal_(Tensor(a!) self, float mean=0, float std=1, *, Generator? generator=None) -> Tensor(a!)");
     return table->getOp<Tensor & (Tensor &, double, double, Generator *)>(tensorTypeIdToBackend(type_id()), is_variable())(const_cast<Tensor&>(*this), mean, std, generator);
+#endif
 }
 inline Tensor & Tensor::cauchy_(double median, double sigma, Generator * generator) const {
+#ifdef USE_STATIC_DISPATCH
+    switch(tensorTypeIdToBackend(type_id())) {
+        case Backend::CPU:
+            return CPUType::cauchy_(const_cast<Tensor&>(*this), median, sigma, generator);
+            break;
+        default:
+            AT_ERROR("cauchy_ not implemented for ", at::toString(tensorTypeIdToBackend(type_id())));
+    }
+#else
     static auto table = globalATenDispatch().getOpTable("aten::cauchy_(Tensor(a!) self, float median=0, float sigma=1, *, Generator? generator=None) -> Tensor(a!)");
     return table->getOp<Tensor & (Tensor &, double, double, Generator *)>(tensorTypeIdToBackend(type_id()), is_variable())(const_cast<Tensor&>(*this), median, sigma, generator);
+#endif
 }
 inline Tensor & Tensor::log_normal_(double mean, double std, Generator * generator) const {
+#ifdef USE_STATIC_DISPATCH
+    switch(tensorTypeIdToBackend(type_id())) {
+        case Backend::CPU:
+            return CPUType::log_normal_(const_cast<Tensor&>(*this), mean, std, generator);
+            break;
+        default:
+            AT_ERROR("log_normal_ not implemented for ", at::toString(tensorTypeIdToBackend(type_id())));
+    }
+#else
     static auto table = globalATenDispatch().getOpTable("aten::log_normal_(Tensor(a!) self, float mean=1, float std=2, *, Generator? generator=None) -> Tensor(a!)");
     return table->getOp<Tensor & (Tensor &, double, double, Generator *)>(tensorTypeIdToBackend(type_id()), is_variable())(const_cast<Tensor&>(*this), mean, std, generator);
+#endif
 }
 inline Tensor & Tensor::exponential_(double lambd, Generator * generator) const {
+#ifdef USE_STATIC_DISPATCH
+    switch(tensorTypeIdToBackend(type_id())) {
+        case Backend::CPU:
+            return CPUType::exponential_(const_cast<Tensor&>(*this), lambd, generator);
+            break;
+        default:
+            AT_ERROR("exponential_ not implemented for ", at::toString(tensorTypeIdToBackend(type_id())));
+    }
+#else
     static auto table = globalATenDispatch().getOpTable("aten::exponential_(Tensor(a!) self, float lambd=1, *, Generator? generator=None) -> Tensor(a!)");
     return table->getOp<Tensor & (Tensor &, double, Generator *)>(tensorTypeIdToBackend(type_id()), is_variable())(const_cast<Tensor&>(*this), lambd, generator);
+#endif
 }
 inline Tensor & Tensor::geometric_(double p, Generator * generator) const {
+#ifdef USE_STATIC_DISPATCH
+    switch(tensorTypeIdToBackend(type_id())) {
+        case Backend::CPU:
+            return CPUType::geometric_(const_cast<Tensor&>(*this), p, generator);
+            break;
+        default:
+            AT_ERROR("geometric_ not implemented for ", at::toString(tensorTypeIdToBackend(type_id())));
+    }
+#else
     static auto table = globalATenDispatch().getOpTable("aten::geometric_(Tensor(a!) self, float p, *, Generator? generator=None) -> Tensor(a!)");
     return table->getOp<Tensor & (Tensor &, double, Generator *)>(tensorTypeIdToBackend(type_id()), is_variable())(const_cast<Tensor&>(*this), p, generator);
->>>>>>> 1daac9c0
+#endif
 }
 inline Tensor Tensor::diag(int64_t diagonal) const {
 #ifdef USE_STATIC_DISPATCH
     switch(tensorTypeIdToBackend(type_id())) {
         case Backend::CPU:
-            return CPUType::diag(*this, diagonal);
+            return CPUType::diag(const_cast<Tensor&>(*this), diagonal);
             break;
         default:
             AT_ERROR("diag not implemented for ", at::toString(tensorTypeIdToBackend(type_id())));
     }
 #else
     static auto table = globalATenDispatch().getOpTable("aten::diag(Tensor self, int diagonal=0) -> Tensor");
-<<<<<<< HEAD
-    return table->getOp<Tensor (const Tensor &, int64_t)>(tensorTypeIdToBackend(type_id()), is_variable())(*this, diagonal);
-#endif
-=======
     return table->getOp<Tensor (const Tensor &, int64_t)>(tensorTypeIdToBackend(type_id()), is_variable())(const_cast<Tensor&>(*this), diagonal);
->>>>>>> 1daac9c0
+#endif
 }
 inline Tensor Tensor::cross(const Tensor & other, c10::optional<int64_t> dim) const {
 #ifdef USE_STATIC_DISPATCH
-    return TypeDefault::cross(*this, other, dim);
+    return TypeDefault::cross(const_cast<Tensor&>(*this), other, dim);
 #else
     static auto table = globalATenDispatch().getOpTable("aten::cross(Tensor self, Tensor other, int? dim=None) -> Tensor");
-<<<<<<< HEAD
-    return table->getOp<Tensor (const Tensor &, const Tensor &, c10::optional<int64_t>)>(tensorTypeIdToBackend(type_id()), is_variable())(*this, other, dim);
-#endif
-=======
     return table->getOp<Tensor (const Tensor &, const Tensor &, c10::optional<int64_t>)>(tensorTypeIdToBackend(type_id()), is_variable())(const_cast<Tensor&>(*this), other, dim);
->>>>>>> 1daac9c0
+#endif
 }
 inline Tensor Tensor::triu(int64_t diagonal) const {
 #ifdef USE_STATIC_DISPATCH
-    return TypeDefault::triu(*this, diagonal);
+    return TypeDefault::triu(const_cast<Tensor&>(*this), diagonal);
 #else
     static auto table = globalATenDispatch().getOpTable("aten::triu(Tensor self, int diagonal=0) -> Tensor");
-<<<<<<< HEAD
-    return table->getOp<Tensor (const Tensor &, int64_t)>(tensorTypeIdToBackend(type_id()), is_variable())(*this, diagonal);
-#endif
-=======
     return table->getOp<Tensor (const Tensor &, int64_t)>(tensorTypeIdToBackend(type_id()), is_variable())(const_cast<Tensor&>(*this), diagonal);
->>>>>>> 1daac9c0
+#endif
 }
 inline Tensor Tensor::tril(int64_t diagonal) const {
 #ifdef USE_STATIC_DISPATCH
-    return TypeDefault::tril(*this, diagonal);
+    return TypeDefault::tril(const_cast<Tensor&>(*this), diagonal);
 #else
     static auto table = globalATenDispatch().getOpTable("aten::tril(Tensor self, int diagonal=0) -> Tensor");
-<<<<<<< HEAD
-    return table->getOp<Tensor (const Tensor &, int64_t)>(tensorTypeIdToBackend(type_id()), is_variable())(*this, diagonal);
-#endif
-=======
     return table->getOp<Tensor (const Tensor &, int64_t)>(tensorTypeIdToBackend(type_id()), is_variable())(const_cast<Tensor&>(*this), diagonal);
->>>>>>> 1daac9c0
+#endif
 }
 inline Tensor Tensor::trace() const {
 #ifdef USE_STATIC_DISPATCH
     switch(tensorTypeIdToBackend(type_id())) {
         case Backend::CPU:
-            return CPUType::trace(*this);
+            return CPUType::trace(const_cast<Tensor&>(*this));
             break;
         default:
             AT_ERROR("trace not implemented for ", at::toString(tensorTypeIdToBackend(type_id())));
     }
 #else
     static auto table = globalATenDispatch().getOpTable("aten::trace(Tensor self) -> Tensor");
-<<<<<<< HEAD
-    return table->getOp<Tensor (const Tensor &)>(tensorTypeIdToBackend(type_id()), is_variable())(*this);
+    return table->getOp<Tensor (const Tensor &)>(tensorTypeIdToBackend(type_id()), is_variable())(const_cast<Tensor&>(*this));
 #endif
 }
 inline Tensor Tensor::ne(Scalar other) const {
 #ifdef USE_STATIC_DISPATCH
     switch(tensorTypeIdToBackend(type_id())) {
         case Backend::CPU:
-            return CPUType::ne(*this, other);
+            return CPUType::ne(const_cast<Tensor&>(*this), other);
             break;
         default:
             AT_ERROR("ne not implemented for ", at::toString(tensorTypeIdToBackend(type_id())));
     }
 #else
-    static auto table = globalATenDispatch().getOpTable("aten::ne(Tensor self, Scalar other) -> Tensor");
-    return table->getOp<Tensor (const Tensor &, Scalar)>(tensorTypeIdToBackend(type_id()), is_variable())(*this, other);
-#endif
-}
-inline Tensor Tensor::ne(const Tensor & other) const {
-#ifdef USE_STATIC_DISPATCH
-    switch(tensorTypeIdToBackend(type_id())) {
-        case Backend::CPU:
-            return CPUType::ne(*this, other);
-            break;
-        default:
-            AT_ERROR("ne not implemented for ", at::toString(tensorTypeIdToBackend(type_id())));
-    }
-#else
-    static auto table = globalATenDispatch().getOpTable("aten::ne(Tensor self, Tensor other) -> Tensor");
-    return table->getOp<Tensor (const Tensor &, const Tensor &)>(tensorTypeIdToBackend(type_id()), is_variable())(*this, other);
-#endif
-}
-inline Tensor Tensor::eq(Scalar other) const {
-#ifdef USE_STATIC_DISPATCH
-    switch(tensorTypeIdToBackend(type_id())) {
-        case Backend::CPU:
-            return CPUType::eq(*this, other);
-            break;
-        default:
-            AT_ERROR("eq not implemented for ", at::toString(tensorTypeIdToBackend(type_id())));
-    }
-#else
-    static auto table = globalATenDispatch().getOpTable("aten::eq(Tensor self, Scalar other) -> Tensor");
-    return table->getOp<Tensor (const Tensor &, Scalar)>(tensorTypeIdToBackend(type_id()), is_variable())(*this, other);
-#endif
-}
-inline Tensor Tensor::eq(const Tensor & other) const {
-#ifdef USE_STATIC_DISPATCH
-    switch(tensorTypeIdToBackend(type_id())) {
-        case Backend::CPU:
-            return CPUType::eq(*this, other);
-            break;
-        default:
-            AT_ERROR("eq not implemented for ", at::toString(tensorTypeIdToBackend(type_id())));
-    }
-#else
-    static auto table = globalATenDispatch().getOpTable("aten::eq(Tensor self, Tensor other) -> Tensor");
-    return table->getOp<Tensor (const Tensor &, const Tensor &)>(tensorTypeIdToBackend(type_id()), is_variable())(*this, other);
-#endif
-}
-inline Tensor Tensor::ge(Scalar other) const {
-#ifdef USE_STATIC_DISPATCH
-    switch(tensorTypeIdToBackend(type_id())) {
-        case Backend::CPU:
-            return CPUType::ge(*this, other);
-            break;
-        default:
-            AT_ERROR("ge not implemented for ", at::toString(tensorTypeIdToBackend(type_id())));
-    }
-#else
-    static auto table = globalATenDispatch().getOpTable("aten::ge(Tensor self, Scalar other) -> Tensor");
-    return table->getOp<Tensor (const Tensor &, Scalar)>(tensorTypeIdToBackend(type_id()), is_variable())(*this, other);
-#endif
-}
-inline Tensor Tensor::ge(const Tensor & other) const {
-#ifdef USE_STATIC_DISPATCH
-    switch(tensorTypeIdToBackend(type_id())) {
-        case Backend::CPU:
-            return CPUType::ge(*this, other);
-            break;
-        default:
-            AT_ERROR("ge not implemented for ", at::toString(tensorTypeIdToBackend(type_id())));
-    }
-#else
-    static auto table = globalATenDispatch().getOpTable("aten::ge(Tensor self, Tensor other) -> Tensor");
-    return table->getOp<Tensor (const Tensor &, const Tensor &)>(tensorTypeIdToBackend(type_id()), is_variable())(*this, other);
-#endif
-}
-inline Tensor Tensor::le(Scalar other) const {
-#ifdef USE_STATIC_DISPATCH
-    switch(tensorTypeIdToBackend(type_id())) {
-        case Backend::CPU:
-            return CPUType::le(*this, other);
-            break;
-        default:
-            AT_ERROR("le not implemented for ", at::toString(tensorTypeIdToBackend(type_id())));
-    }
-#else
-    static auto table = globalATenDispatch().getOpTable("aten::le(Tensor self, Scalar other) -> Tensor");
-    return table->getOp<Tensor (const Tensor &, Scalar)>(tensorTypeIdToBackend(type_id()), is_variable())(*this, other);
-#endif
-}
-inline Tensor Tensor::le(const Tensor & other) const {
-#ifdef USE_STATIC_DISPATCH
-    switch(tensorTypeIdToBackend(type_id())) {
-        case Backend::CPU:
-            return CPUType::le(*this, other);
-            break;
-        default:
-            AT_ERROR("le not implemented for ", at::toString(tensorTypeIdToBackend(type_id())));
-    }
-#else
-    static auto table = globalATenDispatch().getOpTable("aten::le(Tensor self, Tensor other) -> Tensor");
-    return table->getOp<Tensor (const Tensor &, const Tensor &)>(tensorTypeIdToBackend(type_id()), is_variable())(*this, other);
-#endif
-}
-inline Tensor Tensor::gt(Scalar other) const {
-#ifdef USE_STATIC_DISPATCH
-    switch(tensorTypeIdToBackend(type_id())) {
-        case Backend::CPU:
-            return CPUType::gt(*this, other);
-            break;
-        default:
-            AT_ERROR("gt not implemented for ", at::toString(tensorTypeIdToBackend(type_id())));
-    }
-#else
-    static auto table = globalATenDispatch().getOpTable("aten::gt(Tensor self, Scalar other) -> Tensor");
-    return table->getOp<Tensor (const Tensor &, Scalar)>(tensorTypeIdToBackend(type_id()), is_variable())(*this, other);
-#endif
-}
-inline Tensor Tensor::gt(const Tensor & other) const {
-#ifdef USE_STATIC_DISPATCH
-    switch(tensorTypeIdToBackend(type_id())) {
-        case Backend::CPU:
-            return CPUType::gt(*this, other);
-            break;
-        default:
-            AT_ERROR("gt not implemented for ", at::toString(tensorTypeIdToBackend(type_id())));
-    }
-#else
-    static auto table = globalATenDispatch().getOpTable("aten::gt(Tensor self, Tensor other) -> Tensor");
-    return table->getOp<Tensor (const Tensor &, const Tensor &)>(tensorTypeIdToBackend(type_id()), is_variable())(*this, other);
-#endif
-}
-inline Tensor Tensor::lt(Scalar other) const {
-#ifdef USE_STATIC_DISPATCH
-    switch(tensorTypeIdToBackend(type_id())) {
-        case Backend::CPU:
-            return CPUType::lt(*this, other);
-            break;
-        default:
-            AT_ERROR("lt not implemented for ", at::toString(tensorTypeIdToBackend(type_id())));
-    }
-#else
-    static auto table = globalATenDispatch().getOpTable("aten::lt(Tensor self, Scalar other) -> Tensor");
-    return table->getOp<Tensor (const Tensor &, Scalar)>(tensorTypeIdToBackend(type_id()), is_variable())(*this, other);
-#endif
-}
-inline Tensor Tensor::lt(const Tensor & other) const {
-#ifdef USE_STATIC_DISPATCH
-    switch(tensorTypeIdToBackend(type_id())) {
-        case Backend::CPU:
-            return CPUType::lt(*this, other);
-            break;
-        default:
-            AT_ERROR("lt not implemented for ", at::toString(tensorTypeIdToBackend(type_id())));
-    }
-#else
-    static auto table = globalATenDispatch().getOpTable("aten::lt(Tensor self, Tensor other) -> Tensor");
-    return table->getOp<Tensor (const Tensor &, const Tensor &)>(tensorTypeIdToBackend(type_id()), is_variable())(*this, other);
-#endif
-=======
-    return table->getOp<Tensor (const Tensor &)>(tensorTypeIdToBackend(type_id()), is_variable())(const_cast<Tensor&>(*this));
-}
-inline Tensor Tensor::ne(Scalar other) const {
     static auto table = globalATenDispatch().getOpTable("aten::ne.Scalar(Tensor self, Scalar other) -> Tensor");
     return table->getOp<Tensor (const Tensor &, Scalar)>(tensorTypeIdToBackend(type_id()), is_variable())(const_cast<Tensor&>(*this), other);
+#endif
 }
 inline Tensor Tensor::ne(const Tensor & other) const {
+#ifdef USE_STATIC_DISPATCH
+    switch(tensorTypeIdToBackend(type_id())) {
+        case Backend::CPU:
+            return CPUType::ne(const_cast<Tensor&>(*this), other);
+            break;
+        default:
+            AT_ERROR("ne not implemented for ", at::toString(tensorTypeIdToBackend(type_id())));
+    }
+#else
     static auto table = globalATenDispatch().getOpTable("aten::ne.Tensor(Tensor self, Tensor other) -> Tensor");
     return table->getOp<Tensor (const Tensor &, const Tensor &)>(tensorTypeIdToBackend(type_id()), is_variable())(const_cast<Tensor&>(*this), other);
+#endif
 }
 inline Tensor Tensor::eq(Scalar other) const {
+#ifdef USE_STATIC_DISPATCH
+    switch(tensorTypeIdToBackend(type_id())) {
+        case Backend::CPU:
+            return CPUType::eq(const_cast<Tensor&>(*this), other);
+            break;
+        default:
+            AT_ERROR("eq not implemented for ", at::toString(tensorTypeIdToBackend(type_id())));
+    }
+#else
     static auto table = globalATenDispatch().getOpTable("aten::eq.Scalar(Tensor self, Scalar other) -> Tensor");
     return table->getOp<Tensor (const Tensor &, Scalar)>(tensorTypeIdToBackend(type_id()), is_variable())(const_cast<Tensor&>(*this), other);
+#endif
 }
 inline Tensor Tensor::eq(const Tensor & other) const {
+#ifdef USE_STATIC_DISPATCH
+    switch(tensorTypeIdToBackend(type_id())) {
+        case Backend::CPU:
+            return CPUType::eq(const_cast<Tensor&>(*this), other);
+            break;
+        default:
+            AT_ERROR("eq not implemented for ", at::toString(tensorTypeIdToBackend(type_id())));
+    }
+#else
     static auto table = globalATenDispatch().getOpTable("aten::eq.Tensor(Tensor self, Tensor other) -> Tensor");
     return table->getOp<Tensor (const Tensor &, const Tensor &)>(tensorTypeIdToBackend(type_id()), is_variable())(const_cast<Tensor&>(*this), other);
+#endif
 }
 inline Tensor Tensor::ge(Scalar other) const {
+#ifdef USE_STATIC_DISPATCH
+    switch(tensorTypeIdToBackend(type_id())) {
+        case Backend::CPU:
+            return CPUType::ge(const_cast<Tensor&>(*this), other);
+            break;
+        default:
+            AT_ERROR("ge not implemented for ", at::toString(tensorTypeIdToBackend(type_id())));
+    }
+#else
     static auto table = globalATenDispatch().getOpTable("aten::ge.Scalar(Tensor self, Scalar other) -> Tensor");
     return table->getOp<Tensor (const Tensor &, Scalar)>(tensorTypeIdToBackend(type_id()), is_variable())(const_cast<Tensor&>(*this), other);
+#endif
 }
 inline Tensor Tensor::ge(const Tensor & other) const {
+#ifdef USE_STATIC_DISPATCH
+    switch(tensorTypeIdToBackend(type_id())) {
+        case Backend::CPU:
+            return CPUType::ge(const_cast<Tensor&>(*this), other);
+            break;
+        default:
+            AT_ERROR("ge not implemented for ", at::toString(tensorTypeIdToBackend(type_id())));
+    }
+#else
     static auto table = globalATenDispatch().getOpTable("aten::ge.Tensor(Tensor self, Tensor other) -> Tensor");
     return table->getOp<Tensor (const Tensor &, const Tensor &)>(tensorTypeIdToBackend(type_id()), is_variable())(const_cast<Tensor&>(*this), other);
+#endif
 }
 inline Tensor Tensor::le(Scalar other) const {
+#ifdef USE_STATIC_DISPATCH
+    switch(tensorTypeIdToBackend(type_id())) {
+        case Backend::CPU:
+            return CPUType::le(const_cast<Tensor&>(*this), other);
+            break;
+        default:
+            AT_ERROR("le not implemented for ", at::toString(tensorTypeIdToBackend(type_id())));
+    }
+#else
     static auto table = globalATenDispatch().getOpTable("aten::le.Scalar(Tensor self, Scalar other) -> Tensor");
     return table->getOp<Tensor (const Tensor &, Scalar)>(tensorTypeIdToBackend(type_id()), is_variable())(const_cast<Tensor&>(*this), other);
+#endif
 }
 inline Tensor Tensor::le(const Tensor & other) const {
+#ifdef USE_STATIC_DISPATCH
+    switch(tensorTypeIdToBackend(type_id())) {
+        case Backend::CPU:
+            return CPUType::le(const_cast<Tensor&>(*this), other);
+            break;
+        default:
+            AT_ERROR("le not implemented for ", at::toString(tensorTypeIdToBackend(type_id())));
+    }
+#else
     static auto table = globalATenDispatch().getOpTable("aten::le.Tensor(Tensor self, Tensor other) -> Tensor");
     return table->getOp<Tensor (const Tensor &, const Tensor &)>(tensorTypeIdToBackend(type_id()), is_variable())(const_cast<Tensor&>(*this), other);
+#endif
 }
 inline Tensor Tensor::gt(Scalar other) const {
+#ifdef USE_STATIC_DISPATCH
+    switch(tensorTypeIdToBackend(type_id())) {
+        case Backend::CPU:
+            return CPUType::gt(const_cast<Tensor&>(*this), other);
+            break;
+        default:
+            AT_ERROR("gt not implemented for ", at::toString(tensorTypeIdToBackend(type_id())));
+    }
+#else
     static auto table = globalATenDispatch().getOpTable("aten::gt.Scalar(Tensor self, Scalar other) -> Tensor");
     return table->getOp<Tensor (const Tensor &, Scalar)>(tensorTypeIdToBackend(type_id()), is_variable())(const_cast<Tensor&>(*this), other);
+#endif
 }
 inline Tensor Tensor::gt(const Tensor & other) const {
+#ifdef USE_STATIC_DISPATCH
+    switch(tensorTypeIdToBackend(type_id())) {
+        case Backend::CPU:
+            return CPUType::gt(const_cast<Tensor&>(*this), other);
+            break;
+        default:
+            AT_ERROR("gt not implemented for ", at::toString(tensorTypeIdToBackend(type_id())));
+    }
+#else
     static auto table = globalATenDispatch().getOpTable("aten::gt.Tensor(Tensor self, Tensor other) -> Tensor");
     return table->getOp<Tensor (const Tensor &, const Tensor &)>(tensorTypeIdToBackend(type_id()), is_variable())(const_cast<Tensor&>(*this), other);
+#endif
 }
 inline Tensor Tensor::lt(Scalar other) const {
+#ifdef USE_STATIC_DISPATCH
+    switch(tensorTypeIdToBackend(type_id())) {
+        case Backend::CPU:
+            return CPUType::lt(const_cast<Tensor&>(*this), other);
+            break;
+        default:
+            AT_ERROR("lt not implemented for ", at::toString(tensorTypeIdToBackend(type_id())));
+    }
+#else
     static auto table = globalATenDispatch().getOpTable("aten::lt.Scalar(Tensor self, Scalar other) -> Tensor");
     return table->getOp<Tensor (const Tensor &, Scalar)>(tensorTypeIdToBackend(type_id()), is_variable())(const_cast<Tensor&>(*this), other);
+#endif
 }
 inline Tensor Tensor::lt(const Tensor & other) const {
+#ifdef USE_STATIC_DISPATCH
+    switch(tensorTypeIdToBackend(type_id())) {
+        case Backend::CPU:
+            return CPUType::lt(const_cast<Tensor&>(*this), other);
+            break;
+        default:
+            AT_ERROR("lt not implemented for ", at::toString(tensorTypeIdToBackend(type_id())));
+    }
+#else
     static auto table = globalATenDispatch().getOpTable("aten::lt.Tensor(Tensor self, Tensor other) -> Tensor");
     return table->getOp<Tensor (const Tensor &, const Tensor &)>(tensorTypeIdToBackend(type_id()), is_variable())(const_cast<Tensor&>(*this), other);
->>>>>>> 1daac9c0
+#endif
 }
 inline Tensor Tensor::take(const Tensor & index) const {
 #ifdef USE_STATIC_DISPATCH
     switch(tensorTypeIdToBackend(type_id())) {
         case Backend::CPU:
-            return CPUType::take(*this, index);
+            return CPUType::take(const_cast<Tensor&>(*this), index);
             break;
         default:
             AT_ERROR("take not implemented for ", at::toString(tensorTypeIdToBackend(type_id())));
     }
 #else
     static auto table = globalATenDispatch().getOpTable("aten::take(Tensor self, Tensor index) -> Tensor");
-<<<<<<< HEAD
-    return table->getOp<Tensor (const Tensor &, const Tensor &)>(tensorTypeIdToBackend(type_id()), is_variable())(*this, index);
-#endif
-=======
     return table->getOp<Tensor (const Tensor &, const Tensor &)>(tensorTypeIdToBackend(type_id()), is_variable())(const_cast<Tensor&>(*this), index);
->>>>>>> 1daac9c0
+#endif
 }
 inline Tensor Tensor::index_select(int64_t dim, const Tensor & index) const {
 #ifdef USE_STATIC_DISPATCH
     switch(tensorTypeIdToBackend(type_id())) {
         case Backend::CPU:
-            return CPUType::index_select(*this, dim, index);
+            return CPUType::index_select(const_cast<Tensor&>(*this), dim, index);
             break;
         default:
             AT_ERROR("index_select not implemented for ", at::toString(tensorTypeIdToBackend(type_id())));
     }
 #else
     static auto table = globalATenDispatch().getOpTable("aten::index_select(Tensor self, int dim, Tensor index) -> Tensor");
-<<<<<<< HEAD
-    return table->getOp<Tensor (const Tensor &, int64_t, const Tensor &)>(tensorTypeIdToBackend(type_id()), is_variable())(*this, dim, index);
-#endif
-=======
     return table->getOp<Tensor (const Tensor &, int64_t, const Tensor &)>(tensorTypeIdToBackend(type_id()), is_variable())(const_cast<Tensor&>(*this), dim, index);
->>>>>>> 1daac9c0
+#endif
 }
 inline Tensor Tensor::masked_select(const Tensor & mask) const {
 #ifdef USE_STATIC_DISPATCH
     switch(tensorTypeIdToBackend(type_id())) {
         case Backend::CPU:
-            return CPUType::masked_select(*this, mask);
+            return CPUType::masked_select(const_cast<Tensor&>(*this), mask);
             break;
         default:
             AT_ERROR("masked_select not implemented for ", at::toString(tensorTypeIdToBackend(type_id())));
     }
 #else
     static auto table = globalATenDispatch().getOpTable("aten::masked_select(Tensor self, Tensor mask) -> Tensor");
-<<<<<<< HEAD
-    return table->getOp<Tensor (const Tensor &, const Tensor &)>(tensorTypeIdToBackend(type_id()), is_variable())(*this, mask);
-#endif
-=======
     return table->getOp<Tensor (const Tensor &, const Tensor &)>(tensorTypeIdToBackend(type_id()), is_variable())(const_cast<Tensor&>(*this), mask);
->>>>>>> 1daac9c0
+#endif
 }
 inline Tensor Tensor::nonzero() const {
 #ifdef USE_STATIC_DISPATCH
     switch(tensorTypeIdToBackend(type_id())) {
         case Backend::CPU:
-            return CPUType::nonzero(*this);
+            return CPUType::nonzero(const_cast<Tensor&>(*this));
             break;
         default:
             AT_ERROR("nonzero not implemented for ", at::toString(tensorTypeIdToBackend(type_id())));
     }
 #else
     static auto table = globalATenDispatch().getOpTable("aten::nonzero(Tensor self) -> Tensor");
-<<<<<<< HEAD
-    return table->getOp<Tensor (const Tensor &)>(tensorTypeIdToBackend(type_id()), is_variable())(*this);
-#endif
-=======
-    return table->getOp<Tensor (const Tensor &)>(tensorTypeIdToBackend(type_id()), is_variable())(const_cast<Tensor&>(*this));
->>>>>>> 1daac9c0
+    return table->getOp<Tensor (const Tensor &)>(tensorTypeIdToBackend(type_id()), is_variable())(const_cast<Tensor&>(*this));
+#endif
 }
 inline std::vector<Tensor> Tensor::nonzero_numpy() const {
 #ifdef USE_STATIC_DISPATCH
-    return TypeDefault::nonzero_numpy(*this);
+    return TypeDefault::nonzero_numpy(const_cast<Tensor&>(*this));
 #else
     static auto table = globalATenDispatch().getOpTable("aten::nonzero_numpy(Tensor self) -> Tensor[]");
-<<<<<<< HEAD
-    return table->getOp<std::vector<Tensor> (const Tensor &)>(tensorTypeIdToBackend(type_id()), is_variable())(*this);
-#endif
-=======
     return table->getOp<std::vector<Tensor> (const Tensor &)>(tensorTypeIdToBackend(type_id()), is_variable())(const_cast<Tensor&>(*this));
->>>>>>> 1daac9c0
+#endif
 }
 inline Tensor Tensor::gather(int64_t dim, const Tensor & index, bool sparse_grad) const {
 #ifdef USE_STATIC_DISPATCH
     switch(tensorTypeIdToBackend(type_id())) {
         case Backend::CPU:
-            return CPUType::gather(*this, dim, index, sparse_grad);
+            return CPUType::gather(const_cast<Tensor&>(*this), dim, index, sparse_grad);
             break;
         default:
             AT_ERROR("gather not implemented for ", at::toString(tensorTypeIdToBackend(type_id())));
     }
 #else
     static auto table = globalATenDispatch().getOpTable("aten::gather(Tensor self, int dim, Tensor index, *, bool sparse_grad=False) -> Tensor");
-<<<<<<< HEAD
-    return table->getOp<Tensor (const Tensor &, int64_t, const Tensor &, bool)>(tensorTypeIdToBackend(type_id()), is_variable())(*this, dim, index, sparse_grad);
-#endif
-=======
     return table->getOp<Tensor (const Tensor &, int64_t, const Tensor &, bool)>(tensorTypeIdToBackend(type_id()), is_variable())(const_cast<Tensor&>(*this), dim, index, sparse_grad);
->>>>>>> 1daac9c0
+#endif
 }
 inline Tensor Tensor::addcmul(const Tensor & tensor1, const Tensor & tensor2, Scalar value) const {
 #ifdef USE_STATIC_DISPATCH
-    switch(tensorTypeIdToBackend(type_id())) {
-        case Backend::CPU:
-            return CPUType::addcmul(*this, tensor1, tensor2, value);
-            break;
-        default:
-            AT_ERROR("addcmul not implemented for ", at::toString(tensorTypeIdToBackend(type_id())));
-    }
+    return TypeDefault::addcmul(const_cast<Tensor&>(*this), tensor1, tensor2, value);
 #else
     static auto table = globalATenDispatch().getOpTable("aten::addcmul(Tensor self, Tensor tensor1, Tensor tensor2, *, Scalar value=1) -> Tensor");
-<<<<<<< HEAD
-    return table->getOp<Tensor (const Tensor &, const Tensor &, const Tensor &, Scalar)>(tensorTypeIdToBackend(type_id()), is_variable())(*this, tensor1, tensor2, value);
-#endif
-=======
     return table->getOp<Tensor (const Tensor &, const Tensor &, const Tensor &, Scalar)>(tensorTypeIdToBackend(type_id()), is_variable())(const_cast<Tensor&>(*this), tensor1, tensor2, value);
+#endif
 }
 inline Tensor & Tensor::addcmul_(const Tensor & tensor1, const Tensor & tensor2, Scalar value) const {
+#ifdef USE_STATIC_DISPATCH
+    return TypeDefault::addcmul_(const_cast<Tensor&>(*this), tensor1, tensor2, value);
+#else
     static auto table = globalATenDispatch().getOpTable("aten::addcmul_(Tensor(a!) self, Tensor tensor1, Tensor tensor2, *, Scalar value=1) -> Tensor(a!)");
     return table->getOp<Tensor & (Tensor &, const Tensor &, const Tensor &, Scalar)>(tensorTypeIdToBackend(type_id()), is_variable())(const_cast<Tensor&>(*this), tensor1, tensor2, value);
->>>>>>> 1daac9c0
+#endif
 }
 inline Tensor Tensor::addcdiv(const Tensor & tensor1, const Tensor & tensor2, Scalar value) const {
 #ifdef USE_STATIC_DISPATCH
-    switch(tensorTypeIdToBackend(type_id())) {
-        case Backend::CPU:
-            return CPUType::addcdiv(*this, tensor1, tensor2, value);
-            break;
-        default:
-            AT_ERROR("addcdiv not implemented for ", at::toString(tensorTypeIdToBackend(type_id())));
-    }
+    return TypeDefault::addcdiv(const_cast<Tensor&>(*this), tensor1, tensor2, value);
 #else
     static auto table = globalATenDispatch().getOpTable("aten::addcdiv(Tensor self, Tensor tensor1, Tensor tensor2, *, Scalar value=1) -> Tensor");
-<<<<<<< HEAD
-    return table->getOp<Tensor (const Tensor &, const Tensor &, const Tensor &, Scalar)>(tensorTypeIdToBackend(type_id()), is_variable())(*this, tensor1, tensor2, value);
-#endif
-}
-inline std::tuple<Tensor,Tensor> Tensor::gels(const Tensor & A) const {
-#ifdef USE_STATIC_DISPATCH
-    switch(tensorTypeIdToBackend(type_id())) {
-        case Backend::CPU:
-            return CPUType::gels(*this, A);
-            break;
-        default:
-            AT_ERROR("gels not implemented for ", at::toString(tensorTypeIdToBackend(type_id())));
-    }
-#else
-    static auto table = globalATenDispatch().getOpTable("aten::gels(Tensor self, Tensor A) -> (Tensor solution, Tensor QR)");
-    return table->getOp<std::tuple<Tensor,Tensor> (const Tensor &, const Tensor &)>(tensorTypeIdToBackend(type_id()), is_variable())(*this, A);
-#endif
-=======
     return table->getOp<Tensor (const Tensor &, const Tensor &, const Tensor &, Scalar)>(tensorTypeIdToBackend(type_id()), is_variable())(const_cast<Tensor&>(*this), tensor1, tensor2, value);
+#endif
 }
 inline std::tuple<Tensor,Tensor> Tensor::lstsq(const Tensor & A) const {
+#ifdef USE_STATIC_DISPATCH
+    switch(tensorTypeIdToBackend(type_id())) {
+        case Backend::CPU:
+            return CPUType::lstsq(const_cast<Tensor&>(*this), A);
+            break;
+        default:
+            AT_ERROR("lstsq not implemented for ", at::toString(tensorTypeIdToBackend(type_id())));
+    }
+#else
     static auto table = globalATenDispatch().getOpTable("aten::lstsq(Tensor self, Tensor A) -> (Tensor solution, Tensor QR)");
     return table->getOp<std::tuple<Tensor,Tensor> (const Tensor &, const Tensor &)>(tensorTypeIdToBackend(type_id()), is_variable())(const_cast<Tensor&>(*this), A);
->>>>>>> 1daac9c0
+#endif
 }
 inline std::tuple<Tensor,Tensor> Tensor::triangular_solve(const Tensor & A, bool upper, bool transpose, bool unitriangular) const {
 #ifdef USE_STATIC_DISPATCH
-    return TypeDefault::triangular_solve(*this, A, upper, transpose, unitriangular);
+    return TypeDefault::triangular_solve(const_cast<Tensor&>(*this), A, upper, transpose, unitriangular);
 #else
     static auto table = globalATenDispatch().getOpTable("aten::triangular_solve(Tensor self, Tensor A, bool upper=True, bool transpose=False, bool unitriangular=False) -> (Tensor solution, Tensor cloned_coefficient)");
-<<<<<<< HEAD
-    return table->getOp<std::tuple<Tensor,Tensor> (const Tensor &, const Tensor &, bool, bool, bool)>(tensorTypeIdToBackend(type_id()), is_variable())(*this, A, upper, transpose, unitriangular);
-#endif
-=======
     return table->getOp<std::tuple<Tensor,Tensor> (const Tensor &, const Tensor &, bool, bool, bool)>(tensorTypeIdToBackend(type_id()), is_variable())(const_cast<Tensor&>(*this), A, upper, transpose, unitriangular);
->>>>>>> 1daac9c0
+#endif
 }
 inline std::tuple<Tensor,Tensor> Tensor::symeig(bool eigenvectors, bool upper) const {
 #ifdef USE_STATIC_DISPATCH
-    return TypeDefault::symeig(*this, eigenvectors, upper);
+    return TypeDefault::symeig(const_cast<Tensor&>(*this), eigenvectors, upper);
 #else
     static auto table = globalATenDispatch().getOpTable("aten::symeig(Tensor self, bool eigenvectors=False, bool upper=True) -> (Tensor eigenvalues, Tensor eigenvectors)");
-<<<<<<< HEAD
-    return table->getOp<std::tuple<Tensor,Tensor> (const Tensor &, bool, bool)>(tensorTypeIdToBackend(type_id()), is_variable())(*this, eigenvectors, upper);
-#endif
-=======
     return table->getOp<std::tuple<Tensor,Tensor> (const Tensor &, bool, bool)>(tensorTypeIdToBackend(type_id()), is_variable())(const_cast<Tensor&>(*this), eigenvectors, upper);
->>>>>>> 1daac9c0
+#endif
 }
 inline std::tuple<Tensor,Tensor> Tensor::eig(bool eigenvectors) const {
 #ifdef USE_STATIC_DISPATCH
     switch(tensorTypeIdToBackend(type_id())) {
         case Backend::CPU:
-            return CPUType::eig(*this, eigenvectors);
+            return CPUType::eig(const_cast<Tensor&>(*this), eigenvectors);
             break;
         default:
             AT_ERROR("eig not implemented for ", at::toString(tensorTypeIdToBackend(type_id())));
     }
 #else
     static auto table = globalATenDispatch().getOpTable("aten::eig(Tensor self, bool eigenvectors=False) -> (Tensor eigenvalues, Tensor eigenvectors)");
-<<<<<<< HEAD
-    return table->getOp<std::tuple<Tensor,Tensor> (const Tensor &, bool)>(tensorTypeIdToBackend(type_id()), is_variable())(*this, eigenvectors);
-#endif
-=======
     return table->getOp<std::tuple<Tensor,Tensor> (const Tensor &, bool)>(tensorTypeIdToBackend(type_id()), is_variable())(const_cast<Tensor&>(*this), eigenvectors);
->>>>>>> 1daac9c0
+#endif
 }
 inline std::tuple<Tensor,Tensor,Tensor> Tensor::svd(bool some, bool compute_uv) const {
 #ifdef USE_STATIC_DISPATCH
-    switch(tensorTypeIdToBackend(type_id())) {
-        case Backend::CPU:
-            return CPUType::svd(*this, some, compute_uv);
-            break;
-        default:
-            AT_ERROR("svd not implemented for ", at::toString(tensorTypeIdToBackend(type_id())));
-    }
+    return TypeDefault::svd(const_cast<Tensor&>(*this), some, compute_uv);
 #else
     static auto table = globalATenDispatch().getOpTable("aten::svd(Tensor self, bool some=True, bool compute_uv=True) -> (Tensor U, Tensor S, Tensor V)");
-<<<<<<< HEAD
-    return table->getOp<std::tuple<Tensor,Tensor,Tensor> (const Tensor &, bool, bool)>(tensorTypeIdToBackend(type_id()), is_variable())(*this, some, compute_uv);
-#endif
-=======
     return table->getOp<std::tuple<Tensor,Tensor,Tensor> (const Tensor &, bool, bool)>(tensorTypeIdToBackend(type_id()), is_variable())(const_cast<Tensor&>(*this), some, compute_uv);
->>>>>>> 1daac9c0
+#endif
 }
 inline Tensor Tensor::cholesky(bool upper) const {
 #ifdef USE_STATIC_DISPATCH
-    return TypeDefault::cholesky(*this, upper);
+    return TypeDefault::cholesky(const_cast<Tensor&>(*this), upper);
 #else
     static auto table = globalATenDispatch().getOpTable("aten::cholesky(Tensor self, bool upper=False) -> Tensor");
-<<<<<<< HEAD
-    return table->getOp<Tensor (const Tensor &, bool)>(tensorTypeIdToBackend(type_id()), is_variable())(*this, upper);
-#endif
-=======
     return table->getOp<Tensor (const Tensor &, bool)>(tensorTypeIdToBackend(type_id()), is_variable())(const_cast<Tensor&>(*this), upper);
->>>>>>> 1daac9c0
+#endif
 }
 inline Tensor Tensor::cholesky_solve(const Tensor & input2, bool upper) const {
 #ifdef USE_STATIC_DISPATCH
-    return TypeDefault::cholesky_solve(*this, input2, upper);
+    return TypeDefault::cholesky_solve(const_cast<Tensor&>(*this), input2, upper);
 #else
     static auto table = globalATenDispatch().getOpTable("aten::cholesky_solve(Tensor self, Tensor input2, bool upper=False) -> Tensor");
-<<<<<<< HEAD
-    return table->getOp<Tensor (const Tensor &, const Tensor &, bool)>(tensorTypeIdToBackend(type_id()), is_variable())(*this, input2, upper);
-#endif
-=======
     return table->getOp<Tensor (const Tensor &, const Tensor &, bool)>(tensorTypeIdToBackend(type_id()), is_variable())(const_cast<Tensor&>(*this), input2, upper);
->>>>>>> 1daac9c0
+#endif
 }
 inline std::tuple<Tensor,Tensor> Tensor::solve(const Tensor & A) const {
 #ifdef USE_STATIC_DISPATCH
-    return TypeDefault::solve(*this, A);
+    return TypeDefault::solve(const_cast<Tensor&>(*this), A);
 #else
     static auto table = globalATenDispatch().getOpTable("aten::solve(Tensor self, Tensor A) -> (Tensor solution, Tensor LU)");
-<<<<<<< HEAD
-    return table->getOp<std::tuple<Tensor,Tensor> (const Tensor &, const Tensor &)>(tensorTypeIdToBackend(type_id()), is_variable())(*this, A);
-#endif
-=======
     return table->getOp<std::tuple<Tensor,Tensor> (const Tensor &, const Tensor &)>(tensorTypeIdToBackend(type_id()), is_variable())(const_cast<Tensor&>(*this), A);
->>>>>>> 1daac9c0
+#endif
 }
 inline Tensor Tensor::cholesky_inverse(bool upper) const {
 #ifdef USE_STATIC_DISPATCH
     switch(tensorTypeIdToBackend(type_id())) {
         case Backend::CPU:
-            return CPUType::cholesky_inverse(*this, upper);
+            return CPUType::cholesky_inverse(const_cast<Tensor&>(*this), upper);
             break;
         default:
             AT_ERROR("cholesky_inverse not implemented for ", at::toString(tensorTypeIdToBackend(type_id())));
     }
 #else
     static auto table = globalATenDispatch().getOpTable("aten::cholesky_inverse(Tensor self, bool upper=False) -> Tensor");
-<<<<<<< HEAD
-    return table->getOp<Tensor (const Tensor &, bool)>(tensorTypeIdToBackend(type_id()), is_variable())(*this, upper);
-#endif
-}
-inline std::tuple<Tensor,Tensor> Tensor::pstrf(bool upper, Scalar tol) const {
-#ifdef USE_STATIC_DISPATCH
-    switch(tensorTypeIdToBackend(type_id())) {
-        case Backend::CPU:
-            return CPUType::pstrf(*this, upper, tol);
-            break;
-        default:
-            AT_ERROR("pstrf not implemented for ", at::toString(tensorTypeIdToBackend(type_id())));
-    }
-#else
-    static auto table = globalATenDispatch().getOpTable("aten::pstrf(Tensor self, bool upper=True, Scalar tol=-1) -> (Tensor u, Tensor pivot)");
-    return table->getOp<std::tuple<Tensor,Tensor> (const Tensor &, bool, Scalar)>(tensorTypeIdToBackend(type_id()), is_variable())(*this, upper, tol);
-#endif
-=======
     return table->getOp<Tensor (const Tensor &, bool)>(tensorTypeIdToBackend(type_id()), is_variable())(const_cast<Tensor&>(*this), upper);
->>>>>>> 1daac9c0
+#endif
 }
 inline std::tuple<Tensor,Tensor> Tensor::qr(bool some) const {
 #ifdef USE_STATIC_DISPATCH
-    return TypeDefault::qr(*this, some);
+    return TypeDefault::qr(const_cast<Tensor&>(*this), some);
 #else
     static auto table = globalATenDispatch().getOpTable("aten::qr(Tensor self, bool some=True) -> (Tensor Q, Tensor R)");
-<<<<<<< HEAD
-    return table->getOp<std::tuple<Tensor,Tensor> (const Tensor &, bool)>(tensorTypeIdToBackend(type_id()), is_variable())(*this, some);
-#endif
-=======
     return table->getOp<std::tuple<Tensor,Tensor> (const Tensor &, bool)>(tensorTypeIdToBackend(type_id()), is_variable())(const_cast<Tensor&>(*this), some);
->>>>>>> 1daac9c0
+#endif
 }
 inline std::tuple<Tensor,Tensor> Tensor::geqrf() const {
 #ifdef USE_STATIC_DISPATCH
     switch(tensorTypeIdToBackend(type_id())) {
         case Backend::CPU:
-            return CPUType::geqrf(*this);
+            return CPUType::geqrf(const_cast<Tensor&>(*this));
             break;
         default:
             AT_ERROR("geqrf not implemented for ", at::toString(tensorTypeIdToBackend(type_id())));
     }
 #else
     static auto table = globalATenDispatch().getOpTable("aten::geqrf(Tensor self) -> (Tensor a, Tensor tau)");
-<<<<<<< HEAD
-    return table->getOp<std::tuple<Tensor,Tensor> (const Tensor &)>(tensorTypeIdToBackend(type_id()), is_variable())(*this);
-#endif
-=======
     return table->getOp<std::tuple<Tensor,Tensor> (const Tensor &)>(tensorTypeIdToBackend(type_id()), is_variable())(const_cast<Tensor&>(*this));
->>>>>>> 1daac9c0
+#endif
 }
 inline Tensor Tensor::orgqr(const Tensor & input2) const {
 #ifdef USE_STATIC_DISPATCH
     switch(tensorTypeIdToBackend(type_id())) {
         case Backend::CPU:
-            return CPUType::orgqr(*this, input2);
+            return CPUType::orgqr(const_cast<Tensor&>(*this), input2);
             break;
         default:
             AT_ERROR("orgqr not implemented for ", at::toString(tensorTypeIdToBackend(type_id())));
     }
 #else
     static auto table = globalATenDispatch().getOpTable("aten::orgqr(Tensor self, Tensor input2) -> Tensor");
-<<<<<<< HEAD
-    return table->getOp<Tensor (const Tensor &, const Tensor &)>(tensorTypeIdToBackend(type_id()), is_variable())(*this, input2);
-#endif
-=======
     return table->getOp<Tensor (const Tensor &, const Tensor &)>(tensorTypeIdToBackend(type_id()), is_variable())(const_cast<Tensor&>(*this), input2);
->>>>>>> 1daac9c0
+#endif
 }
 inline Tensor Tensor::ormqr(const Tensor & input2, const Tensor & input3, bool left, bool transpose) const {
 #ifdef USE_STATIC_DISPATCH
     switch(tensorTypeIdToBackend(type_id())) {
         case Backend::CPU:
-            return CPUType::ormqr(*this, input2, input3, left, transpose);
+            return CPUType::ormqr(const_cast<Tensor&>(*this), input2, input3, left, transpose);
             break;
         default:
             AT_ERROR("ormqr not implemented for ", at::toString(tensorTypeIdToBackend(type_id())));
     }
 #else
     static auto table = globalATenDispatch().getOpTable("aten::ormqr(Tensor self, Tensor input2, Tensor input3, bool left=True, bool transpose=False) -> Tensor");
-<<<<<<< HEAD
-    return table->getOp<Tensor (const Tensor &, const Tensor &, const Tensor &, bool, bool)>(tensorTypeIdToBackend(type_id()), is_variable())(*this, input2, input3, left, transpose);
-#endif
-=======
     return table->getOp<Tensor (const Tensor &, const Tensor &, const Tensor &, bool, bool)>(tensorTypeIdToBackend(type_id()), is_variable())(const_cast<Tensor&>(*this), input2, input3, left, transpose);
->>>>>>> 1daac9c0
+#endif
 }
 inline Tensor Tensor::lu_solve(const Tensor & LU_data, const Tensor & LU_pivots) const {
 #ifdef USE_STATIC_DISPATCH
-    switch(tensorTypeIdToBackend(type_id())) {
-        case Backend::CPU:
-            return CPUType::lu_solve(*this, LU_data, LU_pivots);
-            break;
-        default:
-            AT_ERROR("lu_solve not implemented for ", at::toString(tensorTypeIdToBackend(type_id())));
-    }
+    return TypeDefault::lu_solve(const_cast<Tensor&>(*this), LU_data, LU_pivots);
 #else
     static auto table = globalATenDispatch().getOpTable("aten::lu_solve(Tensor self, Tensor LU_data, Tensor LU_pivots) -> Tensor");
-<<<<<<< HEAD
-    return table->getOp<Tensor (const Tensor &, const Tensor &, const Tensor &)>(tensorTypeIdToBackend(type_id()), is_variable())(*this, LU_data, LU_pivots);
-#endif
-=======
     return table->getOp<Tensor (const Tensor &, const Tensor &, const Tensor &)>(tensorTypeIdToBackend(type_id()), is_variable())(const_cast<Tensor&>(*this), LU_data, LU_pivots);
->>>>>>> 1daac9c0
+#endif
 }
 inline Tensor Tensor::multinomial(int64_t num_samples, bool replacement, Generator * generator) const {
 #ifdef USE_STATIC_DISPATCH
     switch(tensorTypeIdToBackend(type_id())) {
         case Backend::CPU:
-            return CPUType::multinomial(*this, num_samples, replacement, generator);
+            return CPUType::multinomial(const_cast<Tensor&>(*this), num_samples, replacement, generator);
             break;
         default:
             AT_ERROR("multinomial not implemented for ", at::toString(tensorTypeIdToBackend(type_id())));
     }
 #else
     static auto table = globalATenDispatch().getOpTable("aten::multinomial(Tensor self, int num_samples, bool replacement=False, *, Generator? generator=None) -> Tensor");
-<<<<<<< HEAD
-    return table->getOp<Tensor (const Tensor &, int64_t, bool, Generator *)>(tensorTypeIdToBackend(type_id()), is_variable())(*this, num_samples, replacement, generator);
-#endif
-=======
     return table->getOp<Tensor (const Tensor &, int64_t, bool, Generator *)>(tensorTypeIdToBackend(type_id()), is_variable())(const_cast<Tensor&>(*this), num_samples, replacement, generator);
->>>>>>> 1daac9c0
+#endif
 }
 inline Tensor Tensor::lgamma() const {
 #ifdef USE_STATIC_DISPATCH
     switch(tensorTypeIdToBackend(type_id())) {
         case Backend::CPU:
-            return CPUType::lgamma(*this);
+            return CPUType::lgamma(const_cast<Tensor&>(*this));
             break;
         default:
             AT_ERROR("lgamma not implemented for ", at::toString(tensorTypeIdToBackend(type_id())));
     }
 #else
     static auto table = globalATenDispatch().getOpTable("aten::lgamma(Tensor self) -> Tensor");
-<<<<<<< HEAD
-    return table->getOp<Tensor (const Tensor &)>(tensorTypeIdToBackend(type_id()), is_variable())(*this);
-#endif
-=======
-    return table->getOp<Tensor (const Tensor &)>(tensorTypeIdToBackend(type_id()), is_variable())(const_cast<Tensor&>(*this));
->>>>>>> 1daac9c0
+    return table->getOp<Tensor (const Tensor &)>(tensorTypeIdToBackend(type_id()), is_variable())(const_cast<Tensor&>(*this));
+#endif
 }
 inline Tensor Tensor::digamma() const {
 #ifdef USE_STATIC_DISPATCH
     switch(tensorTypeIdToBackend(type_id())) {
         case Backend::CPU:
-            return CPUType::digamma(*this);
+            return CPUType::digamma(const_cast<Tensor&>(*this));
             break;
         default:
             AT_ERROR("digamma not implemented for ", at::toString(tensorTypeIdToBackend(type_id())));
     }
 #else
     static auto table = globalATenDispatch().getOpTable("aten::digamma(Tensor self) -> Tensor");
-<<<<<<< HEAD
-    return table->getOp<Tensor (const Tensor &)>(tensorTypeIdToBackend(type_id()), is_variable())(*this);
-#endif
-=======
-    return table->getOp<Tensor (const Tensor &)>(tensorTypeIdToBackend(type_id()), is_variable())(const_cast<Tensor&>(*this));
->>>>>>> 1daac9c0
+    return table->getOp<Tensor (const Tensor &)>(tensorTypeIdToBackend(type_id()), is_variable())(const_cast<Tensor&>(*this));
+#endif
 }
 inline Tensor Tensor::polygamma(int64_t n) const {
 #ifdef USE_STATIC_DISPATCH
     switch(tensorTypeIdToBackend(type_id())) {
         case Backend::CPU:
-            return CPUType::polygamma(n, *this);
+            return CPUType::polygamma(n, const_cast<Tensor&>(*this));
             break;
         default:
             AT_ERROR("polygamma not implemented for ", at::toString(tensorTypeIdToBackend(type_id())));
     }
 #else
     static auto table = globalATenDispatch().getOpTable("aten::polygamma(int n, Tensor self) -> Tensor");
-<<<<<<< HEAD
-    return table->getOp<Tensor (int64_t, const Tensor &)>(tensorTypeIdToBackend(type_id()), is_variable())(n, *this);
-#endif
-=======
     return table->getOp<Tensor (int64_t, const Tensor &)>(tensorTypeIdToBackend(type_id()), is_variable())(n, const_cast<Tensor&>(*this));
->>>>>>> 1daac9c0
+#endif
 }
 inline Tensor Tensor::erfinv() const {
 #ifdef USE_STATIC_DISPATCH
     switch(tensorTypeIdToBackend(type_id())) {
         case Backend::CPU:
-            return CPUType::erfinv(*this);
+            return CPUType::erfinv(const_cast<Tensor&>(*this));
             break;
         default:
             AT_ERROR("erfinv not implemented for ", at::toString(tensorTypeIdToBackend(type_id())));
     }
 #else
     static auto table = globalATenDispatch().getOpTable("aten::erfinv(Tensor self) -> Tensor");
-<<<<<<< HEAD
-    return table->getOp<Tensor (const Tensor &)>(tensorTypeIdToBackend(type_id()), is_variable())(*this);
-#endif
-=======
-    return table->getOp<Tensor (const Tensor &)>(tensorTypeIdToBackend(type_id()), is_variable())(const_cast<Tensor&>(*this));
->>>>>>> 1daac9c0
+    return table->getOp<Tensor (const Tensor &)>(tensorTypeIdToBackend(type_id()), is_variable())(const_cast<Tensor&>(*this));
+#endif
 }
 inline Tensor Tensor::dist(const Tensor & other, Scalar p) const {
 #ifdef USE_STATIC_DISPATCH
     switch(tensorTypeIdToBackend(type_id())) {
         case Backend::CPU:
-            return CPUType::dist(*this, other, p);
+            return CPUType::dist(const_cast<Tensor&>(*this), other, p);
             break;
         default:
             AT_ERROR("dist not implemented for ", at::toString(tensorTypeIdToBackend(type_id())));
     }
 #else
     static auto table = globalATenDispatch().getOpTable("aten::dist(Tensor self, Tensor other, Scalar p=2) -> Tensor");
-<<<<<<< HEAD
-    return table->getOp<Tensor (const Tensor &, const Tensor &, Scalar)>(tensorTypeIdToBackend(type_id()), is_variable())(*this, other, p);
-#endif
-=======
     return table->getOp<Tensor (const Tensor &, const Tensor &, Scalar)>(tensorTypeIdToBackend(type_id()), is_variable())(const_cast<Tensor&>(*this), other, p);
->>>>>>> 1daac9c0
+#endif
 }
 inline Tensor Tensor::atan2(const Tensor & other) const {
 #ifdef USE_STATIC_DISPATCH
-    switch(tensorTypeIdToBackend(type_id())) {
-        case Backend::CPU:
-            return CPUType::atan2(*this, other);
-            break;
-        default:
-            AT_ERROR("atan2 not implemented for ", at::toString(tensorTypeIdToBackend(type_id())));
-    }
+    return TypeDefault::atan2(const_cast<Tensor&>(*this), other);
 #else
     static auto table = globalATenDispatch().getOpTable("aten::atan2(Tensor self, Tensor other) -> Tensor");
-<<<<<<< HEAD
-    return table->getOp<Tensor (const Tensor &, const Tensor &)>(tensorTypeIdToBackend(type_id()), is_variable())(*this, other);
+    return table->getOp<Tensor (const Tensor &, const Tensor &)>(tensorTypeIdToBackend(type_id()), is_variable())(const_cast<Tensor&>(*this), other);
 #endif
 }
 inline Tensor Tensor::lerp(const Tensor & end, Scalar weight) const {
 #ifdef USE_STATIC_DISPATCH
     switch(tensorTypeIdToBackend(type_id())) {
         case Backend::CPU:
-            return CPUType::lerp(*this, end, weight);
+            return CPUType::lerp(const_cast<Tensor&>(*this), end, weight);
             break;
         default:
             AT_ERROR("lerp not implemented for ", at::toString(tensorTypeIdToBackend(type_id())));
     }
 #else
-    static auto table = globalATenDispatch().getOpTable("aten::lerp(Tensor self, Tensor end, Scalar weight) -> Tensor");
-    return table->getOp<Tensor (const Tensor &, const Tensor &, Scalar)>(tensorTypeIdToBackend(type_id()), is_variable())(*this, end, weight);
-#endif
-}
-inline Tensor Tensor::lerp(const Tensor & end, const Tensor & weight) const {
-#ifdef USE_STATIC_DISPATCH
-    switch(tensorTypeIdToBackend(type_id())) {
-        case Backend::CPU:
-            return CPUType::lerp(*this, end, weight);
-            break;
-        default:
-            AT_ERROR("lerp not implemented for ", at::toString(tensorTypeIdToBackend(type_id())));
-    }
-#else
-    static auto table = globalATenDispatch().getOpTable("aten::lerp(Tensor self, Tensor end, Tensor weight) -> Tensor");
-    return table->getOp<Tensor (const Tensor &, const Tensor &, const Tensor &)>(tensorTypeIdToBackend(type_id()), is_variable())(*this, end, weight);
-#endif
-=======
-    return table->getOp<Tensor (const Tensor &, const Tensor &)>(tensorTypeIdToBackend(type_id()), is_variable())(const_cast<Tensor&>(*this), other);
-}
-inline Tensor Tensor::lerp(const Tensor & end, Scalar weight) const {
     static auto table = globalATenDispatch().getOpTable("aten::lerp.Scalar(Tensor self, Tensor end, Scalar weight) -> Tensor");
     return table->getOp<Tensor (const Tensor &, const Tensor &, Scalar)>(tensorTypeIdToBackend(type_id()), is_variable())(const_cast<Tensor&>(*this), end, weight);
+#endif
 }
 inline Tensor Tensor::lerp(const Tensor & end, const Tensor & weight) const {
+#ifdef USE_STATIC_DISPATCH
+    switch(tensorTypeIdToBackend(type_id())) {
+        case Backend::CPU:
+            return CPUType::lerp(const_cast<Tensor&>(*this), end, weight);
+            break;
+        default:
+            AT_ERROR("lerp not implemented for ", at::toString(tensorTypeIdToBackend(type_id())));
+    }
+#else
     static auto table = globalATenDispatch().getOpTable("aten::lerp.Tensor(Tensor self, Tensor end, Tensor weight) -> Tensor");
     return table->getOp<Tensor (const Tensor &, const Tensor &, const Tensor &)>(tensorTypeIdToBackend(type_id()), is_variable())(const_cast<Tensor&>(*this), end, weight);
->>>>>>> 1daac9c0
+#endif
 }
 inline Tensor Tensor::histc(int64_t bins, Scalar min, Scalar max) const {
 #ifdef USE_STATIC_DISPATCH
     switch(tensorTypeIdToBackend(type_id())) {
         case Backend::CPU:
-            return CPUType::histc(*this, bins, min, max);
+            return CPUType::histc(const_cast<Tensor&>(*this), bins, min, max);
             break;
         default:
             AT_ERROR("histc not implemented for ", at::toString(tensorTypeIdToBackend(type_id())));
     }
 #else
     static auto table = globalATenDispatch().getOpTable("aten::histc(Tensor self, int bins=100, Scalar min=0, Scalar max=0) -> Tensor");
-<<<<<<< HEAD
-    return table->getOp<Tensor (const Tensor &, int64_t, Scalar, Scalar)>(tensorTypeIdToBackend(type_id()), is_variable())(*this, bins, min, max);
-#endif
-=======
     return table->getOp<Tensor (const Tensor &, int64_t, Scalar, Scalar)>(tensorTypeIdToBackend(type_id()), is_variable())(const_cast<Tensor&>(*this), bins, min, max);
->>>>>>> 1daac9c0
+#endif
 }
 inline Tensor Tensor::sign() const {
 #ifdef USE_STATIC_DISPATCH
     switch(tensorTypeIdToBackend(type_id())) {
         case Backend::CPU:
-            return CPUType::sign(*this);
+            return CPUType::sign(const_cast<Tensor&>(*this));
             break;
         default:
             AT_ERROR("sign not implemented for ", at::toString(tensorTypeIdToBackend(type_id())));
     }
 #else
     static auto table = globalATenDispatch().getOpTable("aten::sign(Tensor self) -> Tensor");
-<<<<<<< HEAD
-    return table->getOp<Tensor (const Tensor &)>(tensorTypeIdToBackend(type_id()), is_variable())(*this);
+    return table->getOp<Tensor (const Tensor &)>(tensorTypeIdToBackend(type_id()), is_variable())(const_cast<Tensor&>(*this));
 #endif
 }
 inline Tensor Tensor::fmod(Scalar other) const {
 #ifdef USE_STATIC_DISPATCH
     switch(tensorTypeIdToBackend(type_id())) {
         case Backend::CPU:
-            return CPUType::fmod(*this, other);
+            return CPUType::fmod(const_cast<Tensor&>(*this), other);
             break;
         default:
             AT_ERROR("fmod not implemented for ", at::toString(tensorTypeIdToBackend(type_id())));
     }
 #else
-    static auto table = globalATenDispatch().getOpTable("aten::fmod(Tensor self, Scalar other) -> Tensor");
-    return table->getOp<Tensor (const Tensor &, Scalar)>(tensorTypeIdToBackend(type_id()), is_variable())(*this, other);
-#endif
-}
-inline Tensor Tensor::fmod(const Tensor & other) const {
-#ifdef USE_STATIC_DISPATCH
-    switch(tensorTypeIdToBackend(type_id())) {
-        case Backend::CPU:
-            return CPUType::fmod(*this, other);
-            break;
-        default:
-            AT_ERROR("fmod not implemented for ", at::toString(tensorTypeIdToBackend(type_id())));
-    }
-#else
-    static auto table = globalATenDispatch().getOpTable("aten::fmod(Tensor self, Tensor other) -> Tensor");
-    return table->getOp<Tensor (const Tensor &, const Tensor &)>(tensorTypeIdToBackend(type_id()), is_variable())(*this, other);
-#endif
-}
-inline Tensor Tensor::remainder(Scalar other) const {
-#ifdef USE_STATIC_DISPATCH
-    switch(tensorTypeIdToBackend(type_id())) {
-        case Backend::CPU:
-            return CPUType::remainder(*this, other);
-            break;
-        default:
-            AT_ERROR("remainder not implemented for ", at::toString(tensorTypeIdToBackend(type_id())));
-    }
-#else
-    static auto table = globalATenDispatch().getOpTable("aten::remainder(Tensor self, Scalar other) -> Tensor");
-    return table->getOp<Tensor (const Tensor &, Scalar)>(tensorTypeIdToBackend(type_id()), is_variable())(*this, other);
-#endif
-}
-inline Tensor Tensor::remainder(const Tensor & other) const {
-#ifdef USE_STATIC_DISPATCH
-    switch(tensorTypeIdToBackend(type_id())) {
-        case Backend::CPU:
-            return CPUType::remainder(*this, other);
-            break;
-        default:
-            AT_ERROR("remainder not implemented for ", at::toString(tensorTypeIdToBackend(type_id())));
-    }
-#else
-    static auto table = globalATenDispatch().getOpTable("aten::remainder(Tensor self, Tensor other) -> Tensor");
-    return table->getOp<Tensor (const Tensor &, const Tensor &)>(tensorTypeIdToBackend(type_id()), is_variable())(*this, other);
-#endif
-}
-inline Tensor Tensor::min(const Tensor & other) const {
-#ifdef USE_STATIC_DISPATCH
-    switch(tensorTypeIdToBackend(type_id())) {
-        case Backend::CPU:
-            return CPUType::min(*this, other);
-            break;
-        default:
-            AT_ERROR("min not implemented for ", at::toString(tensorTypeIdToBackend(type_id())));
-    }
-#else
-    static auto table = globalATenDispatch().getOpTable("aten::min(Tensor self, Tensor other) -> Tensor");
-    return table->getOp<Tensor (const Tensor &, const Tensor &)>(tensorTypeIdToBackend(type_id()), is_variable())(*this, other);
-#endif
-=======
-    return table->getOp<Tensor (const Tensor &)>(tensorTypeIdToBackend(type_id()), is_variable())(const_cast<Tensor&>(*this));
-}
-inline Tensor Tensor::fmod(Scalar other) const {
     static auto table = globalATenDispatch().getOpTable("aten::fmod.Scalar(Tensor self, Scalar other) -> Tensor");
     return table->getOp<Tensor (const Tensor &, Scalar)>(tensorTypeIdToBackend(type_id()), is_variable())(const_cast<Tensor&>(*this), other);
+#endif
 }
 inline Tensor Tensor::fmod(const Tensor & other) const {
+#ifdef USE_STATIC_DISPATCH
+    switch(tensorTypeIdToBackend(type_id())) {
+        case Backend::CPU:
+            return CPUType::fmod(const_cast<Tensor&>(*this), other);
+            break;
+        default:
+            AT_ERROR("fmod not implemented for ", at::toString(tensorTypeIdToBackend(type_id())));
+    }
+#else
     static auto table = globalATenDispatch().getOpTable("aten::fmod.Tensor(Tensor self, Tensor other) -> Tensor");
     return table->getOp<Tensor (const Tensor &, const Tensor &)>(tensorTypeIdToBackend(type_id()), is_variable())(const_cast<Tensor&>(*this), other);
+#endif
 }
 inline Tensor Tensor::remainder(Scalar other) const {
+#ifdef USE_STATIC_DISPATCH
+    switch(tensorTypeIdToBackend(type_id())) {
+        case Backend::CPU:
+            return CPUType::remainder(const_cast<Tensor&>(*this), other);
+            break;
+        default:
+            AT_ERROR("remainder not implemented for ", at::toString(tensorTypeIdToBackend(type_id())));
+    }
+#else
     static auto table = globalATenDispatch().getOpTable("aten::remainder.Scalar(Tensor self, Scalar other) -> Tensor");
     return table->getOp<Tensor (const Tensor &, Scalar)>(tensorTypeIdToBackend(type_id()), is_variable())(const_cast<Tensor&>(*this), other);
+#endif
 }
 inline Tensor Tensor::remainder(const Tensor & other) const {
+#ifdef USE_STATIC_DISPATCH
+    switch(tensorTypeIdToBackend(type_id())) {
+        case Backend::CPU:
+            return CPUType::remainder(const_cast<Tensor&>(*this), other);
+            break;
+        default:
+            AT_ERROR("remainder not implemented for ", at::toString(tensorTypeIdToBackend(type_id())));
+    }
+#else
     static auto table = globalATenDispatch().getOpTable("aten::remainder.Tensor(Tensor self, Tensor other) -> Tensor");
     return table->getOp<Tensor (const Tensor &, const Tensor &)>(tensorTypeIdToBackend(type_id()), is_variable())(const_cast<Tensor&>(*this), other);
+#endif
 }
 inline Tensor Tensor::min(const Tensor & other) const {
+#ifdef USE_STATIC_DISPATCH
+    switch(tensorTypeIdToBackend(type_id())) {
+        case Backend::CPU:
+            return CPUType::min(const_cast<Tensor&>(*this), other);
+            break;
+        default:
+            AT_ERROR("min not implemented for ", at::toString(tensorTypeIdToBackend(type_id())));
+    }
+#else
     static auto table = globalATenDispatch().getOpTable("aten::min.other(Tensor self, Tensor other) -> Tensor");
     return table->getOp<Tensor (const Tensor &, const Tensor &)>(tensorTypeIdToBackend(type_id()), is_variable())(const_cast<Tensor&>(*this), other);
->>>>>>> 1daac9c0
+#endif
 }
 inline Tensor Tensor::min() const {
 #ifdef USE_STATIC_DISPATCH
     switch(tensorTypeIdToBackend(type_id())) {
         case Backend::CPU:
-            return CPUType::min(*this);
+            return CPUType::min(const_cast<Tensor&>(*this));
             break;
         case Backend::QuantizedCPU:
-            return QuantizedCPUType::min(*this);
+            return QuantizedCPUType::min(const_cast<Tensor&>(*this));
             break;
         default:
             AT_ERROR("min not implemented for ", at::toString(tensorTypeIdToBackend(type_id())));
     }
 #else
     static auto table = globalATenDispatch().getOpTable("aten::min(Tensor self) -> Tensor");
-<<<<<<< HEAD
-    return table->getOp<Tensor (const Tensor &)>(tensorTypeIdToBackend(type_id()), is_variable())(*this);
+    return table->getOp<Tensor (const Tensor &)>(tensorTypeIdToBackend(type_id()), is_variable())(const_cast<Tensor&>(*this));
 #endif
 }
 inline Tensor Tensor::max(const Tensor & other) const {
 #ifdef USE_STATIC_DISPATCH
     switch(tensorTypeIdToBackend(type_id())) {
         case Backend::CPU:
-            return CPUType::max(*this, other);
+            return CPUType::max(const_cast<Tensor&>(*this), other);
             break;
         default:
             AT_ERROR("max not implemented for ", at::toString(tensorTypeIdToBackend(type_id())));
     }
 #else
-    static auto table = globalATenDispatch().getOpTable("aten::max(Tensor self, Tensor other) -> Tensor");
-    return table->getOp<Tensor (const Tensor &, const Tensor &)>(tensorTypeIdToBackend(type_id()), is_variable())(*this, other);
-#endif
-=======
-    return table->getOp<Tensor (const Tensor &)>(tensorTypeIdToBackend(type_id()), is_variable())(const_cast<Tensor&>(*this));
-}
-inline Tensor Tensor::max(const Tensor & other) const {
     static auto table = globalATenDispatch().getOpTable("aten::max.other(Tensor self, Tensor other) -> Tensor");
     return table->getOp<Tensor (const Tensor &, const Tensor &)>(tensorTypeIdToBackend(type_id()), is_variable())(const_cast<Tensor&>(*this), other);
->>>>>>> 1daac9c0
+#endif
 }
 inline Tensor Tensor::max() const {
 #ifdef USE_STATIC_DISPATCH
     switch(tensorTypeIdToBackend(type_id())) {
         case Backend::CPU:
-            return CPUType::max(*this);
+            return CPUType::max(const_cast<Tensor&>(*this));
             break;
         case Backend::QuantizedCPU:
-            return QuantizedCPUType::max(*this);
+            return QuantizedCPUType::max(const_cast<Tensor&>(*this));
             break;
         default:
             AT_ERROR("max not implemented for ", at::toString(tensorTypeIdToBackend(type_id())));
     }
 #else
     static auto table = globalATenDispatch().getOpTable("aten::max(Tensor self) -> Tensor");
-<<<<<<< HEAD
-    return table->getOp<Tensor (const Tensor &)>(tensorTypeIdToBackend(type_id()), is_variable())(*this);
-#endif
-=======
-    return table->getOp<Tensor (const Tensor &)>(tensorTypeIdToBackend(type_id()), is_variable())(const_cast<Tensor&>(*this));
->>>>>>> 1daac9c0
+    return table->getOp<Tensor (const Tensor &)>(tensorTypeIdToBackend(type_id()), is_variable())(const_cast<Tensor&>(*this));
+#endif
 }
 inline Tensor Tensor::median() const {
 #ifdef USE_STATIC_DISPATCH
     switch(tensorTypeIdToBackend(type_id())) {
         case Backend::CPU:
-            return CPUType::median(*this);
+            return CPUType::median(const_cast<Tensor&>(*this));
             break;
         default:
             AT_ERROR("median not implemented for ", at::toString(tensorTypeIdToBackend(type_id())));
     }
 #else
     static auto table = globalATenDispatch().getOpTable("aten::median(Tensor self) -> Tensor");
-<<<<<<< HEAD
-    return table->getOp<Tensor (const Tensor &)>(tensorTypeIdToBackend(type_id()), is_variable())(*this);
-#endif
-=======
-    return table->getOp<Tensor (const Tensor &)>(tensorTypeIdToBackend(type_id()), is_variable())(const_cast<Tensor&>(*this));
->>>>>>> 1daac9c0
+    return table->getOp<Tensor (const Tensor &)>(tensorTypeIdToBackend(type_id()), is_variable())(const_cast<Tensor&>(*this));
+#endif
 }
 inline std::tuple<Tensor,Tensor> Tensor::sort(int64_t dim, bool descending) const {
 #ifdef USE_STATIC_DISPATCH
     switch(tensorTypeIdToBackend(type_id())) {
         case Backend::CPU:
-            return CPUType::sort(*this, dim, descending);
+            return CPUType::sort(const_cast<Tensor&>(*this), dim, descending);
             break;
         case Backend::QuantizedCPU:
-            return QuantizedCPUType::sort(*this, dim, descending);
+            return QuantizedCPUType::sort(const_cast<Tensor&>(*this), dim, descending);
             break;
         default:
             AT_ERROR("sort not implemented for ", at::toString(tensorTypeIdToBackend(type_id())));
     }
 #else
     static auto table = globalATenDispatch().getOpTable("aten::sort(Tensor self, int dim=-1, bool descending=False) -> (Tensor values, Tensor indices)");
-<<<<<<< HEAD
-    return table->getOp<std::tuple<Tensor,Tensor> (const Tensor &, int64_t, bool)>(tensorTypeIdToBackend(type_id()), is_variable())(*this, dim, descending);
-#endif
-=======
     return table->getOp<std::tuple<Tensor,Tensor> (const Tensor &, int64_t, bool)>(tensorTypeIdToBackend(type_id()), is_variable())(const_cast<Tensor&>(*this), dim, descending);
->>>>>>> 1daac9c0
+#endif
 }
 inline Tensor Tensor::argsort(int64_t dim, bool descending) const {
 #ifdef USE_STATIC_DISPATCH
-    return TypeDefault::argsort(*this, dim, descending);
+    return TypeDefault::argsort(const_cast<Tensor&>(*this), dim, descending);
 #else
     static auto table = globalATenDispatch().getOpTable("aten::argsort(Tensor self, int dim=-1, bool descending=False) -> Tensor");
-<<<<<<< HEAD
-    return table->getOp<Tensor (const Tensor &, int64_t, bool)>(tensorTypeIdToBackend(type_id()), is_variable())(*this, dim, descending);
-#endif
-=======
     return table->getOp<Tensor (const Tensor &, int64_t, bool)>(tensorTypeIdToBackend(type_id()), is_variable())(const_cast<Tensor&>(*this), dim, descending);
->>>>>>> 1daac9c0
+#endif
 }
 inline std::tuple<Tensor,Tensor> Tensor::topk(int64_t k, int64_t dim, bool largest, bool sorted) const {
 #ifdef USE_STATIC_DISPATCH
-    switch(tensorTypeIdToBackend(type_id())) {
-        case Backend::CPU:
-            return CPUType::topk(*this, k, dim, largest, sorted);
-            break;
-        default:
-            AT_ERROR("topk not implemented for ", at::toString(tensorTypeIdToBackend(type_id())));
-    }
+    return TypeDefault::topk(const_cast<Tensor&>(*this), k, dim, largest, sorted);
 #else
     static auto table = globalATenDispatch().getOpTable("aten::topk(Tensor self, int k, int dim=-1, bool largest=True, bool sorted=True) -> (Tensor values, Tensor indices)");
-<<<<<<< HEAD
-    return table->getOp<std::tuple<Tensor,Tensor> (const Tensor &, int64_t, int64_t, bool, bool)>(tensorTypeIdToBackend(type_id()), is_variable())(*this, k, dim, largest, sorted);
-#endif
-=======
     return table->getOp<std::tuple<Tensor,Tensor> (const Tensor &, int64_t, int64_t, bool, bool)>(tensorTypeIdToBackend(type_id()), is_variable())(const_cast<Tensor&>(*this), k, dim, largest, sorted);
->>>>>>> 1daac9c0
+#endif
 }
 inline Tensor Tensor::all() const {
 #ifdef USE_STATIC_DISPATCH
-    return TypeDefault::all(*this);
+    return TypeDefault::all(const_cast<Tensor&>(*this));
 #else
     static auto table = globalATenDispatch().getOpTable("aten::all(Tensor self) -> Tensor");
-<<<<<<< HEAD
-    return table->getOp<Tensor (const Tensor &)>(tensorTypeIdToBackend(type_id()), is_variable())(*this);
-#endif
-=======
-    return table->getOp<Tensor (const Tensor &)>(tensorTypeIdToBackend(type_id()), is_variable())(const_cast<Tensor&>(*this));
->>>>>>> 1daac9c0
+    return table->getOp<Tensor (const Tensor &)>(tensorTypeIdToBackend(type_id()), is_variable())(const_cast<Tensor&>(*this));
+#endif
 }
 inline Tensor Tensor::any() const {
 #ifdef USE_STATIC_DISPATCH
-    return TypeDefault::any(*this);
+    return TypeDefault::any(const_cast<Tensor&>(*this));
 #else
     static auto table = globalATenDispatch().getOpTable("aten::any(Tensor self) -> Tensor");
-<<<<<<< HEAD
-    return table->getOp<Tensor (const Tensor &)>(tensorTypeIdToBackend(type_id()), is_variable())(*this);
-#endif
-=======
-    return table->getOp<Tensor (const Tensor &)>(tensorTypeIdToBackend(type_id()), is_variable())(const_cast<Tensor&>(*this));
->>>>>>> 1daac9c0
+    return table->getOp<Tensor (const Tensor &)>(tensorTypeIdToBackend(type_id()), is_variable())(const_cast<Tensor&>(*this));
+#endif
 }
 inline Tensor Tensor::renorm(Scalar p, int64_t dim, Scalar maxnorm) const {
 #ifdef USE_STATIC_DISPATCH
     switch(tensorTypeIdToBackend(type_id())) {
         case Backend::CPU:
-            return CPUType::renorm(*this, p, dim, maxnorm);
+            return CPUType::renorm(const_cast<Tensor&>(*this), p, dim, maxnorm);
             break;
         default:
             AT_ERROR("renorm not implemented for ", at::toString(tensorTypeIdToBackend(type_id())));
     }
 #else
     static auto table = globalATenDispatch().getOpTable("aten::renorm(Tensor self, Scalar p, int dim, Scalar maxnorm) -> Tensor");
-<<<<<<< HEAD
-    return table->getOp<Tensor (const Tensor &, Scalar, int64_t, Scalar)>(tensorTypeIdToBackend(type_id()), is_variable())(*this, p, dim, maxnorm);
-#endif
-=======
     return table->getOp<Tensor (const Tensor &, Scalar, int64_t, Scalar)>(tensorTypeIdToBackend(type_id()), is_variable())(const_cast<Tensor&>(*this), p, dim, maxnorm);
->>>>>>> 1daac9c0
+#endif
 }
 inline Tensor Tensor::unfold(int64_t dimension, int64_t size, int64_t step) const {
 #ifdef USE_STATIC_DISPATCH
     switch(tensorTypeIdToBackend(type_id())) {
         case Backend::CPU:
-            return CPUType::unfold(*this, dimension, size, step);
+            return CPUType::unfold(const_cast<Tensor&>(*this), dimension, size, step);
             break;
         default:
             AT_ERROR("unfold not implemented for ", at::toString(tensorTypeIdToBackend(type_id())));
     }
 #else
     static auto table = globalATenDispatch().getOpTable("aten::unfold(Tensor(a) self, int dimension, int size, int step) -> Tensor(a)");
-<<<<<<< HEAD
-    return table->getOp<Tensor (const Tensor &, int64_t, int64_t, int64_t)>(tensorTypeIdToBackend(type_id()), is_variable())(*this, dimension, size, step);
-#endif
-=======
     return table->getOp<Tensor (const Tensor &, int64_t, int64_t, int64_t)>(tensorTypeIdToBackend(type_id()), is_variable())(const_cast<Tensor&>(*this), dimension, size, step);
->>>>>>> 1daac9c0
+#endif
 }
 inline bool Tensor::equal(const Tensor & other) const {
 #ifdef USE_STATIC_DISPATCH
     switch(tensorTypeIdToBackend(type_id())) {
         case Backend::CPU:
-            return CPUType::equal(*this, other);
+            return CPUType::equal(const_cast<Tensor&>(*this), other);
             break;
         default:
             AT_ERROR("equal not implemented for ", at::toString(tensorTypeIdToBackend(type_id())));
     }
 #else
     static auto table = globalATenDispatch().getOpTable("aten::equal(Tensor self, Tensor other) -> bool");
-<<<<<<< HEAD
-    return table->getOp<bool (const Tensor &, const Tensor &)>(tensorTypeIdToBackend(type_id()), is_variable())(*this, other);
+    return table->getOp<bool (const Tensor &, const Tensor &)>(tensorTypeIdToBackend(type_id()), is_variable())(const_cast<Tensor&>(*this), other);
 #endif
 }
 inline Tensor Tensor::pow(const Tensor & exponent) const {
 #ifdef USE_STATIC_DISPATCH
     switch(tensorTypeIdToBackend(type_id())) {
         case Backend::CPU:
-            return CPUType::pow(*this, exponent);
+            return CPUType::pow(const_cast<Tensor&>(*this), exponent);
             break;
         default:
             AT_ERROR("pow not implemented for ", at::toString(tensorTypeIdToBackend(type_id())));
     }
 #else
-    static auto table = globalATenDispatch().getOpTable("aten::pow(Tensor self, Tensor exponent) -> Tensor");
-    return table->getOp<Tensor (const Tensor &, const Tensor &)>(tensorTypeIdToBackend(type_id()), is_variable())(*this, exponent);
-#endif
-=======
-    return table->getOp<bool (const Tensor &, const Tensor &)>(tensorTypeIdToBackend(type_id()), is_variable())(const_cast<Tensor&>(*this), other);
-}
-inline Tensor Tensor::pow(const Tensor & exponent) const {
     static auto table = globalATenDispatch().getOpTable("aten::pow.Tensor_Tensor(Tensor self, Tensor exponent) -> Tensor");
     return table->getOp<Tensor (const Tensor &, const Tensor &)>(tensorTypeIdToBackend(type_id()), is_variable())(const_cast<Tensor&>(*this), exponent);
->>>>>>> 1daac9c0
+#endif
 }
 inline Tensor Tensor::alias() const {
 #ifdef USE_STATIC_DISPATCH
-    switch(tensorTypeIdToBackend(type_id())) {
-        case Backend::CPU:
-            return CPUType::alias(*this);
-            break;
-        default:
-            AT_ERROR("alias not implemented for ", at::toString(tensorTypeIdToBackend(type_id())));
-    }
+    return TypeDefault::alias(const_cast<Tensor&>(*this));
 #else
     static auto table = globalATenDispatch().getOpTable("aten::alias(Tensor(a) self) -> Tensor(a)");
-<<<<<<< HEAD
-    return table->getOp<Tensor (const Tensor &)>(tensorTypeIdToBackend(type_id()), is_variable())(*this);
-#endif
-=======
-    return table->getOp<Tensor (const Tensor &)>(tensorTypeIdToBackend(type_id()), is_variable())(const_cast<Tensor&>(*this));
->>>>>>> 1daac9c0
+    return table->getOp<Tensor (const Tensor &)>(tensorTypeIdToBackend(type_id()), is_variable())(const_cast<Tensor&>(*this));
+#endif
 }
 
 inline bool Tensor::is_variable() const noexcept {
