--- conflicted
+++ resolved
@@ -2,30 +2,35 @@
 
 // ${generated_comment}
 
-<<<<<<< HEAD
-#include <ATen/CPUTypeDefault.h>
+#include <ATen/core/TensorOptions.h>
+#include <c10/core/Scalar.h>
+#include <c10/core/QScheme.h>
+#include <c10/core/MemoryFormat.h>
+#include <c10/util/ArrayRef.h>
+#include <c10/util/intrusive_ptr.h>
 #include <torch/csrc/WindowsTorchApiMacro.h>
-=======
-#include <ATen/Context.h>
-#include <ATen/Utils.h>
->>>>>>> 1daac9c0
 
 $extra_cuda_headers
 
+namespace c10 {
+struct Storage;
+}
+
 namespace at {
 
-<<<<<<< HEAD
-struct TORCH_API ${Type} final : public ${DeviceType}TypeDefault {
-  explicit ${Type}();
-  virtual Backend backend() const override;
-  virtual const char * toString() const override;
-  virtual TypeID ID() const override;
+class Tensor;
+using TensorList = ArrayRef<Tensor>;
 
-  // example
-  // virtual Tensor * add(Tensor & a, Tensor & b) override;
-=======
-struct ${Type} final {
->>>>>>> 1daac9c0
+class Context;
+struct Generator;
+
+struct Quantizer;
+// This is temporary typedef to enable Quantizer in aten native function API
+// we'll remove them when we are actually exposing Quantizer class
+// to frontend
+using ConstQuantizerPtr = const c10::intrusive_ptr<Quantizer>&;
+
+struct TORCH_API ${Type} final {
   ${type_derived_method_declarations}
 };
 
